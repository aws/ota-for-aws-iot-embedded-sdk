/*
 * AWS IoT Over-the-air Update v3.1.0
 * Copyright (C) 2021 Amazon.com, Inc. or its affiliates.  All Rights Reserved.
 *
 * Permission is hereby granted, free of charge, to any person obtaining a copy of
 * this software and associated documentation files (the "Software"), to deal in
 * the Software without restriction, including without limitation the rights to
 * use, copy, modify, merge, publish, distribute, sublicense, and/or sell copies of
 * the Software, and to permit persons to whom the Software is furnished to do so,
 * subject to the following conditions:
 *
 * The above copyright notice and this permission notice shall be included in all
 * copies or substantial portions of the Software.
 *
 * THE SOFTWARE IS PROVIDED "AS IS", WITHOUT WARRANTY OF ANY KIND, EXPRESS OR
 * IMPLIED, INCLUDING BUT NOT LIMITED TO THE WARRANTIES OF MERCHANTABILITY, FITNESS
 * FOR A PARTICULAR PURPOSE AND NONINFRINGEMENT. IN NO EVENT SHALL THE AUTHORS OR
 * COPYRIGHT HOLDERS BE LIABLE FOR ANY CLAIM, DAMAGES OR OTHER LIABILITY, WHETHER
 * IN AN ACTION OF CONTRACT, TORT OR OTHERWISE, ARISING FROM, OUT OF OR IN
 * CONNECTION WITH THE SOFTWARE OR THE USE OR OTHER DEALINGS IN THE SOFTWARE.
 */

/**
 * @file stubs.h
 * @brief Includes the declaration of all the stubs required in the CBMC proofs.
 */

/* Stub for initFileTransfer function. */
OtaErr_t initFileTransferStub( OtaAgentContext_t * agent );

/* Stub for Timer Start interface. */
OtaOsStatus_t startTimerStub( OtaTimerId_t otaTimerId,
                              const char * const pTimerName,
                              const uint32_t timeout,
                              OtaTimerCallback_t callback );

/* Stub for Timer Stop interface. */
OtaOsStatus_t stopTimerStub( OtaTimerId_t otaTimerId );

/* Stub to get the platform state from OTA PAL layer. */
OtaPalImageState_t getPlatformImageStateStub( OtaFileContext_t * const pFileContext );

/* Stub for callback from the OTA agent. */
void otaAppCallbackStub( OtaJobEvent_t eEvent,
                         const void * pData );

/* Stub to reset the OTA PAL layer. */
OtaPalStatus_t resetPalStub( OtaFileContext_t * const pFileContext );

/* Stub to set the Image State. */
OtaErr_t setImageStateWithReason( OtaImageState_t stateToSet,
                                  uint32_t reasonToSet );

/* Stub to request the next available job from job service. */
OtaErr_t requestJobStub( OtaAgentContext_t * pAgentCtx );

/* Stub to receive Events .*/
OtaOsStatus_t recvEventStub( OtaEventContext_t * pEventCtx,
                             void * pEventMsg,
                             uint32_t timeout );

/* Stub to update the job status. */
OtaErr_t updateJobStatusStub( OtaAgentContext_t * pAgentCtx,
                              OtaJobStatus_t status,
                              int32_t reason,
                              int32_t subReason );

/* Stub to send Event updates. */
OtaOsStatus_t sendEventStub( OtaEventContext_t * pEventCtx,
                             const void * pEventMsg,
                             unsigned int timeout );

/* Stub to cleanup Data and Control plane. */
OtaErr_t cleanupStub( OtaAgentContext_t * pAgentCtx );

/* Stub to set the state of the platform. */
OtaPalStatus_t setPlatformImageStateStub( OtaFileContext_t * const pFileContext,
                                          OtaImageState_t eState );

/* Stub to abort an OTA transfer. */
OtaPalStatus_t abortPalStub( OtaFileContext_t * const pFileContext );

/* Stub to allocate memory. */
void * mallocMemStub( size_t size );

/* Stub to decode file block. */
OtaErr_t decodeFileBlockStub( const uint8_t * pMessageBuffer,
                              size_t messageSize,
                              int32_t * pFileId,
                              int32_t * pBlockId,
                              int32_t * pBlockSize,
                              uint8_t ** pPayload,
                              size_t * pPayloadSize );

/* Stub to free memory. */
void freeMemStub( void * ptr );

/* Stub to write a block. */
int16_t writeBlockPalStub( OtaFileContext_t * const pFileContext,
                           uint32_t offset,
                           uint8_t * const pData,
                           uint32_t blockSize );

/* Stub to close a file. */
OtaPalStatus_t closeFilePalStub( OtaFileContext_t * const pFileContext );

<<<<<<< HEAD
/* Stub to create a file. */
OtaPalStatus_t createFilePalStub( OtaFileContext_t * const pFileContext );
=======
/* Stub to request a fileblock from the Data plane. */
OtaErr_t requestFileBlockStub( OtaAgentContext_t * pAgentCtx );
>>>>>>> 37fa4f13
<|MERGE_RESOLUTION|>--- conflicted
+++ resolved
@@ -104,10 +104,8 @@
 /* Stub to close a file. */
 OtaPalStatus_t closeFilePalStub( OtaFileContext_t * const pFileContext );
 
-<<<<<<< HEAD
 /* Stub to create a file. */
 OtaPalStatus_t createFilePalStub( OtaFileContext_t * const pFileContext );
-=======
+
 /* Stub to request a fileblock from the Data plane. */
 OtaErr_t requestFileBlockStub( OtaAgentContext_t * pAgentCtx );
->>>>>>> 37fa4f13

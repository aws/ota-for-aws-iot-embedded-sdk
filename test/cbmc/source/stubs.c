--- conflicted
+++ resolved
@@ -282,7 +282,6 @@
     __CPROVER_assert( pFileContext != NULL, "Error: Expected a Non-Null value for pFileContext" );
 
     return status;
-<<<<<<< HEAD
 }
 
 OtaPalStatus_t createFilePalStub( OtaFileContext_t * const pFileContext )
@@ -295,6 +294,4 @@
     __CPROVER_assert( pFileContext != NULL, "Error: Expected a Non-Null value for pFileContext" );
 
     return status;
-=======
->>>>>>> cf9cc5c5
-}+}

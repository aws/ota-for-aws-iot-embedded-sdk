--- conflicted
+++ resolved
@@ -151,7 +151,6 @@
         return status;
     }
 
-<<<<<<< HEAD
     OtaErr_t updateJobStatusStub( OtaAgentContext_t * pAgentCtx,
                                   OtaJobStatus_t status,
                                   int32_t reason,
@@ -166,7 +165,6 @@
 
         return err;
     }
-=======
     return err;
 }
 
@@ -198,4 +196,3 @@
 
     return err;
 }
->>>>>>> c5bcf038

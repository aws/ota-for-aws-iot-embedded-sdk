--- conflicted
+++ resolved
@@ -284,7 +284,6 @@
     return status;
 }
 
-<<<<<<< HEAD
 OtaPalStatus_t createFilePalStub( OtaFileContext_t * const pFileContext )
 {
     OtaPalStatus_t status;
@@ -295,7 +294,7 @@
     __CPROVER_assert( pFileContext != NULL, "Error: Expected a Non-Null value for pFileContext" );
 
     return status;
-=======
+
 OtaErr_t requestFileBlockStub( OtaAgentContext_t * pAgentCtx )
 {
     OtaErr_t err;
@@ -303,5 +302,4 @@
     __CPROVER_assert( pAgentCtx != NULL, "Error: Expected a non-NULL value for the agent." );
 
     return err;
->>>>>>> 37fa4f13
 }
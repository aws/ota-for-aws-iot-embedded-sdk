--- conflicted
+++ resolved
@@ -254,27 +254,7 @@
 {
 }
 
-<<<<<<< HEAD
 static OtaHttpStatus_t stubHttpInit( char * url )
-=======
-static OtaErr_t stubHttpInit( char * url )
-{
-    return OTA_ERR_NONE;
-}
-
-static OtaErr_t stubHttpRequest( uint32_t rangeStart,
-                                 uint32_t rangeEnd )
-{
-    return OTA_ERR_NONE;
-}
-
-static OtaErr_t stubHttpDeinit()
-{
-    return OTA_ERR_NONE;
-}
-
-OtaErr_t mockPalAbort( OtaFileContext_t * const pFileContext )
->>>>>>> 49e39805
 {
     return OtaHttpSuccess;
 }
@@ -992,11 +972,7 @@
 
     otaEvent.eventId = OtaAgentEventReceivedFileBlock;
     otaEvent.pEventData = &eventBuffer;
-<<<<<<< HEAD
-    otaEvent.pEventData->dataLength = 2 * OTA_FILE_BLOCK_SIZE;
-=======
     otaEvent.pEventData->dataLength = OTA_FILE_BLOCK_SIZE + 1;
->>>>>>> 49e39805
     OTA_SignalEvent( &otaEvent );
     otaWaitForState( OtaAgentStateWaitingForJob );
     TEST_ASSERT_EQUAL( OtaAgentStateWaitingForJob, OTA_GetState() );
@@ -1070,11 +1046,7 @@
 {
     OtaEventMsg_t otaEvent = { NULL, OtaAgentEventReceivedFileBlock };
     uint8_t pFileBlock[ OTA_FILE_BLOCK_SIZE ] = { 0 };
-<<<<<<< HEAD
-    int remainingBlocks = OTA_TEST_FILE_SIZE;
-=======
     int remainingBytes = OTA_TEST_FILE_SIZE;
->>>>>>> 49e39805
     int idx = 0;
 
     pOtaJobDoc = JOB_DOC_HTTP;
@@ -1091,11 +1063,7 @@
         pFileBlock[ idx ] = idx % UINT8_MAX;
     }
 
-<<<<<<< HEAD
-    while( remainingBlocks > OTA_FILE_BLOCK_SIZE )
-=======
     while( remainingBytes > OTA_FILE_BLOCK_SIZE )
->>>>>>> 49e39805
     {
         otaEvent.pEventData = &eventBuffer;
         memcpy( otaEvent.pEventData->data, pFileBlock, OTA_FILE_BLOCK_SIZE );
@@ -1107,11 +1075,7 @@
 
         /* TODO, statistics is now broken. Need to fix it to test OTA_GetPacketsReceived
          * OTA_GetPacketsProcessed, and OTA_GetPacketsDropped . */
-<<<<<<< HEAD
-        remainingBlocks -= OTA_FILE_BLOCK_SIZE;
-=======
         remainingBytes -= OTA_FILE_BLOCK_SIZE;
->>>>>>> 49e39805
     }
 
     /* Send last block. */

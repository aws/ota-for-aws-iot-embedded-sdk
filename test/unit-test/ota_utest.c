/*
 * FreeRTOS OTA V2.0.0
 * Copyright (C) 2020 Amazon.com, Inc. or its affiliates.  All Rights Reserved.
 *
 * Permission is hereby granted, free of charge, to any person obtaining a copy of
 * this software and associated documentation files (the "Software"), to deal in
 * the Software without restriction, including without limitation the rights to
 * use, copy, modify, merge, publish, distribute, sublicense, and/or sell copies of
 * the Software, and to permit persons to whom the Software is furnished to do so,
 * subject to the following conditions:
 *
 * The above copyright notice and this permission notice shall be included in all
 * copies or substantial portions of the Software.
 *
 * THE SOFTWARE IS PROVIDED "AS IS", WITHOUT WARRANTY OF ANY KIND, EXPRESS OR
 * IMPLIED, INCLUDING BUT NOT LIMITED TO THE WARRANTIES OF MERCHANTABILITY, FITNESS
 * FOR A PARTICULAR PURPOSE AND NONINFRINGEMENT. IN NO EVENT SHALL THE AUTHORS OR
 * COPYRIGHT HOLDERS BE LIABLE FOR ANY CLAIM, DAMAGES OR OTHER LIABILITY, WHETHER
 * IN AN ACTION OF CONTRACT, TORT OR OTHERWISE, ARISING FROM, OUT OF OR IN
 * CONNECTION WITH THE SOFTWARE OR THE USE OR OTHER DEALINGS IN THE SOFTWARE.
 *
 * http://aws.amazon.com/freertos
 * http://www.FreeRTOS.org
 */

/**
 * @file ota_utest.c
 * @brief Unit tests for functions in OTA agent.
 */

/* Standard includes. */
#include <stdlib.h>
#include <string.h>
#include <stdbool.h>
#include <stdint.h>

/* 3rdparty includes. */
#include <unistd.h>
#include <pthread.h>
#include "unity.h"

/* For accessing OTA private functions. */
#include "ota_appversion32.h"
#include "ota.h"
#include "ota_private.h"

/* test includes. */
#include "utest_helpers.h"

/* Job document for testing. */
#define OTA_TEST_FILE_SIZE           10240
#define OTA_TEST_FILE_SIZE_STR       "10240"
#define JOB_DOC_A                    "{\"clientToken\":\"0:testclient\",\"timestamp\":1602795143,\"execution\":{\"jobId\":\"AFR_OTA-testjob20\",\"status\":\"QUEUED\",\"queuedAt\":1602795128,\"lastUpdatedAt\":1602795128,\"versionNumber\":1,\"executionNumber\":1,\"jobDocument\":{\"afr_ota\":{\"protocols\":[\"MQTT\"],\"streamname\":\"AFR_OTA-XYZ\",\"files\":[{\"filepath\":\"/test/demo\",\"filesize\":" OTA_TEST_FILE_SIZE_STR ",\"fileid\":0,\"certfile\":\"test.crt\",\"sig-sha256-ecdsa\":\"MEQCIF2QDvww1G/kpRGZ8FYvQrok1bSZvXjXefRk7sqNcyPTAiB4dvGt8fozIY5NC0vUDJ2MY42ZERYEcrbwA4n6q7vrBg==\"}] }}}}"
#define JOB_DOC_B                    "{\"clientToken\":\"0:testclient\",\"timestamp\":1602795143,\"execution\":{\"jobId\":\"AFR_OTA-testjob21\",\"status\":\"QUEUED\",\"queuedAt\":1602795128,\"lastUpdatedAt\":1602795128,\"versionNumber\":1,\"executionNumber\":1,\"jobDocument\":{\"afr_ota\":{\"protocols\":[\"MQTT\"],\"streamname\":\"AFR_OTA-XYZ\",\"files\":[{\"filepath\":\"/test/demo\",\"filesize\":" OTA_TEST_FILE_SIZE_STR ",\"fileid\":0,\"certfile\":\"test.crt\",\"sig-sha256-ecdsa\":\"MEQCIF2QDvww1G/kpRGZ8FYvQrok1bSZvXjXefRk7sqNcyPTAiB4dvGt8fozIY5NC0vUDJ2MY42ZERYEcrbwA4n6q7vrBg==\"}] }}}}"
#define JOB_DOC_SELF_TEST            "{\"clientToken\":\"0:testclient\",\"timestamp\":1602795143,\"execution\":{\"jobId\":\"AFR_OTA-testjob20\",\"status\":\"IN_PROGRESS\",\"statusDetails\":{\"self_test\":\"ready\",\"updatedBy\":\"0x1000000\"},\"queuedAt\":1602795128,\"lastUpdatedAt\":1602795128,\"versionNumber\":1,\"executionNumber\":1,\"jobDocument\":{\"afr_ota\":{\"protocols\":[\"MQTT\"],\"streamname\":\"AFR_OTA-XYZ\",\"files\":[{\"filepath\":\"/test/demo\",\"filesize\":" OTA_TEST_FILE_SIZE_STR ",\"fileid\":0,\"certfile\":\"test.crt\",\"sig-sha256-ecdsa\":\"MEQCIF2QDvww1G/kpRGZ8FYvQrok1bSZvXjXefRk7sqNcyPTAiB4dvGt8fozIY5NC0vUDJ2MY42ZERYEcrbwA4n6q7vrBg==\"}] }}}}"
#define JOB_DOC_HTTP                 "{\"clientToken\":\"0:testclient\",\"timestamp\":1602795143,\"execution\":{\"jobId\":\"AFR_OTA-testjob22\",\"status\":\"QUEUED\",\"queuedAt\":1602795128,\"lastUpdatedAt\":1602795128,\"versionNumber\":1,\"executionNumber\":1,\"jobDocument\":{\"afr_ota\":{\"protocols\":[\"HTTP\"],\"files\":[{\"filepath\":\"/test/demo\",\"filesize\":" OTA_TEST_FILE_SIZE_STR ",\"fileid\":0,\"certfile\":\"test.crt\",\"update_data_url\":\"https://dummy-url.com/ota.bin\",\"auth_scheme\":\"aws.s3.presigned\",\"sig-sha256-ecdsa\":\"MEQCIF2QDvww1G/kpRGZ8FYvQrok1bSZvXjXefRk7sqNcyPTAiB4dvGt8fozIY5NC0vUDJ2MY42ZERYEcrbwA4n6q7vrBg==\"}] }}}}"
#define JOB_DOC_INVALID              "not a json"

/* OTA application buffer size. */
#define OTA_UPDATE_FILE_PATH_SIZE    100
#define OTA_CERT_FILE_PATH_SIZE      100
#define OTA_STREAM_NAME_SIZE         50
#define OTA_UPDATE_URL_SIZE          100
#define OTA_APP_BUFFER_SIZE       \
    ( OTA_UPDATE_FILE_PATH_SIZE + \
      OTA_CERT_FILE_PATH_SIZE +   \
      OTA_STREAM_NAME_SIZE +      \
      OTA_UPDATE_URL_SIZE )

/* Firmware version. */
const AppVersion32_t appFirmwareVersion =
{
    .u.x.major = 1,
    .u.x.minor = 0,
    .u.x.build = 1,
};

/* OTA code signing signature algorithm. */
const char OTA_JsonFileSignatureKey[ OTA_FILE_SIG_KEY_STR_MAX_LENGTH ] = "sig-sha256-ecdsa";

/* OTA client name. */
static const char * pOtaDefaultClientId = "ota_utest";

/* OTA job doc. */
static const char * pOtaJobDoc = NULL;

/* OTA interface. */
static OtaInterfaces_t otaInterfaces;

/* OTA image state. */
static OtaImageState_t imageState = OtaImageStateUnknown;

/* OTA application buffer. */
static OtaAppBuffer_t pOtaAppBuffer;
static uint8_t pUserBuffer[ OTA_APP_BUFFER_SIZE ];

/* OTA Event. */
static OtaEventMsg_t otaCurrentEvent;
static OtaEventData_t eventBuffer;
static pthread_mutex_t eventLock;
static bool eventIgnore;

/* OTA File handle and buffer. */
static FILE * pOtaFileHandle = NULL;
static uint8_t pOtaFileBuffer[ OTA_TEST_FILE_SIZE ];

/* Default wait time for OTA state machine transition. */
static const int otaDefaultWait = 1000;

/* ========================================================================== */

static OtaErr_t mockOSEventReset( OtaEventContext_t * unused )
{
    otaCurrentEvent.eventId = OtaAgentEventMax;
    otaCurrentEvent.pEventData = NULL;
    eventIgnore = false;

    return OTA_ERR_NONE;
}

/* Allow an event to be sent only once, after that ignore all incoming event. Useful to make sure
 * internal OTA handler are not able to send any event. */
static OtaErr_t mockOSEventSendThenStop( OtaEventContext_t * unused_1,
                                         const void * pEventMsg,
                                         uint32_t unused_2 )
{
    pthread_mutex_lock( &eventLock );

    if( !eventIgnore )
    {
        const OtaEventMsg_t * pOtaEvent = pEventMsg;

        otaCurrentEvent.eventId = pOtaEvent->eventId;
        otaCurrentEvent.pEventData = pOtaEvent->pEventData;

        eventIgnore = true;
    }

    pthread_mutex_unlock( &eventLock );

    return OTA_ERR_NONE;
}

/* A variant of mockOSEventSendThenStop, but return failure after first event sent. */
static OtaErr_t mockOSEventSendThenFail( OtaEventContext_t * unused_1,
                                         const void * pEventMsg,
                                         uint32_t unused_2 )
{
    OtaErr_t err = OTA_ERR_NONE;

    if( eventIgnore )
    {
        err = OTA_ERR_EVENT_Q_SEND_FAILED;
    }
    else
    {
        err = mockOSEventSendThenStop( unused_1, pEventMsg, unused_2 );
    }

    return err;
}

/* Allow events to be sent any number of times. */
static OtaErr_t mockOSEventSend( OtaEventContext_t * unused_1,
                                 const void * pEventMsg,
                                 uint32_t unused_2 )
{
    const OtaEventMsg_t * pOtaEvent = pEventMsg;

    otaCurrentEvent.eventId = pOtaEvent->eventId;
    otaCurrentEvent.pEventData = pOtaEvent->pEventData;

    return OTA_ERR_NONE;
}

/* Ignore all incoming events and return fail. */
static OtaErr_t mockOSEventSendAlwaysFail( OtaEventContext_t * unused_1,
                                           const void * pEventMsg,
                                           uint32_t unused_2 )
{
    return OTA_ERR_PANIC;
}

static OtaErr_t mockOSEventReceive( OtaEventContext_t * unused_1,
                                    void * pEventMsg,
                                    uint32_t unused_2 )
{
    OtaErr_t err = OTA_ERR_NONE;
    OtaEventMsg_t * pOtaEvent = pEventMsg;

    if( otaCurrentEvent.eventId != OtaAgentEventMax )
    {
        pOtaEvent->eventId = otaCurrentEvent.eventId;
        pOtaEvent->pEventData = otaCurrentEvent.pEventData;
        otaCurrentEvent.eventId = OtaAgentEventMax;
        otaCurrentEvent.pEventData = NULL;
    }
    else
    {
        usleep( 1000 );
        err = OTA_ERR_EVENT_Q_RECEIVE_FAILED;
    }

    return err;
}

static OtaErr_t stubOSTimerStart( OtaTimerId_t timerId,
                                  const char * const pTimerName,
                                  const uint32_t timeout,
                                  OtaTimerCallback_t callback )
{
    return OTA_ERR_NONE;
}

static OtaErr_t stubOSTimerStop( OtaTimerId_t timerId )
{
    return OTA_ERR_NONE;
}

static OtaErr_t stubOSTimerDelete( OtaTimerId_t timerId )
{
    return OTA_ERR_NONE;
}

static OtaErr_t stubMqttSubscribe( const char * unused_1,
                                   uint16_t unused_2,
                                   uint8_t unused_3,
                                   OtaMqttCallback_t unused_4 )
{
    return OTA_ERR_NONE;
}

static OtaErr_t stubMqttPublish( const char * const unused_1,
                                 uint16_t unused_2,
                                 const char * unused_3,
                                 uint32_t unused_4,
                                 uint8_t unused_5 )
{
    return OTA_ERR_NONE;
}

static OtaErr_t stubMqttUnsubscribe( const char * unused_1,
                                     uint16_t unused_2,
                                     uint8_t unused_3 )
{
    return OTA_ERR_NONE;
}

static void stubMqttJobCallback( void * unused )
{
}

static void stubMqttDataCallback( void * unused )
{
}

static OtaErr_t stubHttpInit( char * url )
{
    return OTA_ERR_NONE;
}

static OtaErr_t stubHttpRequest( uint32_t rangeStart,
                                 uint32_t rangeEnd )
{
    return OTA_ERR_NONE;
}

static OtaErr_t stubHttpDeinit()
{
    return OTA_ERR_NONE;
}

OtaErr_t mockPalAbort( OtaFileContext_t * const pFileContext )
{
    return OTA_ERR_NONE;
}

OtaErr_t mockPalCreateFileForRx( OtaFileContext_t * const pFileContext )
{
    pOtaFileHandle = ( FILE * ) pOtaFileBuffer;
    pFileContext->pFile = pOtaFileHandle;
    return OTA_ERR_NONE;
}

OtaErr_t mockPalCloseFile( OtaFileContext_t * const pFileContext )
{
    return OTA_ERR_NONE;
}

int16_t mockPalWriteBlock( OtaFileContext_t * const pFileContext,
                           uint32_t offset,
                           uint8_t * const pData,
                           uint32_t blockSize )
{
    if( offset >= OTA_TEST_FILE_SIZE )
    {
        TEST_ASSERT_TRUE_MESSAGE( false, "Offset is bigger than test file buffer." );
    }

    memcpy( pOtaFileBuffer + offset, pData, blockSize );
    return blockSize;
}

OtaErr_t mockPalActivate( OtaFileContext_t * const pFileContext )
{
    return OTA_ERR_NONE;
}

OtaErr_t mockPalActivateReturnFail( OtaFileContext_t * const pFileContext )
{
    return OTA_ERR_ACTIVATE_FAILED;
}

OtaErr_t mockPalResetDevice( OtaFileContext_t * const pFileContext )
{
    return OTA_ERR_NONE;
}

OtaErr_t mockPalSetPlatformImageState( OtaFileContext_t * const pFileContext,
                                       OtaImageState_t eState )
{
    imageState = eState;
    return OTA_ERR_NONE;
}

OtaPalImageState_t mockPalGetPlatformImageState( OtaFileContext_t * const pFileContext )
{
    return imageState;
}

static void mockAppleteCallback( OtaJobEvent_t event )
{
    if( event == OtaJobEventStartTest )
    {
        OTA_SetImageState( OtaImageStateAccepted );
    }
}

/* Set default OTA OS interface to mockOSEventSendThenStop. This allows us to easily control the
 * state machine transition by blocking any event in OTA internal handlers. */
static void otaInterfaceDefault()
{
    otaInterfaces.os.event.init = mockOSEventReset;
    otaInterfaces.os.event.send = mockOSEventSendThenStop;
    otaInterfaces.os.event.recv = mockOSEventReceive;
    otaInterfaces.os.event.deinit = mockOSEventReset;

    otaInterfaces.os.timer.start = stubOSTimerStart;
    otaInterfaces.os.timer.stop = stubOSTimerStop;
    otaInterfaces.os.timer.delete = stubOSTimerDelete;

    otaInterfaces.os.mem.malloc = malloc;
    otaInterfaces.os.mem.free = free;

    otaInterfaces.mqtt.subscribe = stubMqttSubscribe;
    otaInterfaces.mqtt.publish = stubMqttPublish;
    otaInterfaces.mqtt.unsubscribe = stubMqttUnsubscribe;
    otaInterfaces.mqtt.jobCallback = stubMqttJobCallback;
    otaInterfaces.mqtt.dataCallback = stubMqttDataCallback;

    otaInterfaces.http.init = stubHttpInit;
    otaInterfaces.http.deinit = stubHttpDeinit;
    otaInterfaces.http.request = stubHttpRequest;

    otaInterfaces.pal.abort = mockPalAbort;
    otaInterfaces.pal.createFile = mockPalCreateFileForRx;
    otaInterfaces.pal.closeFile = mockPalCloseFile;
    otaInterfaces.pal.writeBlock = mockPalWriteBlock;
    otaInterfaces.pal.activate = mockPalActivate;
    otaInterfaces.pal.reset = mockPalResetDevice;
    otaInterfaces.pal.setPlatformImageState = mockPalSetPlatformImageState;
    otaInterfaces.pal.getPlatformImageState = mockPalGetPlatformImageState;
}

static void otaInit( const char * pClientID,
                     OtaAppCallback_t appCallback )
{
    pOtaAppBuffer.pUpdateFilePath = pUserBuffer;
    pOtaAppBuffer.updateFilePathsize = OTA_UPDATE_FILE_PATH_SIZE;
    pOtaAppBuffer.pCertFilePath = pOtaAppBuffer.pUpdateFilePath + pOtaAppBuffer.updateFilePathsize;
    pOtaAppBuffer.certFilePathSize = OTA_CERT_FILE_PATH_SIZE;
    pOtaAppBuffer.pStreamName = pOtaAppBuffer.pCertFilePath + pOtaAppBuffer.certFilePathSize;
    pOtaAppBuffer.streamNameSize = OTA_STREAM_NAME_SIZE;
<<<<<<< HEAD
    pOtaAppBuffer.pUrl = pOtaAppBuffer.pStreamName + pOtaAppBuffer.streamNameSize;
    pOtaAppBuffer.urlSize = OTA_UPDATE_URL_SIZE;
    OTA_AgentInit( &pOtaAppBuffer,
                   &otaInterfaces,
                   ( const uint8_t * ) pClientID,
                   appCallback );
=======
    OTA_Init( &pOtaAppBuffer,
              &otaInterfaces,
              ( const uint8_t * ) pClientID,
              appCallback );
>>>>>>> 4cfe6e9a
}

static void otaInitDefault()
{
    otaInit( pOtaDefaultClientId, mockAppleteCallback );
}

static void otaDeinit()
{
    mockOSEventReset( NULL );
    OTA_Shutdown( otaDefaultWait );
}

void * pthreadOtaAgentTask( void * params )
{
    otaAgentTask( params );
    return NULL;
}

static void otaStartAgentTask()
{
    pthread_t otaThread;

    if( OtaAgentStateInit == OTA_GetState() )
    {
        pthread_create( &otaThread, NULL, pthreadOtaAgentTask, NULL );
    }
}

static void otaWaitForStateWithTimeout( OtaState_t state,
                                        int milliseconds )
{
    while( milliseconds > 0 && state != OTA_GetState() )
    {
        usleep( 1000 );
        milliseconds--;
    }
}

static void otaWaitForState( OtaState_t state )
{
    otaWaitForStateWithTimeout( state, otaDefaultWait );
}


static void otaWaitForEmptyEventWithTimeout( int milliseconds )
{
    while( milliseconds > 0 && otaCurrentEvent.eventId != OtaAgentEventMax )
    {
        usleep( 1000 );
        milliseconds--;
    }
}

static void otaWaitForEmptyEvent()
{
    otaWaitForEmptyEventWithTimeout( otaDefaultWait );
}

static otaReceiveJobDocument()
{
    TEST_ASSERT_NOT_EQUAL( NULL, pOtaJobDoc );
    size_t job_doc_len = strlen( pOtaJobDoc );
    OtaEventMsg_t otaEvent = { 0 };

    /* Parse success would create the file, let it invoke our mock when creating file. */
    otaEvent.eventId = OtaAgentEventReceivedJobDocument;
    otaEvent.pEventData = &eventBuffer;
    memcpy( otaEvent.pEventData->data, pOtaJobDoc, job_doc_len );
    otaEvent.pEventData->dataLength = job_doc_len;
    OTA_SignalEvent( &otaEvent );
}

static void otaGoToStateWithTimeout( OtaState_t state,
                                     int timeout_ms )
{
    OtaEventMsg_t otaEvent = { 0 };

    if( state == OTA_GetState() )
    {
        return;
    }

    if( OtaAgentStateStopped == OTA_GetState() )
    {
        otaInitDefault();
    }

    /* Default to the MQTT job doc. */
    if( pOtaJobDoc == NULL )
    {
        pOtaJobDoc = JOB_DOC_A;
    }

    switch( state )
    {
        case OtaAgentStateInit:

            /* Nothing needs to be done here since we should either be in init state already or
             * we are in other running states. */
            break;

        case OtaAgentStateReady:
            otaStartAgentTask();
            break;

        case OtaAgentStateRequestingJob:
            /* Let the PAL says it's not in self test.*/
            imageState = OtaPalImageStateValid;
            otaGoToStateWithTimeout( OtaAgentStateReady, timeout_ms );
            otaEvent.eventId = OtaAgentEventStart;
            OTA_SignalEvent( &otaEvent );
            break;

        case OtaAgentStateWaitingForJob:
            otaGoToStateWithTimeout( OtaAgentStateRequestingJob, timeout_ms );
            otaEvent.eventId = OtaAgentEventRequestJobDocument;
            OTA_SignalEvent( &otaEvent );
            break;

        case OtaAgentStateCreatingFile:
            otaGoToStateWithTimeout( OtaAgentStateWaitingForJob, timeout_ms );
            /* Let the PAL says it's not in self test.*/
            imageState = OtaPalImageStateValid;
            otaReceiveJobDocument();
            break;

        case OtaAgentStateRequestingFileBlock:
            otaGoToStateWithTimeout( OtaAgentStateCreatingFile, timeout_ms );
            otaEvent.eventId = OtaAgentEventCreateFile;
            OTA_SignalEvent( &otaEvent );
            break;

        case OtaAgentStateWaitingForFileBlock:
            otaGoToStateWithTimeout( OtaAgentStateRequestingFileBlock, timeout_ms );
            otaEvent.eventId = OtaAgentEventRequestFileBlock;
            OTA_SignalEvent( &otaEvent );
            break;

        case OtaAgentStateSuspended:
            otaGoToStateWithTimeout( OtaAgentStateReady, timeout_ms );
            OTA_Suspend();
            break;

        default:
            break;
    }

    otaWaitForState( state );
    mockOSEventReset( NULL );
}

static void otaGoToState( OtaState_t state )
{
    otaGoToStateWithTimeout( state, otaDefaultWait );
}

void setUp()
{
    TEST_ASSERT_EQUAL( OtaAgentStateStopped, OTA_GetState() );
    otaInterfaceDefault();
}

void tearDown()
{
    imageState = OtaImageStateUnknown;
    pOtaJobDoc = NULL;
    pOtaFileHandle = NULL;
    memset( pOtaFileBuffer, 0, OTA_TEST_FILE_SIZE );
    otaInterfaceDefault();
    otaDeinit();
    otaWaitForState( OtaAgentStateStopped );
    TEST_ASSERT_EQUAL( OtaAgentStateStopped, OTA_GetState() );
}

void test_OTA_InitWhenStopped()
{
    otaGoToState( OtaAgentStateInit );
    TEST_ASSERT_EQUAL( OtaAgentStateInit, OTA_GetState() );

    /* TODO, fix the bug. Once OTA agent is initialized. It has to be start first before calling
     * shutdown. There's no way to shutdown when it's in init state.*/
    otaGoToState( OtaAgentStateReady );
    TEST_ASSERT_EQUAL( OtaAgentStateReady, OTA_GetState() );
}

void test_OTA_InitWhenReady()
{
    otaGoToState( OtaAgentStateReady );
    TEST_ASSERT_EQUAL( OtaAgentStateReady, OTA_GetState() );

    /* Calling init again should remain in ready state. */
    otaInitDefault();
    TEST_ASSERT_EQUAL( OtaAgentStateReady, OTA_GetState() );

    /* Explicitly test NULL client name and NULL complete callback. */
    otaInit( NULL, NULL );
    TEST_ASSERT_EQUAL( OtaAgentStateReady, OTA_GetState() );
}

void test_OTA_InitWithNullName()
{
    /* Explicitly test NULL client name. OTA agent should remain in stopped state. */
    otaInit( NULL, mockAppleteCallback );
    TEST_ASSERT_EQUAL( OtaAgentStateStopped, OTA_GetState() );
}

void test_OTA_InitWithNameTooLong()
{
    /* OTA does not accept name longer than 64. Explicitly test long client name. */
    char long_name[ 100 ] = { 0 };

    memset( long_name, 1, sizeof( long_name ) - 1 );
    otaInit( long_name, mockAppleteCallback );
    TEST_ASSERT_EQUAL( OtaAgentStateStopped, OTA_GetState() );
}

void test_OTA_ShutdownWhenStopped()
{
    /* Calling shutdown when already stopped should have no effect. */
    OTA_Shutdown( otaDefaultWait );
    TEST_ASSERT_EQUAL( OtaAgentStateStopped, OTA_GetState() );
}

void test_OTA_ShutdownFailToSendEvent()
{
    otaGoToState( OtaAgentStateReady );
    TEST_ASSERT_EQUAL( OtaAgentStateReady, OTA_GetState() );

    /* Set the event send interface to a mock function that always fail. */
    otaInterfaces.os.event.send = mockOSEventSendAlwaysFail;

    /* Shutdown should now fail and OTA agent should remain in ready state. */
    OTA_Shutdown( otaDefaultWait );
    TEST_ASSERT_EQUAL( OtaAgentStateReady, OTA_GetState() );
}

void test_OTA_StartWhenReady()
{
    OtaEventMsg_t otaEvent = { 0 };

    /* Let the PAL says it's not in self test.*/
    imageState = OtaPalImageStateValid;

    otaGoToState( OtaAgentStateReady );
    TEST_ASSERT_EQUAL( OtaAgentStateReady, OTA_GetState() );

    otaEvent.eventId = OtaAgentEventStart;
    OTA_SignalEvent( &otaEvent );
    otaWaitForState( OtaAgentStateRequestingJob );
    TEST_ASSERT_EQUAL( OtaAgentStateRequestingJob, OTA_GetState() );
}

void test_OTA_StartFailedWhenReady()
{
    OtaEventMsg_t otaEvent = { 0 };

    /* Let the PAL says it's not in self test.*/
    imageState = OtaPalImageStateValid;

    otaGoToState( OtaAgentStateReady );
    TEST_ASSERT_EQUAL( OtaAgentStateReady, OTA_GetState() );

    /* Set the event send interface to a mock function that fails after first event sent. */
    otaInterfaces.os.event.send = mockOSEventSendThenFail;

    /* The event handler should fail, so OTA agent should remain in OtaAgentStateReady state. */
    otaEvent.eventId = OtaAgentEventStart;
    OTA_SignalEvent( &otaEvent );
    otaWaitForEmptyEvent();
    TEST_ASSERT_EQUAL( OtaAgentStateReady, OTA_GetState() );
}

void test_OTA_SuspendWhenStopped()
{
    /* Calling suspend when stopped should return an error. */
    TEST_ASSERT_NOT_EQUAL( OTA_ERR_NONE, OTA_Suspend() );

    /* OTA agent should remain in stopped state. */
    otaWaitForEmptyEvent();
    TEST_ASSERT_EQUAL( OtaAgentStateStopped, OTA_GetState() );
}

void test_OTA_SuspendWhenReady()
{
    otaGoToState( OtaAgentStateReady );
    TEST_ASSERT_EQUAL( OtaAgentStateReady, OTA_GetState() );

    TEST_ASSERT_EQUAL( OTA_ERR_NONE, OTA_Suspend() );
    otaWaitForState( OtaAgentStateSuspended );
    TEST_ASSERT_EQUAL( OtaAgentStateSuspended, OTA_GetState() );
}

void test_OTA_SuspendFailedWhenReady()
{
    otaGoToState( OtaAgentStateReady );
    TEST_ASSERT_EQUAL( OtaAgentStateReady, OTA_GetState() );

    /* Set the event send interface to a mock function that always fail. */
    otaInterfaces.os.event.send = mockOSEventSendAlwaysFail;

    /* Suspend should fail and OTA agent should remain in ready state. */
    TEST_ASSERT_EQUAL( OTA_ERR_EVENT_Q_SEND_FAILED, OTA_Suspend() );
    TEST_ASSERT_EQUAL( OtaAgentStateReady, OTA_GetState() );
}

void test_OTA_ResumeWhenStopped()
{
    /* Calling resume when stopped should return an error. */
    TEST_ASSERT_NOT_EQUAL( OTA_ERR_NONE, OTA_Resume() );

    /* OTA agent should remain in stopped state. */
    otaWaitForEmptyEvent();
    TEST_ASSERT_EQUAL( OtaAgentStateStopped, OTA_GetState() );
}

void test_OTA_ResumeWhenSuspended()
{
    otaGoToState( OtaAgentStateSuspended );
    TEST_ASSERT_EQUAL( OtaAgentStateSuspended, OTA_GetState() );

    TEST_ASSERT_EQUAL( OTA_ERR_NONE, OTA_Resume() );
    otaWaitForState( OtaAgentStateRequestingJob );
    TEST_ASSERT_EQUAL( OtaAgentStateRequestingJob, OTA_GetState() );
}

void test_OTA_ResumeWhenReady()
{
    otaGoToState( OtaAgentStateReady );
    TEST_ASSERT_EQUAL( OtaAgentStateReady, OTA_GetState() );

    /* Calling resume when OTA agent is not suspend state. This should be an unexpected event and
     * the agent should remain in ready state. */
    TEST_ASSERT_EQUAL( OTA_ERR_NONE, OTA_Resume() );
    otaWaitForEmptyEvent();
    TEST_ASSERT_EQUAL( OtaAgentStateReady, OTA_GetState() );
}

void test_OTA_ResumeFailedWhenSuspended()
{
    otaGoToState( OtaAgentStateSuspended );
    TEST_ASSERT_EQUAL( OtaAgentStateSuspended, OTA_GetState() );

    /* Set the event send interface to a mock function that always fail. */
    otaInterfaces.os.event.send = mockOSEventSendAlwaysFail;

    /* Resume should fail and OTA agent should remain in suspend state. */
    TEST_ASSERT_EQUAL( OTA_ERR_EVENT_Q_SEND_FAILED, OTA_Resume() );
    TEST_ASSERT_EQUAL( OtaAgentStateSuspended, OTA_GetState() );
}

void test_OTA_Statistics()
{
    otaGoToState( OtaAgentStateReady );
    TEST_ASSERT_EQUAL( OtaAgentStateReady, OTA_GetState() );

    TEST_ASSERT_EQUAL( OTA_ERR_NULL_STAT_PTR, OTA_GetStatistics( NULL ) );

    OtaAgentStatistics_t statistics = { 0 };
    TEST_ASSERT_EQUAL( OTA_ERR_NONE, OTA_GetStatistics( &statistics ) );

    TEST_ASSERT_EQUAL( 0, statistics.otaPacketsReceived );
    TEST_ASSERT_EQUAL( 0, statistics.otaPacketsQueued );
    TEST_ASSERT_EQUAL( 0, statistics.otaPacketsProcessed );
    TEST_ASSERT_EQUAL( 0, statistics.otaPacketsDropped );
}

void test_OTA_CheckForUpdate()
{
    otaGoToState( OtaAgentStateRequestingJob );
    TEST_ASSERT_EQUAL( OtaAgentStateRequestingJob, OTA_GetState() );

    TEST_ASSERT_EQUAL( OTA_ERR_NONE, OTA_CheckForUpdate() );
    otaWaitForState( OtaAgentStateWaitingForJob );
    TEST_ASSERT_EQUAL( OtaAgentStateWaitingForJob, OTA_GetState() );
}

void test_OTA_CheckForUpdateFailToSendEvent()
{
    otaGoToState( OtaAgentStateRequestingJob );
    TEST_ASSERT_EQUAL( OtaAgentStateRequestingJob, OTA_GetState() );

    /* Set the event send interface to a mock function that always fail. */
    otaInterfaces.os.event.send = mockOSEventSendAlwaysFail;

    /* Check for update should fail and OTA agent should remain in requesting job state. */
    TEST_ASSERT_EQUAL( OTA_ERR_EVENT_Q_SEND_FAILED, OTA_CheckForUpdate() );
    TEST_ASSERT_EQUAL( OtaAgentStateRequestingJob, OTA_GetState() );
}

void test_OTA_ActivateNewImage()
{
    otaGoToState( OtaAgentStateReady );
    TEST_ASSERT_EQUAL( OtaAgentStateReady, OTA_GetState() );

    /* Activate image simply calls the PAL implementation and return its return value. */
    TEST_ASSERT_EQUAL( OTA_ERR_NONE, OTA_ActivateNewImage() );

    otaInterfaces.pal.activate = mockPalActivateReturnFail;
    TEST_ASSERT_EQUAL( OTA_ERR_ACTIVATE_FAILED, OTA_ActivateNewImage() );
}

/* OTA pal function pointers should be NULL when OTA agent stopped. Calling OTA_ActivateNewImage
 * should fail. */
void test_OTA_ActivateNewImageWhenStopped()
{
    TEST_ASSERT_NOT_EQUAL( OTA_ERR_NONE, OTA_ActivateNewImage() );
}

void test_OTA_ImageStateAbortWithActiveJob()
{
    /* TODO. */
}

void test_OTA_ImageStateAbortWithNoJob()
{
    otaGoToState( OtaAgentStateReady );
    TEST_ASSERT_EQUAL( OtaAgentStateReady, OTA_GetState() );

    /* Set the event send interface to a mock function that allows events to be sent continuously
     * since setting image state to abort would send an user abort event in the handler. */
    otaInterfaces.os.event.send = mockOSEventSend;

    /* Calling abort without an active job would fail. OTA agent should remain in ready state. */
    TEST_ASSERT_EQUAL( OTA_ERR_NONE, OTA_SetImageState( OtaImageStateAborted ) );
    otaWaitForEmptyEvent();
    TEST_ASSERT_EQUAL( OtaAgentStateReady, OTA_GetState() );
}

void test_OTA_ImageStateAbortFailToSendEvent()
{
    otaGoToState( OtaAgentStateReady );
    TEST_ASSERT_EQUAL( OtaAgentStateReady, OTA_GetState() );

    /* Set the event send interface to a mock function that always fail. */
    otaInterfaces.os.event.send = mockOSEventSendAlwaysFail;

    TEST_ASSERT_EQUAL( OTA_ERR_EVENT_Q_SEND_FAILED, OTA_SetImageState( OtaImageStateAborted ) );
    otaWaitForEmptyEvent();
    TEST_ASSERT_EQUAL( OtaAgentStateReady, OTA_GetState() );
}

void test_OTA_ImageStateRjectWithActiveJob()
{
    /* TODO. */
}

void test_OTA_ImageStateRjectWithNoJob()
{
    otaGoToState( OtaAgentStateReady );
    TEST_ASSERT_EQUAL( OtaAgentStateReady, OTA_GetState() );

    TEST_ASSERT_EQUAL( OTA_ERR_NO_ACTIVE_JOB, OTA_SetImageState( OtaImageStateRejected ) );
    TEST_ASSERT_EQUAL( OtaImageStateRejected, OTA_GetImageState() );
}

void test_OTA_ImageStateAcceptWithActiveJob()
{
    /* TODO. */
}

void test_OTA_ImageStateAcceptWithNoJob()
{
    otaGoToState( OtaAgentStateReady );
    TEST_ASSERT_EQUAL( OtaAgentStateReady, OTA_GetState() );

    TEST_ASSERT_EQUAL( OTA_ERR_NO_ACTIVE_JOB, OTA_SetImageState( OtaImageStateAccepted ) );
    TEST_ASSERT_EQUAL( OtaImageStateAccepted, OTA_GetImageState() );
}

void test_OTA_ImageStateInvalidState()
{
    TEST_ASSERT_EQUAL( OTA_ERR_BAD_IMAGE_STATE, OTA_SetImageState( -1 ) );
}

void test_OTA_ProcessJobDocumentInvalidJson()
{
    pOtaJobDoc = JOB_DOC_INVALID;

    otaGoToState( OtaAgentStateWaitingForJob );
    TEST_ASSERT_EQUAL( OtaAgentStateWaitingForJob, OTA_GetState() );

    otaReceiveJobDocument( otaDefaultWait );
    otaWaitForEmptyEvent();
    TEST_ASSERT_EQUAL( OtaAgentStateWaitingForJob, OTA_GetState() );
}

void test_OTA_ProcessJobDocumentValidJson()
{
    pOtaJobDoc = JOB_DOC_A;

    /* Let the PAL says it's not in self test.*/
    imageState = OtaPalImageStateValid;

    otaGoToState( OtaAgentStateWaitingForJob );
    TEST_ASSERT_EQUAL( OtaAgentStateWaitingForJob, OTA_GetState() );

    otaReceiveJobDocument();
    otaWaitForState( OtaAgentStateCreatingFile );
    TEST_ASSERT_EQUAL( OtaAgentStateCreatingFile, OTA_GetState() );
}

static void otaInitFileTransfer()
{
    OtaEventMsg_t otaEvent = { 0 };

    otaGoToState( OtaAgentStateCreatingFile );
    TEST_ASSERT_EQUAL( OtaAgentStateCreatingFile, OTA_GetState() );

    otaEvent.eventId = OtaAgentEventCreateFile;
    OTA_SignalEvent( &otaEvent );
    otaWaitForState( OtaAgentStateRequestingFileBlock );
    TEST_ASSERT_EQUAL( OtaAgentStateRequestingFileBlock, OTA_GetState() );
}

void test_OTA_InitFileTransferMqtt()
{
    pOtaJobDoc = JOB_DOC_A;
    otaInitFileTransfer();
}

void test_OTA_InitFileTransferHttp()
{
    pOtaJobDoc = JOB_DOC_HTTP;
    otaInitFileTransfer();
}

static void otaRequestFileBlock()
{
    OtaEventMsg_t otaEvent = { 0 };

    otaGoToState( OtaAgentStateRequestingFileBlock );
    TEST_ASSERT_EQUAL( OtaAgentStateRequestingFileBlock, OTA_GetState() );

    otaEvent.eventId = OtaAgentEventRequestFileBlock;
    OTA_SignalEvent( &otaEvent );
    otaWaitForState( OtaAgentStateWaitingForFileBlock );
    TEST_ASSERT_EQUAL( OtaAgentStateWaitingForFileBlock, OTA_GetState() );
}

void test_OTA_RequestFileBlockMqtt()
{
    pOtaJobDoc = JOB_DOC_A;
    otaRequestFileBlock();
}

void test_OTA_RequestFileBlockHttp()
{
    pOtaJobDoc = JOB_DOC_HTTP;
    otaRequestFileBlock();
}

void test_OTA_ReceiveFileBlockEmpty()
{
    OtaEventMsg_t otaEvent = { 0 };

    otaGoToState( OtaAgentStateWaitingForFileBlock );
    TEST_ASSERT_EQUAL( OtaAgentStateWaitingForFileBlock, OTA_GetState() );

    /* Set the event send interface to a mock function that allows events to be sent continuously.
     * This is required because decode failure would cause OtaAgentEventCloseFile event to be sent
     * within the OTA event handler and we want it to be processed. */
    otaInterfaces.os.event.send = mockOSEventSend;

    otaEvent.eventId = OtaAgentEventReceivedFileBlock;
    otaEvent.pEventData = &eventBuffer;
    otaEvent.pEventData->dataLength = 0;
    OTA_SignalEvent( &otaEvent );
    otaWaitForState( OtaAgentStateWaitingForJob );
    TEST_ASSERT_EQUAL( OtaAgentStateWaitingForJob, OTA_GetState() );
}

void test_OTA_ReceiveFileBlockTooLarge()
{
    OtaEventMsg_t otaEvent = { 0 };

    pOtaJobDoc = JOB_DOC_HTTP;

    otaGoToState( OtaAgentStateWaitingForFileBlock );
    TEST_ASSERT_EQUAL( OtaAgentStateWaitingForFileBlock, OTA_GetAgentState() );

    otaInterfaces.os.event.send = mockOSEventSend;

    otaEvent.eventId = OtaAgentEventReceivedFileBlock;
    otaEvent.pEventData = &eventBuffer;
    otaEvent.pEventData->dataLength = 2 * OTA_FILE_BLOCK_SIZE;
    OTA_SignalEvent( &otaEvent );
    otaWaitForState( OtaAgentStateWaitingForJob );
    TEST_ASSERT_EQUAL( OtaAgentStateWaitingForJob, OTA_GetAgentState() );
}

void test_OTA_ReceiveFileBlockCompleteMqtt()
{
    OtaEventMsg_t otaEvent = { NULL, OtaAgentEventReceivedFileBlock };
    uint8_t pFileBlock[ OTA_FILE_BLOCK_SIZE ] = { 0 };
    uint8_t pStreamingMessage[ OTA_FILE_BLOCK_SIZE * 2 ] = { 0 };
    size_t streamingMessageSize = 0;
    int remainingBlocks = OTA_TEST_FILE_SIZE;
    int idx = 0;

    otaGoToState( OtaAgentStateWaitingForFileBlock );
    TEST_ASSERT_EQUAL( OtaAgentStateWaitingForFileBlock, OTA_GetState() );

    /* Set the event send interface to a mock function that allows events to be sent continuously
     * because we're receiving multiple blocks in this test. */
    otaInterfaces.os.event.send = mockOSEventSend;

    /* Fill the file block. */
    for( idx = 0; idx < sizeof( pFileBlock ); idx++ )
    {
        pFileBlock[ idx ] = idx % UINT8_MAX;
    }

    /* Send blocks. */
    idx = 0;

    while( remainingBlocks > OTA_FILE_BLOCK_SIZE )
    {
        /* Construct a AWS IoT streaming message. */
        createOtaStreammingMessage(
            pStreamingMessage,
            sizeof( pStreamingMessage ),
            idx++,
            pFileBlock,
            OTA_FILE_BLOCK_SIZE,
            &streamingMessageSize );
        otaEvent.pEventData = &eventBuffer;
        memcpy( otaEvent.pEventData->data, pStreamingMessage, streamingMessageSize );
        otaEvent.pEventData->dataLength = streamingMessageSize;

        OTA_SignalEvent( &otaEvent );
        otaWaitForEmptyEvent();
        TEST_ASSERT_EQUAL( OtaAgentStateWaitingForFileBlock, OTA_GetState() );

        remainingBlocks -= OTA_FILE_BLOCK_SIZE;
    }

    /* Send last block. */
    createOtaStreammingMessage(
        pStreamingMessage,
        sizeof( pStreamingMessage ),
        idx,
        pFileBlock,
        remainingBlocks,
        &streamingMessageSize );
    otaEvent.pEventData = &eventBuffer;
    memcpy( otaEvent.pEventData->data, pStreamingMessage, streamingMessageSize );
    otaEvent.pEventData->dataLength = streamingMessageSize;

    /* OTA agent should complete the update and go back to waiting for job state. */
    OTA_SignalEvent( &otaEvent );
    otaWaitForEmptyEvent();
    TEST_ASSERT_EQUAL( OtaAgentStateWaitingForJob, OTA_GetState() );
}

void test_OTA_ReceiveFileBlockCompleteHttp()
{
    OtaEventMsg_t otaEvent = { NULL, OtaAgentEventReceivedFileBlock };
    uint8_t pFileBlock[ OTA_FILE_BLOCK_SIZE ] = { 0 };
    int remainingBlocks = OTA_TEST_FILE_SIZE;
    int idx = 0;

    pOtaJobDoc = JOB_DOC_HTTP;
    otaGoToState( OtaAgentStateWaitingForFileBlock );
    TEST_ASSERT_EQUAL( OtaAgentStateWaitingForFileBlock, OTA_GetAgentState() );

    /* Set the event send interface to a mock function that allows events to be sent continuously
     * because we're receiving multiple blocks in this test. */
    otaInterfaces.os.event.send = mockOSEventSend;

    /* Fill the file block. */
    for( idx = 0; idx < sizeof( pFileBlock ); idx++ )
    {
        pFileBlock[ idx ] = idx % UINT8_MAX;
    }

    while( remainingBlocks > OTA_FILE_BLOCK_SIZE )
    {
        otaEvent.pEventData = &eventBuffer;
        memcpy( otaEvent.pEventData->data, pFileBlock, OTA_FILE_BLOCK_SIZE );
        otaEvent.pEventData->dataLength = OTA_FILE_BLOCK_SIZE;

        OTA_SignalEvent( &otaEvent );
        otaWaitForEmptyEvent();
        TEST_ASSERT_EQUAL( OtaAgentStateWaitingForFileBlock, OTA_GetAgentState() );

        /* TODO, statistics is now broken. Need to fix it to test OTA_GetPacketsReceived
         * OTA_GetPacketsProcessed, and OTA_GetPacketsDropped . */
        remainingBlocks -= OTA_FILE_BLOCK_SIZE;
    }

    /* Send last block. */
    otaEvent.pEventData = &eventBuffer;
    memcpy( otaEvent.pEventData->data, pFileBlock, OTA_FILE_BLOCK_SIZE );
    otaEvent.pEventData->dataLength = OTA_FILE_BLOCK_SIZE;

    /* OTA agent should complete the update and go back to waiting for job state. */
    OTA_SignalEvent( &otaEvent );
    otaWaitForEmptyEvent();
    TEST_ASSERT_EQUAL( OtaAgentStateWaitingForJob, OTA_GetAgentState() );
}

void test_OTA_SelfTest()
{
    pOtaJobDoc = JOB_DOC_SELF_TEST;

    /* Set the event send interface to a mock function that allows events to be sent continuously.
     * This is to complete the self test process. */
    otaInterfaces.os.event.send = mockOSEventSend;

    otaGoToState( OtaAgentStateWaitingForJob );
    TEST_ASSERT_EQUAL( OtaAgentStateWaitingForJob, OTA_GetState() );

    /* Let the PAL says it's in self test. */
    imageState = OtaPalImageStatePendingCommit;

    otaReceiveJobDocument();
    otaWaitForState( OtaAgentStateCreatingFile );
    otaWaitForState( OtaAgentStateWaitingForJob );
    TEST_ASSERT_EQUAL( OtaAgentStateWaitingForJob, OTA_GetState() );
    TEST_ASSERT_EQUAL( OtaImageStateAccepted, OTA_GetImageState() );
}

void test_OTA_ReceiveNewJobDocWhileInProgress()
{
    pOtaJobDoc = JOB_DOC_A;

    otaGoToState( OtaAgentStateWaitingForFileBlock );
    TEST_ASSERT_EQUAL( OtaAgentStateWaitingForFileBlock, OTA_GetState() );

    /* Reset the event queue so that we can send the next event. */
    mockOSEventReset( NULL );

    /* Sending another job document should cause OTA agent to abort current update. */
    pOtaJobDoc = JOB_DOC_B;
    otaReceiveJobDocument();
    otaWaitForState( OtaAgentStateRequestingJob );
    TEST_ASSERT_EQUAL( OtaAgentStateRequestingJob, OTA_GetState() );
}

void test_OTA_RefreshWithSameJobDoc()
{
    OtaEventMsg_t otaEvent = { 0 };

    pOtaJobDoc = JOB_DOC_A;

    otaGoToState( OtaAgentStateWaitingForFileBlock );
    TEST_ASSERT_EQUAL( OtaAgentStateWaitingForFileBlock, OTA_GetState() );

    /* Set the event send interface to a mock function that allows events to be sent continuously.
     * We need this to go through the process of refreshing job doc. */
    otaInterfaces.os.event.send = mockOSEventSend;

    /* First send request job doc event while we're in progress, this should make OTA agent to
     * to request job doc again and transit to waiting for job state. */
    otaEvent.eventId = OtaAgentEventRequestJobDocument;
    OTA_SignalEvent( &otaEvent );
    otaWaitForState( OtaAgentStateWaitingForJob );
    TEST_ASSERT_EQUAL( OtaAgentStateWaitingForJob, OTA_GetState() );

    /* Now send the same job doc, OTA agent should resume the download. */
    otaReceiveJobDocument();
    otaWaitForState( OtaAgentStateWaitingForFileBlock );
    TEST_ASSERT_EQUAL( OtaAgentStateWaitingForFileBlock, OTA_GetState() );
}

void test_OTA_RefreshWithDifferentJobDoc()
{
    OtaEventMsg_t otaEvent = { 0 };

    pOtaJobDoc = JOB_DOC_A;

    otaGoToState( OtaAgentStateWaitingForFileBlock );
    TEST_ASSERT_EQUAL( OtaAgentStateWaitingForFileBlock, OTA_GetState() );

    /* Set the event send interface to a mock function that allows events to be sent continuously.
     * We need this to go through the process of refreshing job doc. */
    otaInterfaces.os.event.send = mockOSEventSend;

    /* First send request job doc event while we're in progress, this should make OTA agent to
     * to request job doc again and transit to waiting for job state. */
    otaEvent.eventId = OtaAgentEventRequestJobDocument;
    OTA_SignalEvent( &otaEvent );
    otaWaitForState( OtaAgentStateWaitingForJob );
    TEST_ASSERT_EQUAL( OtaAgentStateWaitingForJob, OTA_GetState() );

    /* Now send a different job doc, OTA agent should abort current and job and start the new job. */
    pOtaJobDoc = JOB_DOC_B;
    otaReceiveJobDocument();
    otaWaitForState( OtaAgentStateWaitingForFileBlock );
    TEST_ASSERT_EQUAL( OtaAgentStateWaitingForFileBlock, OTA_GetState() );
}<|MERGE_RESOLUTION|>--- conflicted
+++ resolved
@@ -381,19 +381,12 @@
     pOtaAppBuffer.certFilePathSize = OTA_CERT_FILE_PATH_SIZE;
     pOtaAppBuffer.pStreamName = pOtaAppBuffer.pCertFilePath + pOtaAppBuffer.certFilePathSize;
     pOtaAppBuffer.streamNameSize = OTA_STREAM_NAME_SIZE;
-<<<<<<< HEAD
     pOtaAppBuffer.pUrl = pOtaAppBuffer.pStreamName + pOtaAppBuffer.streamNameSize;
     pOtaAppBuffer.urlSize = OTA_UPDATE_URL_SIZE;
-    OTA_AgentInit( &pOtaAppBuffer,
-                   &otaInterfaces,
-                   ( const uint8_t * ) pClientID,
-                   appCallback );
-=======
     OTA_Init( &pOtaAppBuffer,
               &otaInterfaces,
               ( const uint8_t * ) pClientID,
               appCallback );
->>>>>>> 4cfe6e9a
 }
 
 static void otaInitDefault()

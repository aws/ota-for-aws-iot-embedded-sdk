/*
 * AWS IoT Over-the-air Update v2.0.0 (Release Candidate)
 * Copyright (C) 2020 Amazon.com, Inc. or its affiliates.  All Rights Reserved.
 *
 * Permission is hereby granted, free of charge, to any person obtaining a copy of
 * this software and associated documentation files (the "Software"), to deal in
 * the Software without restriction, including without limitation the rights to
 * use, copy, modify, merge, publish, distribute, sublicense, and/or sell copies of
 * the Software, and to permit persons to whom the Software is furnished to do so,
 * subject to the following conditions:
 *
 * The above copyright notice and this permission notice shall be included in all
 * copies or substantial portions of the Software.
 *
 * THE SOFTWARE IS PROVIDED "AS IS", WITHOUT WARRANTY OF ANY KIND, EXPRESS OR
 * IMPLIED, INCLUDING BUT NOT LIMITED TO THE WARRANTIES OF MERCHANTABILITY, FITNESS
 * FOR A PARTICULAR PURPOSE AND NONINFRINGEMENT. IN NO EVENT SHALL THE AUTHORS OR
 * COPYRIGHT HOLDERS BE LIABLE FOR ANY CLAIM, DAMAGES OR OTHER LIABILITY, WHETHER
 * IN AN ACTION OF CONTRACT, TORT OR OTHERWISE, ARISING FROM, OUT OF OR IN
 * CONNECTION WITH THE SOFTWARE OR THE USE OR OTHER DEALINGS IN THE SOFTWARE.
 */

/**
 * @file ota_utest.c
 * @brief Unit tests for functions in OTA agent.
 */

/* Standard includes. */
#include <stdlib.h>
#include <string.h>
#include <stdbool.h>
#include <stdint.h>

/* 3rdparty includes. */
#include <unistd.h>
#include "unity.h"

/* OTA includes. */
#include "ota_appversion32.h"
#include "ota.h"
#include "ota_private.h"
#include "ota_mqtt_private.h"
#include "ota_http_private.h"
#include "ota_interface_private.h"

/* test includes. */
#include "utest_helpers.h"

/* Job document for testing. */
#define OTA_TEST_FILE_SIZE               10240
#define OTA_TEST_FILE_NUM_BLOCKS         ( OTA_TEST_FILE_SIZE / OTA_FILE_BLOCK_SIZE + 1 )
#define OTA_TEST_DUPLICATE_NUM_BLOCKS    3
#define OTA_TEST_FILE_SIZE_STR           "10240"
#define JOB_DOC_A                        "{\"clientToken\":\"0:testclient\",\"timestamp\":1602795143,\"execution\":{\"jobId\":\"AFR_OTA-testjob20\",\"status\":\"QUEUED\",\"queuedAt\":1602795128,\"lastUpdatedAt\":1602795128,\"versionNumber\":1,\"executionNumber\":1,\"jobDocument\":{\"afr_ota\":{\"protocols\":[\"MQTT\"],\"streamname\":\"AFR_OTA-XYZ\",\"files\":[{\"filepath\":\"/test/demo\",\"filesize\":" OTA_TEST_FILE_SIZE_STR ",\"fileid\":0,\"certfile\":\"test.crt\",\"sig-sha256-ecdsa\":\"MEQCIF2QDvww1G/kpRGZ8FYvQrok1bSZvXjXefRk7sqNcyPTAiB4dvGt8fozIY5NC0vUDJ2MY42ZERYEcrbwA4n6q7vrBg==\"}] }}}}"
#define JOB_DOC_B                        "{\"clientToken\":\"0:testclient\",\"timestamp\":1602795143,\"execution\":{\"jobId\":\"AFR_OTA-testjob21\",\"status\":\"QUEUED\",\"queuedAt\":1602795128,\"lastUpdatedAt\":1602795128,\"versionNumber\":1,\"executionNumber\":1,\"jobDocument\":{\"afr_ota\":{\"protocols\":[\"MQTT\"],\"streamname\":\"AFR_OTA-XYZ\",\"files\":[{\"filepath\":\"/test/demo\",\"filesize\":" OTA_TEST_FILE_SIZE_STR ",\"fileid\":0,\"certfile\":\"test.crt\",\"sig-sha256-ecdsa\":\"MEQCIF2QDvww1G/kpRGZ8FYvQrok1bSZvXjXefRk7sqNcyPTAiB4dvGt8fozIY5NC0vUDJ2MY42ZERYEcrbwA4n6q7vrBg==\"}] }}}}"
#define JOB_DOC_SELF_TEST                "{\"clientToken\":\"0:testclient\",\"timestamp\":1602795143,\"execution\":{\"jobId\":\"AFR_OTA-testjob20\",\"status\":\"IN_PROGRESS\",\"statusDetails\":{\"self_test\":\"ready\",\"updatedBy\":\"0x1000000\"},\"queuedAt\":1602795128,\"lastUpdatedAt\":1602795128,\"versionNumber\":1,\"executionNumber\":1,\"jobDocument\":{\"afr_ota\":{\"protocols\":[\"MQTT\"],\"streamname\":\"AFR_OTA-XYZ\",\"files\":[{\"filepath\":\"/test/demo\",\"filesize\":" OTA_TEST_FILE_SIZE_STR ",\"fileid\":0,\"certfile\":\"test.crt\",\"sig-sha256-ecdsa\":\"MEQCIF2QDvww1G/kpRGZ8FYvQrok1bSZvXjXefRk7sqNcyPTAiB4dvGt8fozIY5NC0vUDJ2MY42ZERYEcrbwA4n6q7vrBg==\"}] }}}}"
#define JOB_DOC_SELF_TEST_DOWNGRADE      "{\"clientToken\":\"0:testclient\",\"timestamp\":1602795143,\"execution\":{\"jobId\":\"AFR_OTA-testjob20\",\"status\":\"IN_PROGRESS\",\"statusDetails\":{\"self_test\":\"ready\",\"updatedBy\":\"0x1000001\"},\"queuedAt\":1602795128,\"lastUpdatedAt\":1602795128,\"versionNumber\":1,\"executionNumber\":1,\"jobDocument\":{\"afr_ota\":{\"protocols\":[\"MQTT\"],\"streamname\":\"AFR_OTA-XYZ\",\"files\":[{\"filepath\":\"/test/demo\",\"filesize\":" OTA_TEST_FILE_SIZE_STR ",\"fileid\":0,\"certfile\":\"test.crt\",\"sig-sha256-ecdsa\":\"MEQCIF2QDvww1G/kpRGZ8FYvQrok1bSZvXjXefRk7sqNcyPTAiB4dvGt8fozIY5NC0vUDJ2MY42ZERYEcrbwA4n6q7vrBg==\"}] }}}}"
#define JOB_DOC_HTTP                     "{\"clientToken\":\"0:testclient\",\"timestamp\":1602795143,\"execution\":{\"jobId\":\"AFR_OTA-testjob22\",\"status\":\"QUEUED\",\"queuedAt\":1602795128,\"lastUpdatedAt\":1602795128,\"versionNumber\":1,\"executionNumber\":1,\"jobDocument\":{\"afr_ota\":{\"protocols\":[\"HTTP\"],\"files\":[{\"filepath\":\"/test/demo\",\"filesize\":" OTA_TEST_FILE_SIZE_STR ",\"fileid\":0,\"certfile\":\"test.crt\",\"update_data_url\":\"https://dummy-url.com/ota.bin\",\"auth_scheme\":\"aws.s3.presigned\",\"sig-sha256-ecdsa\":\"MEQCIF2QDvww1G/kpRGZ8FYvQrok1bSZvXjXefRk7sqNcyPTAiB4dvGt8fozIY5NC0vUDJ2MY42ZERYEcrbwA4n6q7vrBg==\"}] }}}}"
#define JOB_DOC_ONE_BLOCK                "{\"clientToken\":\"0:testclient\",\"timestamp\":1602795143,\"execution\":{\"jobId\":\"AFR_OTA-testjob22\",\"status\":\"QUEUED\",\"queuedAt\":1602795128,\"lastUpdatedAt\":1602795128,\"versionNumber\":1,\"executionNumber\":1,\"jobDocument\":{\"afr_ota\":{\"protocols\":[\"HTTP\"],\"files\":[{\"filepath\":\"/test/demo\",\"filesize\": \"1024\" ,\"fileid\":0,\"certfile\":\"test.crt\",\"update_data_url\":\"https://dummy-url.com/ota.bin\",\"auth_scheme\":\"aws.s3.presigned\",\"sig-sha256-ecdsa\":\"MEQCIF2QDvww1G/kpRGZ8FYvQrok1bSZvXjXefRk7sqNcyPTAiB4dvGt8fozIY5NC0vUDJ2MY42ZERYEcrbwA4n6q7vrBg==\"}] }}}}"
#define JOB_DOC_INVALID                  "not a json"
#define JOB_DOC_INVALID_PROTOCOL         "{\"clientToken\":\"0:testclient\",\"timestamp\":1602795143,\"execution\":{\"jobId\":\"AFR_OTA-testjob20\",\"status\":\"QUEUED\",\"queuedAt\":1602795128,\"lastUpdatedAt\":1602795128,\"versionNumber\":1,\"executionNumber\":1,\"jobDocument\":{\"afr_ota\":{\"protocols\":[\"XYZ\"],\"streamname\":\"AFR_OTA-XYZ\",\"files\":[{\"filepath\":\"/test/demo\",\"filesize\":" OTA_TEST_FILE_SIZE_STR ",\"fileid\":0,\"certfile\":\"test.crt\",\"sig-sha256-ecdsa\":\"MEQCIF2QDvww1G/kpRGZ8FYvQrok1bSZvXjXefRk7sqNcyPTAiB4dvGt8fozIY5NC0vUDJ2MY42ZERYEcrbwA4n6q7vrBg==\"}] }}}}"

/* OTA application buffer size. */
#define OTA_UPDATE_FILE_PATH_SIZE        100
#define OTA_CERT_FILE_PATH_SIZE          100
#define OTA_STREAM_NAME_SIZE             50
#define OTA_DECODE_MEMORY_SIZE           OTA_FILE_BLOCK_SIZE
#define OTA_FILE_BITMAP_SIZE             50
#define OTA_UPDATE_URL_SIZE              100
#define OTA_AUTH_SCHEME_SIZE             50
#define OTA_APP_BUFFER_SIZE       \
    ( OTA_UPDATE_FILE_PATH_SIZE + \
      OTA_CERT_FILE_PATH_SIZE +   \
      OTA_STREAM_NAME_SIZE +      \
      OTA_DECODE_MEMORY_SIZE +    \
      OTA_FILE_BITMAP_SIZE +      \
      OTA_UPDATE_URL_SIZE +       \
      OTA_AUTH_SCHEME_SIZE )

#define min( x, y )    ( x < y ? x : y )

/* Firmware version. */
const AppVersion32_t appFirmwareVersion =
{
    .u.x.major = 1,
    .u.x.minor = 0,
    .u.x.build = 1,
};

/* OTA code signing signature algorithm. */
const char OTA_JsonFileSignatureKey[ OTA_FILE_SIG_KEY_STR_MAX_LENGTH ] = "sig-sha256-ecdsa";

/* OTA client name. */
static const char * pOtaDefaultClientId = "ota_utest";

/* OTA job doc. */
static const char * pOtaJobDoc = NULL;

/* OTA interface. */
static OtaInterfaces_t otaInterfaces;

/* OTA image state. */
static OtaPalImageState_t palImageState = OtaPalImageStateUnknown;
static bool resetCalled = false;

/* OTA application buffer. */
static OtaAppBuffer_t pOtaAppBuffer;
static uint8_t pUserBuffer[ OTA_APP_BUFFER_SIZE ];

/* OTA Event. */
static OtaEventMsg_t otaEventQueue[ OTA_NUM_MSG_Q_ENTRIES ];
static OtaEventMsg_t * otaEventQueueEnd = otaEventQueue;
static OtaEventData_t eventBuffer;
static bool eventIgnore;

/* OTA File handle and buffer. */
static FILE * pOtaFileHandle = NULL;
static uint8_t pOtaFileBuffer[ OTA_TEST_FILE_SIZE ];

/* 2 seconds default wait time for OTA state machine transition. */
static const int otaDefaultWait = 2000;

/* Flag to unsubscribe to topics after ota shutdown. */
static const uint8_t unsubscribeFlag = 1;

/* ========================================================================== */

/* Global static variable defined in ota.c for managing the state machine. */
extern OtaAgentContext_t otaAgent;

/* Global static variable defined in ota.c for managing the data interface
 * protocol function pointers. */
extern OtaDataInterface_t otaDataInterface;

/* Global static variable defined in ota.c for managing the control interface
 * protocol function pointers. */
extern OtaControlInterface_t otaControlInterface;

/* Static function defined in ota.c for processing events. */
extern void receiveAndProcessOtaEvent( void );

/* Static state machine function handlers under test defined in ota.c. */
extern OtaErr_t initFileHandler( const OtaEventData_t * pEventData );
extern OtaErr_t requestDataHandler( const OtaEventData_t * pEventData );
extern OtaErr_t requestJobHandler( const OtaEventData_t * pEventData );

/* ========================================================================== */
/* ====================== Unit test helper functions ======================== */
/* ========================================================================== */

static void * mockMallocAlwaysFail( size_t size )
{
    ( void ) size;
    return NULL;
}

static OtaOsStatus_t mockOSEventReset( OtaEventContext_t * unused )
{
    otaEventQueueEnd = otaEventQueue;
    eventIgnore = false;

    ( void ) unused;

    return OtaOsSuccess;
}

/* Allow an event to be sent only once, after that ignore all incoming event. Useful to make sure
 * internal OTA handler are not able to send any event. */
static OtaOsStatus_t mockOSEventSendThenStop( OtaEventContext_t * unused_1,
                                              const void * pEventMsg,
                                              uint32_t unused_2 )
{
    ( void ) unused_1;
    ( void ) unused_2;

    if( otaEventQueueEnd >= otaEventQueue + OTA_NUM_MSG_Q_ENTRIES )
    {
        return OtaOsEventQueueSendFailed;
    }

    if( !eventIgnore )
    {
        const OtaEventMsg_t * pOtaEvent = pEventMsg;

        otaEventQueueEnd->eventId = pOtaEvent->eventId;
        otaEventQueueEnd->pEventData = pOtaEvent->pEventData;
        otaEventQueueEnd++;

        eventIgnore = true;
    }

    return OtaOsSuccess;
}

/* A variant of mockOSEventSendThenStop, but return failure after first event sent. */
static OtaOsStatus_t mockOSEventSendThenFail( OtaEventContext_t * unused_1,
                                              const void * pEventMsg,
                                              uint32_t unused_2 )
{
    OtaOsStatus_t err = OtaOsSuccess;

    ( void ) unused_1;
    ( void ) unused_2;

    if( eventIgnore )
    {
        err = OtaOsEventQueueSendFailed;
    }
    else
    {
        err = mockOSEventSendThenStop( unused_1, pEventMsg, unused_2 );
    }

    return err;
}

/* Allow events to be sent any number of times. */
static OtaOsStatus_t mockOSEventSend( OtaEventContext_t * unused_1,
                                      const void * pEventMsg,
                                      uint32_t unused_2 )
{
    ( void ) unused_1;
    ( void ) unused_2;

    if( otaEventQueueEnd >= otaEventQueue + OTA_NUM_MSG_Q_ENTRIES )
    {
        return OtaOsEventQueueSendFailed;
    }

    const OtaEventMsg_t * pOtaEvent = pEventMsg;

    otaEventQueueEnd->eventId = pOtaEvent->eventId;
    otaEventQueueEnd->pEventData = pOtaEvent->pEventData;
    otaEventQueueEnd++;

    return OtaOsSuccess;
}

/* Ignore all incoming events and return fail. */
static OtaOsStatus_t mockOSEventSendAlwaysFail( OtaEventContext_t * unused_1,
                                                const void * pEventMsg,
                                                uint32_t unused_2 )
{
    ( void ) unused_1;
    ( void ) pEventMsg;
    ( void ) unused_2;

    return OtaOsEventQueueSendFailed;
}

static OtaOsStatus_t mockOSEventReceive( OtaEventContext_t * unused_1,
                                         void * pEventMsg,
                                         uint32_t unused_2 )
{
    OtaOsStatus_t err = OtaOsSuccess;
    OtaEventMsg_t * pOtaEvent = pEventMsg;
    size_t currQueueSize = otaEventQueueEnd - otaEventQueue;

    ( void ) unused_1;
    ( void ) unused_2;

    if( otaEventQueueEnd != otaEventQueue )
    {
        pOtaEvent->eventId = otaEventQueue[ 0 ].eventId;
        pOtaEvent->pEventData = otaEventQueue[ 0 ].pEventData;
        memmove( otaEventQueue, otaEventQueue + 1, sizeof( OtaEventMsg_t ) * ( currQueueSize - 1 ) );
        otaEventQueueEnd--;
    }
    else
    {
        err = OtaOsEventQueueReceiveFailed;
    }

    return err;
}

static OtaOsStatus_t stubOSTimerStart( OtaTimerId_t timerId,
                                       const char * const pTimerName,
                                       const uint32_t timeout,
                                       OtaTimerCallback_t callback )
{
    ( void ) timerId;
    ( void ) pTimerName;
    ( void ) timeout;
    ( void ) callback;
    return OtaOsSuccess;
}

static OtaOsStatus_t mockOSTimerInvokeCallback( OtaTimerId_t timerId,
                                                const char * const pTimerName,
                                                const uint32_t timeout,
                                                OtaTimerCallback_t callback )
{
    callback( timerId );
    ( void ) timeout;
    ( void ) pTimerName;
    return OtaOsSuccess;
}

static OtaOsStatus_t mockOSTimerStartAlwaysFail( OtaTimerId_t unused_1,
                                                 const char * const unused_2,
                                                 const uint32_t unused_3,
                                                 OtaTimerCallback_t unused_4 )
{
    ( void ) unused_1;
    ( void ) unused_2;
    ( void ) unused_3;
    ( void ) unused_4;
    return OtaOsTimerStartFailed;
}

static OtaOsStatus_t stubOSTimerStop( OtaTimerId_t timerId )
{
    ( void ) timerId;
    return OtaOsSuccess;
}

static OtaOsStatus_t stubOSTimerDelete( OtaTimerId_t timerId )
{
    ( void ) timerId;
    return OtaOsSuccess;
}

static OtaMqttStatus_t stubMqttSubscribe( const char * unused_1,
                                          uint16_t unused_2,
                                          uint8_t unused_3 )
{
    ( void ) unused_1;
    ( void ) unused_2;
    ( void ) unused_3;

    return OtaMqttSuccess;
}

static OtaMqttStatus_t stubMqttPublish( const char * const unused_1,
                                        uint16_t unused_2,
                                        const char * unused_3,
                                        uint32_t unused_4,
                                        uint8_t unused_5 )
{
    ( void ) unused_1;
    ( void ) unused_2;
    ( void ) unused_3;
    ( void ) unused_4;
    ( void ) unused_5;

    return OtaMqttSuccess;
}

OtaErr_t mockControlInterfaceRequestJobAlwaysFail( OtaAgentContext_t * unused )
{
    ( void ) unused;

    return OtaErrRequestJobFailed;
}


OtaErr_t mockDataInterfaceInitFileTransferAlwaysFail( OtaAgentContext_t * unused )
{
    ( void ) unused;

    return OtaErrInitFileTransferFailed;
}


OtaErr_t mockMqttInitFileTransferAlwaysSucceed( OtaAgentContext_t * unused )
{
    ( void ) unused;

    return OtaErrNone;
}

static OtaMqttStatus_t mockMqttPublishAlwaysFail( const char * const unused_1,
                                                  uint16_t unused_2,
                                                  const char * unused_3,
                                                  uint32_t unused_4,
                                                  uint8_t unused_5 )
{
    ( void ) unused_1;
    ( void ) unused_2;
    ( void ) unused_3;
    ( void ) unused_4;
    ( void ) unused_5;

    return OtaMqttPublishFailed;
}

static OtaMqttStatus_t stubMqttUnsubscribe( const char * unused_1,
                                            uint16_t unused_2,
                                            uint8_t unused_3 )
{
    ( void ) unused_1;
    ( void ) unused_2;
    ( void ) unused_3;

    return OtaMqttSuccess;
}

static OtaHttpStatus_t stubHttpInit( char * url )
{
    ( void ) url;

    return OtaHttpSuccess;
}

static OtaHttpStatus_t mockHttpInitAlwaysFail( char * url )
{
    ( void ) url;
    return OtaHttpInitFailed;
}

static OtaHttpStatus_t stubHttpRequest( uint32_t rangeStart,
                                        uint32_t rangeEnd )
{
    ( void ) rangeEnd;
    ( void ) rangeStart;
    return OtaHttpSuccess;
}

static OtaHttpStatus_t mockHttpRequestAlwaysFail( uint32_t rangeStart,
                                                  uint32_t rangeEnd )
{
    ( void ) rangeEnd;
    ( void ) rangeStart;

    return OtaHttpRequestFailed;
}

static OtaHttpStatus_t stubHttpDeinit()
{
    return OtaHttpSuccess;
}

OtaPalStatus_t mockPalAbort( OtaFileContext_t * const pFileContext )
{
    ( void ) pFileContext;

    return OTA_PAL_COMBINE_ERR( OtaPalSuccess, 0 );
}

OtaPalStatus_t mockPalCreateFileForRx( OtaFileContext_t * const pFileContext )
{
    pOtaFileHandle = ( FILE * ) pOtaFileBuffer;
    pFileContext->pFile = pOtaFileHandle;
    return OTA_PAL_COMBINE_ERR( OtaPalSuccess, 0 );
}

OtaPalStatus_t mockPalCreateFileForRxAlwaysFail( OtaFileContext_t * const pFileContext )
{
    ( void ) pFileContext;
    return OTA_PAL_COMBINE_ERR( OtaPalRxFileCreateFailed, 0 );
}


OtaPalStatus_t mockPalCloseFile( OtaFileContext_t * const pFileContext )
{
    ( void ) pFileContext;
    return OTA_PAL_COMBINE_ERR( OtaPalSuccess, 0 );
}

OtaPalStatus_t mockPalCloseFileAlwaysFail( OtaFileContext_t * const pFileContext )
{
    ( void ) pFileContext;
    return OTA_PAL_COMBINE_ERR( OtaPalFileClose, 0 );
}

OtaPalStatus_t mockPalCloseFileSigCheckFail( OtaFileContext_t * const pFileContext )
{
    ( void ) pFileContext;
    return OTA_PAL_COMBINE_ERR( OtaPalSignatureCheckFailed, 0 );
}

int16_t mockPalWriteBlock( OtaFileContext_t * const pFileContext,
                           uint32_t offset,
                           uint8_t * const pData,
                           uint32_t blockSize )
{
    ( void ) pFileContext;

    if( offset >= OTA_TEST_FILE_SIZE )
    {
        TEST_ASSERT_TRUE_MESSAGE( false, "Offset is bigger than test file buffer." );
    }

    memcpy( pOtaFileBuffer + offset, pData, blockSize );
    return blockSize;
}

OtaPalStatus_t mockPalActivate( OtaFileContext_t * const pFileContext )
{
    ( void ) pFileContext;
    return OTA_PAL_COMBINE_ERR( OtaPalSuccess, 0 );
}

OtaPalStatus_t mockPalActivateReturnFail( OtaFileContext_t * const pFileContext )
{
    ( void ) pFileContext;
    return OTA_PAL_COMBINE_ERR( OtaPalActivateFailed, 0 );
}

OtaPalStatus_t mockPalResetDevice( OtaFileContext_t * const pFileContext )
{
    ( void ) pFileContext;
    resetCalled = true;
    return OTA_PAL_COMBINE_ERR( OtaPalSuccess, 0 );
}

OtaPalStatus_t mockPalSetPlatformImageState( OtaFileContext_t * const pFileContext,
                                             OtaImageState_t eState )
{
    ( void ) pFileContext;

    switch( eState )
    {
        case OtaImageStateTesting:
            palImageState = OtaPalImageStatePendingCommit;
            break;

        case OtaImageStateAccepted:
            palImageState = OtaPalImageStateValid;
            break;

        default:
            palImageState = OtaPalImageStateInvalid;
            break;
    }

    return OTA_PAL_COMBINE_ERR( OtaPalSuccess, 0 );
}

OtaPalStatus_t mockPalSetPlatformImageStateAlwaysFail( OtaFileContext_t * const pFileContext,
                                                       OtaImageState_t eState )
{
    ( void ) pFileContext;
    ( void ) eState;
    return OTA_PAL_COMBINE_ERR( OtaPalBadImageState, 0 );
}

OtaPalImageState_t mockPalGetPlatformImageState( OtaFileContext_t * const pFileContext )
{
    ( void ) pFileContext;
    return palImageState;
}

OtaPalImageState_t mockPalGetPlatformImageStateAlwaysInvalid( OtaFileContext_t * const pFileContext )
{
    ( void ) pFileContext;
    return OtaPalImageStateInvalid;
}

OtaPalImageState_t mockPalGetPlatformImageStateAlwaysPendingCommit( OtaFileContext_t * const pFileContext )
{
    ( void ) pFileContext;
    return OtaPalImageStatePendingCommit;
}

static void mockAppCallback( OtaJobEvent_t event,
                             const void * pData )
{
    ( void ) pData;

    if( event == OtaJobEventStartTest )
    {
        OTA_SetImageState( OtaImageStateAccepted );
    }
}

/* Set default OTA OS interface to mockOSEventSendThenStop. This allows us to easily control the
 * state machine transition by blocking any event in OTA internal handlers. */
static void otaInterfaceDefault()
{
    otaInterfaces.os.event.init = mockOSEventReset;
    otaInterfaces.os.event.send = mockOSEventSendThenStop;
    otaInterfaces.os.event.recv = mockOSEventReceive;
    otaInterfaces.os.event.deinit = mockOSEventReset;

    otaInterfaces.os.timer.start = stubOSTimerStart;
    otaInterfaces.os.timer.stop = stubOSTimerStop;
    otaInterfaces.os.timer.delete = stubOSTimerDelete;

    otaInterfaces.os.mem.malloc = malloc;
    otaInterfaces.os.mem.free = free;

    otaInterfaces.mqtt.subscribe = stubMqttSubscribe;
    otaInterfaces.mqtt.publish = stubMqttPublish;
    otaInterfaces.mqtt.unsubscribe = stubMqttUnsubscribe;

    otaInterfaces.http.init = stubHttpInit;
    otaInterfaces.http.deinit = stubHttpDeinit;
    otaInterfaces.http.request = stubHttpRequest;

    otaInterfaces.pal.abort = mockPalAbort;
    otaInterfaces.pal.createFile = mockPalCreateFileForRx;
    otaInterfaces.pal.closeFile = mockPalCloseFile;
    otaInterfaces.pal.writeBlock = mockPalWriteBlock;
    otaInterfaces.pal.activate = mockPalActivate;
    otaInterfaces.pal.reset = mockPalResetDevice;
    otaInterfaces.pal.setPlatformImageState = mockPalSetPlatformImageState;
    otaInterfaces.pal.getPlatformImageState = mockPalGetPlatformImageState;
}

static void otaAppBufferDefault()
{
    pOtaAppBuffer.pUpdateFilePath = pUserBuffer;
    pOtaAppBuffer.updateFilePathsize = OTA_UPDATE_FILE_PATH_SIZE;
    pOtaAppBuffer.pCertFilePath = pOtaAppBuffer.pUpdateFilePath + pOtaAppBuffer.updateFilePathsize;
    pOtaAppBuffer.certFilePathSize = OTA_CERT_FILE_PATH_SIZE;
    pOtaAppBuffer.pStreamName = pOtaAppBuffer.pCertFilePath + pOtaAppBuffer.certFilePathSize;
    pOtaAppBuffer.streamNameSize = OTA_STREAM_NAME_SIZE;
    pOtaAppBuffer.pDecodeMemory = pOtaAppBuffer.pStreamName + pOtaAppBuffer.streamNameSize;
    pOtaAppBuffer.decodeMemorySize = OTA_DECODE_MEMORY_SIZE;
    pOtaAppBuffer.pFileBitmap = pOtaAppBuffer.pDecodeMemory + pOtaAppBuffer.decodeMemorySize;
    pOtaAppBuffer.fileBitmapSize = OTA_FILE_BITMAP_SIZE;
    pOtaAppBuffer.pUrl = pOtaAppBuffer.pStreamName + pOtaAppBuffer.streamNameSize;
    pOtaAppBuffer.urlSize = OTA_UPDATE_URL_SIZE;
    pOtaAppBuffer.pAuthScheme = pOtaAppBuffer.pUrl + pOtaAppBuffer.urlSize;
    pOtaAppBuffer.authSchemeSize = OTA_AUTH_SCHEME_SIZE;
}

/* Helper function for processing all elements in the queue if there are any. */
static void processEntireQueue()
{
    if( otaEventQueueEnd >= otaEventQueue + OTA_NUM_MSG_Q_ENTRIES )
    {
        return;
    }

    while( otaEventQueueEnd != otaEventQueue )
    {
        receiveAndProcessOtaEvent();
    }
}

static void otaInit( const char * pClientID,
                     OtaAppCallback_t appCallback )
{
    OTA_Init( &pOtaAppBuffer,
              &otaInterfaces,
              ( const uint8_t * ) pClientID,
              appCallback );
}

static void otaInitDefault()
{
    otaInit( pOtaDefaultClientId, mockAppCallback );
}

static void otaDeinit()
{
    mockOSEventReset( NULL );
    OTA_Shutdown( otaDefaultWait, unsubscribeFlag );
    processEntireQueue();
}

static void otaReceiveJobDocument()
{
    TEST_ASSERT_NOT_EQUAL( NULL, pOtaJobDoc );
    size_t job_doc_len = strlen( pOtaJobDoc );
    OtaEventMsg_t otaEvent = { 0 };

    /* Parse success would create the file, let it invoke our mock when creating file. */
    otaEvent.eventId = OtaAgentEventReceivedJobDocument;
    otaEvent.pEventData = &eventBuffer;
    memcpy( otaEvent.pEventData->data, pOtaJobDoc, job_doc_len );
    otaEvent.pEventData->dataLength = job_doc_len;
    OTA_SignalEvent( &otaEvent );
}

/* Jump to any state in OTA agent. The event send interface must be set to
 * mockOSEventSendThenStop to prevent any OTA internal state transitions. */
static void otaGoToState( OtaState_t state )
{
    OtaEventMsg_t otaEvent = { 0 };

    if( state == OTA_GetState() )
    {
        return;
    }

    if( OtaAgentStateStopped == OTA_GetState() )
    {
        otaInitDefault();
    }

    /* Default to the MQTT job doc. */
    if( pOtaJobDoc == NULL )
    {
        pOtaJobDoc = JOB_DOC_A;
    }

    switch( state )
    {
        case OtaAgentStateInit:

            /* Nothing needs to be done here since we should either be in init state already or
             * we are in other running states. */
            break;

        case OtaAgentStateReady:
            otaAgent.state = OtaAgentStateReady;
            break;

        case OtaAgentStateRequestingJob:
            otaGoToState( OtaAgentStateReady );
            otaEvent.eventId = OtaAgentEventStart;
            OTA_SignalEvent( &otaEvent );
            receiveAndProcessOtaEvent();
            break;

        case OtaAgentStateWaitingForJob:
            otaGoToState( OtaAgentStateRequestingJob );
            otaEvent.eventId = OtaAgentEventRequestJobDocument;
            OTA_SignalEvent( &otaEvent );
            receiveAndProcessOtaEvent();
            break;

        case OtaAgentStateCreatingFile:
            otaGoToState( OtaAgentStateWaitingForJob );
            otaReceiveJobDocument();
            receiveAndProcessOtaEvent();
            break;

        case OtaAgentStateRequestingFileBlock:
            otaGoToState( OtaAgentStateCreatingFile );
            otaEvent.eventId = OtaAgentEventCreateFile;
            OTA_SignalEvent( &otaEvent );
            receiveAndProcessOtaEvent();
            break;

        case OtaAgentStateWaitingForFileBlock:
            otaGoToState( OtaAgentStateRequestingFileBlock );
            otaEvent.eventId = OtaAgentEventRequestFileBlock;
            OTA_SignalEvent( &otaEvent );
            receiveAndProcessOtaEvent();
            break;

        case OtaAgentStateSuspended:
            otaGoToState( OtaAgentStateReady );
            OTA_Suspend();
            receiveAndProcessOtaEvent();
            break;

        default:
            break;
    }

    mockOSEventReset( NULL );
}

/* ========================================================================== */
/* ================ Unit test setup and tear down functions ================= */
/* ========================================================================== */

void setUp()
{
    TEST_ASSERT_EQUAL( OtaAgentStateStopped, OTA_GetState() );
    otaInterfaceDefault();
    otaAppBufferDefault();
}

void tearDown()
{
    palImageState = OtaPalImageStateUnknown;
    resetCalled = false;
    pOtaJobDoc = NULL;
    pOtaFileHandle = NULL;
    memset( pOtaFileBuffer, 0, OTA_TEST_FILE_SIZE );
    otaInterfaceDefault();
    otaDeinit();
    TEST_ASSERT_EQUAL( OtaAgentStateStopped, OTA_GetState() );
}

/* ========================================================================== */
/* =============================== Unit tests =============================== */
/* ========================================================================== */

void test_OTA_InitWhenStopped()
{
    otaGoToState( OtaAgentStateInit );
    TEST_ASSERT_EQUAL( OtaAgentStateInit, OTA_GetState() );
}

void test_OTA_InitWhenReady()
{
    otaGoToState( OtaAgentStateReady );
    TEST_ASSERT_EQUAL( OtaAgentStateReady, OTA_GetState() );

    /* Calling init again should remain in ready state. */
    otaInitDefault();
    TEST_ASSERT_EQUAL( OtaAgentStateReady, OTA_GetState() );

    /* Explicitly test NULL client name and NULL complete callback. */
    otaInit( NULL, NULL );
    TEST_ASSERT_EQUAL( OtaAgentStateReady, OTA_GetState() );
}

void test_OTA_InitWithNullName()
{
    /* Explicitly test NULL client name. OTA agent should remain in stopped state. */
    otaInit( NULL, mockAppCallback );
    TEST_ASSERT_EQUAL( OtaAgentStateStopped, OTA_GetState() );
}

void test_OTA_InitWithNameTooLong()
{
    /* OTA does not accept name longer than 64. Explicitly test long client name. */
    char long_name[ 100 ] = { 0 };

    memset( long_name, 1, sizeof( long_name ) - 1 );
    otaInit( long_name, mockAppCallback );
    TEST_ASSERT_EQUAL( OtaAgentStateStopped, OTA_GetState() );
}

void test_OTA_ShutdownWhenStopped()
{
    /* Calling shutdown when already stopped should have no effect. */
    OTA_Shutdown( otaDefaultWait, unsubscribeFlag );
    TEST_ASSERT_EQUAL( OtaAgentStateStopped, OTA_GetState() );
}

void test_OTA_ShutdownFailToSendEvent()
{
    otaGoToState( OtaAgentStateReady );
    TEST_ASSERT_EQUAL( OtaAgentStateReady, OTA_GetState() );

    /* Set the event send interface to a mock function that always fail. */
    otaInterfaces.os.event.send = mockOSEventSendAlwaysFail;

    /* Shutdown should now fail and OTA agent should remain in ready state. */
    OTA_Shutdown( otaDefaultWait, unsubscribeFlag );
    TEST_ASSERT_EQUAL( OtaAgentStateReady, OTA_GetState() );
}

void test_OTA_StartWhenReady()
{
    OtaEventMsg_t otaEvent = { 0 };

    /* Let the PAL says it's not in self test.*/
    palImageState = OtaPalImageStateValid;

    otaGoToState( OtaAgentStateReady );
    TEST_ASSERT_EQUAL( OtaAgentStateReady, OTA_GetState() );

    otaEvent.eventId = OtaAgentEventStart;
    OTA_SignalEvent( &otaEvent );
    receiveAndProcessOtaEvent();
    TEST_ASSERT_EQUAL( OtaAgentStateRequestingJob, OTA_GetState() );
}

void test_OTA_StartFailedWhenReady()
{
    OtaEventMsg_t otaEvent = { 0 };

    /* Let the PAL says it's not in self test.*/
    palImageState = OtaPalImageStateValid;

    otaGoToState( OtaAgentStateReady );
    TEST_ASSERT_EQUAL( OtaAgentStateReady, OTA_GetState() );

    /* Set the event send interface to a mock function that fails after first event sent. */
    otaInterfaces.os.event.send = mockOSEventSendThenFail;

    /* The event handler should fail, so OTA agent should remain in OtaAgentStateReady state. */
    otaEvent.eventId = OtaAgentEventStart;
    OTA_SignalEvent( &otaEvent );
    receiveAndProcessOtaEvent();
    TEST_ASSERT_EQUAL( OtaAgentStateReady, OTA_GetState() );
}

void test_OTA_SuspendWhenStopped()
{
    /* Calling suspend when stopped should return an error. */
    TEST_ASSERT_NOT_EQUAL( OtaErrNone, OTA_Suspend() );

    /* OTA agent should remain in stopped state. */
    TEST_ASSERT_EQUAL( OtaAgentStateStopped, OTA_GetState() );
}

void test_OTA_SuspendWhenReady()
{
    otaGoToState( OtaAgentStateReady );
    TEST_ASSERT_EQUAL( OtaAgentStateReady, OTA_GetState() );

    TEST_ASSERT_EQUAL( OtaErrNone, OTA_Suspend() );
    receiveAndProcessOtaEvent();
    TEST_ASSERT_EQUAL( OtaAgentStateSuspended, OTA_GetState() );
}

void test_OTA_SuspendFailedWhenReady()
{
    otaGoToState( OtaAgentStateReady );
    TEST_ASSERT_EQUAL( OtaAgentStateReady, OTA_GetState() );

    /* Set the event send interface to a mock function that always fail. */
    otaInterfaces.os.event.send = mockOSEventSendAlwaysFail;

    /* Suspend should fail and OTA agent should remain in ready state. */
    TEST_ASSERT_EQUAL( OtaErrSignalEventFailed, OTA_Suspend() );
    TEST_ASSERT_EQUAL( OtaAgentStateReady, OTA_GetState() );
}

void test_OTA_ResumeWhenStopped()
{
    /* Calling resume when stopped should return an error. */
    TEST_ASSERT_NOT_EQUAL( OtaErrNone, OTA_Resume() );

    /* OTA agent should remain in stopped state. */
    TEST_ASSERT_EQUAL( OtaAgentStateStopped, OTA_GetState() );
}

void test_OTA_ResumeWhenSuspended()
{
    otaGoToState( OtaAgentStateSuspended );
    TEST_ASSERT_EQUAL( OtaAgentStateSuspended, OTA_GetState() );

    TEST_ASSERT_EQUAL( OtaErrNone, OTA_Resume() );
    receiveAndProcessOtaEvent();
    TEST_ASSERT_EQUAL( OtaAgentStateRequestingJob, OTA_GetState() );
}

void test_OTA_ResumeWhenReady()
{
    otaGoToState( OtaAgentStateReady );
    TEST_ASSERT_EQUAL( OtaAgentStateReady, OTA_GetState() );

    /* Calling resume when OTA agent is not suspend state. This should be an unexpected event and
     * the agent should remain in ready state. */
    TEST_ASSERT_EQUAL( OtaErrNone, OTA_Resume() );
    receiveAndProcessOtaEvent();
    TEST_ASSERT_EQUAL( OtaAgentStateReady, OTA_GetState() );
}

void test_OTA_ResumeFailedWhenSuspended()
{
    otaGoToState( OtaAgentStateSuspended );
    TEST_ASSERT_EQUAL( OtaAgentStateSuspended, OTA_GetState() );

    /* Set the event send interface to a mock function that always fail. */
    otaInterfaces.os.event.send = mockOSEventSendAlwaysFail;

    /* Resume should fail and OTA agent should remain in suspend state. */
    TEST_ASSERT_EQUAL( OtaErrSignalEventFailed, OTA_Resume() );
    TEST_ASSERT_EQUAL( OtaAgentStateSuspended, OTA_GetState() );
}

void test_OTA_Statistics()
{
    otaGoToState( OtaAgentStateReady );
    TEST_ASSERT_EQUAL( OtaAgentStateReady, OTA_GetState() );

    TEST_ASSERT_EQUAL( OtaErrInvalidArg, OTA_GetStatistics( NULL ) );

    OtaAgentStatistics_t statistics = { 0 };
    TEST_ASSERT_EQUAL( OtaErrNone, OTA_GetStatistics( &statistics ) );

    TEST_ASSERT_EQUAL( 0, statistics.otaPacketsReceived );
    TEST_ASSERT_EQUAL( 0, statistics.otaPacketsQueued );
    TEST_ASSERT_EQUAL( 0, statistics.otaPacketsProcessed );
    TEST_ASSERT_EQUAL( 0, statistics.otaPacketsDropped );
}

void test_OTA_CheckForUpdate()
{
    otaGoToState( OtaAgentStateRequestingJob );
    TEST_ASSERT_EQUAL( OtaAgentStateRequestingJob, OTA_GetState() );

    TEST_ASSERT_EQUAL( OtaErrNone, OTA_CheckForUpdate() );
    receiveAndProcessOtaEvent();
    TEST_ASSERT_EQUAL( OtaAgentStateWaitingForJob, OTA_GetState() );
}

void test_OTA_CheckForUpdateFailToSendEvent()
{
    otaGoToState( OtaAgentStateRequestingJob );
    TEST_ASSERT_EQUAL( OtaAgentStateRequestingJob, OTA_GetState() );

    /* Set the event send interface to a mock function that always fail. */
    otaInterfaces.os.event.send = mockOSEventSendAlwaysFail;

    /* Check for update should fail and OTA agent should remain in requesting job state. */
    TEST_ASSERT_EQUAL( OtaErrSignalEventFailed, OTA_CheckForUpdate() );
    TEST_ASSERT_EQUAL( OtaAgentStateRequestingJob, OTA_GetState() );
}

void test_OTA_ActivateNewImage()
{
    otaGoToState( OtaAgentStateReady );
    TEST_ASSERT_EQUAL( OtaAgentStateReady, OTA_GetState() );

    /* Activate image simply calls the PAL implementation and return its return value. */
    TEST_ASSERT_EQUAL( OtaErrNone, OTA_ActivateNewImage() );

    otaInterfaces.pal.activate = mockPalActivateReturnFail;
    TEST_ASSERT_EQUAL( OtaErrActivateFailed, OTA_ActivateNewImage() );
}

/* OTA pal function pointers should be NULL when OTA agent stopped. Calling OTA_ActivateNewImage
 * should fail. */
void test_OTA_ActivateNewImageWhenStopped()
{
    TEST_ASSERT_NOT_EQUAL( OtaErrNone, OTA_ActivateNewImage() );
}

void test_OTA_ImageStateAbortWithActiveJob()
{
    otaGoToState( OtaAgentStateWaitingForFileBlock );

    /* Calling abort with an active job would make OTA agent transit to waiting for job state. */
    TEST_ASSERT_EQUAL( OtaErrNone, OTA_SetImageState( OtaImageStateAborted ) );
    receiveAndProcessOtaEvent();
    TEST_ASSERT_EQUAL( OtaAgentStateWaitingForJob, OTA_GetState() );
}

void test_OTA_ImageStateAbortWithNoJob()
{
    otaGoToState( OtaAgentStateReady );
    TEST_ASSERT_EQUAL( OtaAgentStateReady, OTA_GetState() );

    /* Set the event send interface to a mock function that allows events to be sent continuously
     * since setting image state to abort would send an user abort event in the handler. */
    otaInterfaces.os.event.send = mockOSEventSend;

    /* Calling abort without an active job would fail. OTA agent should remain in ready state. */
    TEST_ASSERT_EQUAL( OtaErrNone, OTA_SetImageState( OtaImageStateAborted ) );
    receiveAndProcessOtaEvent();
    TEST_ASSERT_EQUAL( OtaAgentStateReady, OTA_GetState() );
}

void test_OTA_ImageStateAbortFailToSendEvent()
{
    otaGoToState( OtaAgentStateReady );
    TEST_ASSERT_EQUAL( OtaAgentStateReady, OTA_GetState() );

    /* Set the event send interface to a mock function that always fail. */
    otaInterfaces.os.event.send = mockOSEventSendAlwaysFail;

    TEST_ASSERT_EQUAL( OtaErrSignalEventFailed, OTA_SetImageState( OtaImageStateAborted ) );
    TEST_ASSERT_EQUAL( OtaAgentStateReady, OTA_GetState() );
}

void test_OTA_ImageStateRjectWithActiveJob()
{
    otaGoToState( OtaAgentStateWaitingForFileBlock );

    TEST_ASSERT_EQUAL( OtaErrNone, OTA_SetImageState( OtaImageStateRejected ) );
    TEST_ASSERT_EQUAL( OtaImageStateRejected, OTA_GetImageState() );
}

void test_OTA_ImageStateRjectWithNoJob()
{
    otaGoToState( OtaAgentStateReady );
    TEST_ASSERT_EQUAL( OtaAgentStateReady, OTA_GetState() );

    TEST_ASSERT_EQUAL( OtaErrNoActiveJob, OTA_SetImageState( OtaImageStateRejected ) );
    TEST_ASSERT_EQUAL( OtaImageStateRejected, OTA_GetImageState() );
}

void test_OTA_ImageStateAcceptWithActiveJob()
{
    otaGoToState( OtaAgentStateWaitingForFileBlock );

    TEST_ASSERT_EQUAL( OtaErrNone, OTA_SetImageState( OtaImageStateAccepted ) );
    TEST_ASSERT_EQUAL( OtaImageStateAccepted, OTA_GetImageState() );
}

void test_OTA_ImageStateAcceptWithNoJob()
{
    otaGoToState( OtaAgentStateReady );
    TEST_ASSERT_EQUAL( OtaAgentStateReady, OTA_GetState() );

    TEST_ASSERT_EQUAL( OtaErrNoActiveJob, OTA_SetImageState( OtaImageStateAccepted ) );
    TEST_ASSERT_EQUAL( OtaImageStateAccepted, OTA_GetImageState() );
}

void test_OTA_ImageStateInvalidState()
{
    TEST_ASSERT_EQUAL( OtaErrInvalidArg, OTA_SetImageState( -1 ) );
}

void test_OTA_ImageStatePalFail()
{
    otaInterfaces.pal.setPlatformImageState = mockPalSetPlatformImageStateAlwaysFail;
    otaGoToState( OtaAgentStateReady );
    TEST_ASSERT_EQUAL( OtaErrNoActiveJob, OTA_SetImageState( OtaImageStateAccepted ) );
    TEST_ASSERT_EQUAL( OtaImageStateRejected, OTA_GetImageState() );
}

void test_OTA_RequestJobDocumentRetryFail()
{
    OtaEventMsg_t otaEvent = { 0 };
    uint32_t i = 0;

    otaGoToState( OtaAgentStateReady );
    TEST_ASSERT_EQUAL( OtaAgentStateReady, OTA_GetState() );

    /* Let MQTT publish fail so request job will also fail. */
    otaInterfaces.mqtt.publish = mockMqttPublishAlwaysFail;

    /* Let timer invoke callback directly. */
    otaInterfaces.os.timer.start = mockOSTimerInvokeCallback;

    /* Allow event to be sent continuously so that retries can work. */
    otaInterfaces.os.event.send = mockOSEventSend;

    /* Place the OTA Agent into the state for requesting a job. */
    otaEvent.eventId = OtaAgentEventStart;
    OTA_SignalEvent( &otaEvent );
    receiveAndProcessOtaEvent();
    TEST_ASSERT_EQUAL( OtaAgentStateRequestingJob, OTA_GetState() );

    /* Fail the maximum number of attempts to request a job document. */
    for( i = 0U; i < otaconfigMAX_NUM_REQUEST_MOMENTUM; ++i )
    {
        receiveAndProcessOtaEvent();
        TEST_ASSERT_EQUAL( OtaAgentStateRequestingJob, OTA_GetState() );
    }

    /* Attempt to request another job document after failing the maximum number
     * of times, triggering a shutdown event. */
    receiveAndProcessOtaEvent();
    TEST_ASSERT_EQUAL( OtaAgentStateRequestingJob, OTA_GetState() );

    /* Shutdown after processing the shutdown event. */
    receiveAndProcessOtaEvent();
    TEST_ASSERT_EQUAL( OtaAgentStateStopped, OTA_GetState() );
}

void test_OTA_ProcessJobDocumentInvalidJson()
{
    pOtaJobDoc = JOB_DOC_INVALID;

    otaGoToState( OtaAgentStateWaitingForJob );
    TEST_ASSERT_EQUAL( OtaAgentStateWaitingForJob, OTA_GetState() );

    otaReceiveJobDocument();
    receiveAndProcessOtaEvent();
    TEST_ASSERT_EQUAL( OtaAgentStateWaitingForJob, OTA_GetState() );
}

void test_OTA_ProcessJobDocumentInvalidProtocol()
{
    pOtaJobDoc = JOB_DOC_INVALID_PROTOCOL;

    otaGoToState( OtaAgentStateWaitingForJob );
    TEST_ASSERT_EQUAL( OtaAgentStateWaitingForJob, OTA_GetState() );

    otaReceiveJobDocument();
    receiveAndProcessOtaEvent();
    TEST_ASSERT_EQUAL( OtaAgentStateCreatingFile, OTA_GetState() );
}

void test_OTA_ProcessJobDocumentValidJson()
{
    pOtaJobDoc = JOB_DOC_A;

    otaGoToState( OtaAgentStateWaitingForJob );
    TEST_ASSERT_EQUAL( OtaAgentStateWaitingForJob, OTA_GetState() );

    otaReceiveJobDocument();
    receiveAndProcessOtaEvent();
    TEST_ASSERT_EQUAL( OtaAgentStateCreatingFile, OTA_GetState() );
}

void test_OTA_ProcessJobDocumentPalCreateFileFail()
{
    otaInterfaces.pal.createFile = mockPalCreateFileForRxAlwaysFail;

    otaGoToState( OtaAgentStateWaitingForJob );
    TEST_ASSERT_EQUAL( OtaAgentStateWaitingForJob, OTA_GetState() );

    otaReceiveJobDocument();
    receiveAndProcessOtaEvent();
    TEST_ASSERT_EQUAL( OtaAgentStateWaitingForJob, OTA_GetState() );
}

void test_OTA_ProcessJobDocumentBitmapMallocFail()
{
    pOtaAppBuffer.pFileBitmap = NULL;
    otaInterfaces.os.mem.malloc = mockMallocAlwaysFail;

    otaGoToState( OtaAgentStateWaitingForJob );
    TEST_ASSERT_EQUAL( OtaAgentStateWaitingForJob, OTA_GetState() );

    otaReceiveJobDocument();
    receiveAndProcessOtaEvent();
    TEST_ASSERT_EQUAL( OtaImageStateAborted, OTA_GetImageState() );
}

static void otaInitFileTransfer()
{
    OtaEventMsg_t otaEvent = { 0 };

    otaGoToState( OtaAgentStateCreatingFile );
    TEST_ASSERT_EQUAL( OtaAgentStateCreatingFile, OTA_GetState() );

    otaEvent.eventId = OtaAgentEventCreateFile;
    OTA_SignalEvent( &otaEvent );
    receiveAndProcessOtaEvent();
    TEST_ASSERT_EQUAL( OtaAgentStateRequestingFileBlock, OTA_GetState() );
}

void test_OTA_InitFileTransferMqtt()
{
    pOtaJobDoc = JOB_DOC_A;
    otaInitFileTransfer();
}

void test_OTA_InitFileTransferHttp()
{
    pOtaJobDoc = JOB_DOC_HTTP;
    otaInitFileTransfer();
}

void test_OTA_InitFileTransferRetryFail()
{
    uint32_t i = 0U;

    /* Use HTTP data transfer so we can intentionally fail the init transfer. */
    pOtaJobDoc = JOB_DOC_HTTP;

    otaGoToState( OtaAgentStateWaitingForJob );
    TEST_ASSERT_EQUAL( OtaAgentStateWaitingForJob, OTA_GetState() );

    /* Let http init fail so init file transfer will also fail. */
    otaInterfaces.http.init = mockHttpInitAlwaysFail;

    /* Let timer invoke callback directly. */
    otaInterfaces.os.timer.start = mockOSTimerInvokeCallback;

    /* Allow event to be sent continuously so that retries can work. */
    otaInterfaces.os.event.send = mockOSEventSend;

    /* After receiving a valid job document, OTA agent should first transit to creating file state.
     * Then keep calling init file transfer until failed, which should then shutdown itself. */
    otaReceiveJobDocument();
    receiveAndProcessOtaEvent();
    TEST_ASSERT_EQUAL( OtaAgentStateCreatingFile, OTA_GetState() );

    /* Make the maximum number of failures based on the momentum parameter. */
    for( i = 0U; i < otaconfigMAX_NUM_REQUEST_MOMENTUM; ++i )
    {
        receiveAndProcessOtaEvent();
        TEST_ASSERT_EQUAL( OtaAgentStateCreatingFile, OTA_GetState() );
    }

    /* Make another attempt after already reaching the maximum number of
     * allowable attempts, which generates a shutdown event. */
    receiveAndProcessOtaEvent();
    TEST_ASSERT_EQUAL( OtaAgentStateCreatingFile, OTA_GetState() );

    /* Shutdown the OTA Agent after processing the event. */
    receiveAndProcessOtaEvent();
    TEST_ASSERT_EQUAL( OtaAgentStateStopped, OTA_GetState() );
}

static void otaRequestFileBlock()
{
    OtaEventMsg_t otaEvent = { 0 };

    otaGoToState( OtaAgentStateRequestingFileBlock );
    TEST_ASSERT_EQUAL( OtaAgentStateRequestingFileBlock, OTA_GetState() );

    otaEvent.eventId = OtaAgentEventRequestFileBlock;
    OTA_SignalEvent( &otaEvent );
    receiveAndProcessOtaEvent();
    TEST_ASSERT_EQUAL( OtaAgentStateWaitingForFileBlock, OTA_GetState() );
}

void test_OTA_RequestFileBlockMqtt()
{
    pOtaJobDoc = JOB_DOC_A;
    otaRequestFileBlock();
}

void test_OTA_RequestFileBlockHttp()
{
    pOtaJobDoc = JOB_DOC_HTTP;
    otaRequestFileBlock();
}

void test_OTA_RequestFileBlockHttpOneBlock()
{
    pOtaJobDoc = JOB_DOC_ONE_BLOCK;
    otaRequestFileBlock();
}

void test_OTA_RequestFileBlockRetryFail()
{
    uint32_t i = 0;

    /* Use HTTP data transfer so we can intentionally fail the file block request. */
    pOtaJobDoc = JOB_DOC_HTTP;

    otaGoToState( OtaAgentStateWaitingForJob );
    TEST_ASSERT_EQUAL( OtaAgentStateWaitingForJob, OTA_GetState() );

    /* Let http request fail so request file block will also fail. */
    otaInterfaces.http.request = mockHttpRequestAlwaysFail;

    /* Let timer invoke callback directly. */
    otaInterfaces.os.timer.start = mockOSTimerInvokeCallback;

    /* Allow event to be sent continuously so that retries can work. */
    otaInterfaces.os.event.send = mockOSEventSend;

    /* After receiving a valid job document and starts file transfer, OTA agent should first transit
     * to requesting file block state. Then keep calling request file block until failed. */

    /* Receive the job document. */
    otaReceiveJobDocument();
    receiveAndProcessOtaEvent();
    TEST_ASSERT_EQUAL( OtaAgentStateCreatingFile, OTA_GetState() );

    /* Successfully initialize the file transfer. */
    receiveAndProcessOtaEvent();
    TEST_ASSERT_EQUAL( OtaAgentStateRequestingFileBlock, OTA_GetState() );

    /* Request a file block and fail the maximum number of times. */
    for( i = 0; i < otaconfigMAX_NUM_REQUEST_MOMENTUM; ++i )
    {
        receiveAndProcessOtaEvent();
        TEST_ASSERT_EQUAL( OtaAgentStateRequestingFileBlock, OTA_GetState() );
    }

    /* The timer triggers as we check for the number of attempts so far. The
     * number of attempts is at the maximum already so we also create a
     * shutdown event. */
    receiveAndProcessOtaEvent();
    TEST_ASSERT_EQUAL( OtaAgentStateRequestingFileBlock, OTA_GetState() );

    /* Process the timer event. */
    receiveAndProcessOtaEvent();
    TEST_ASSERT_EQUAL( OtaAgentStateRequestingFileBlock, OTA_GetState() );

    /* Process the shutdown event. */
    receiveAndProcessOtaEvent();
    TEST_ASSERT_EQUAL( OtaAgentStateStopped, OTA_GetState() );
}

void test_OTA_ReceiveFileBlockEmpty()
{
    OtaEventMsg_t otaEvent = { 0 };

    otaGoToState( OtaAgentStateWaitingForFileBlock );
    TEST_ASSERT_EQUAL( OtaAgentStateWaitingForFileBlock, OTA_GetState() );

    /* Set the event send interface to a mock function that allows events to be sent continuously.
     * This is required because decode failure would cause OtaAgentEventCloseFile event to be sent
     * within the OTA event handler and we want it to be processed. */
    otaInterfaces.os.event.send = mockOSEventSend;

    otaEvent.eventId = OtaAgentEventReceivedFileBlock;
    otaEvent.pEventData = &eventBuffer;
    otaEvent.pEventData->dataLength = 0;
    OTA_SignalEvent( &otaEvent );
    /* Process the event for receiving the block to trigger digesting it. */
    receiveAndProcessOtaEvent();

    /* Process the event generated after failing to decode the block. The
     * expected result is that we close the file and begin waiting for a new
     * job document. */
    receiveAndProcessOtaEvent();
    TEST_ASSERT_EQUAL( OtaAgentStateWaitingForJob, OTA_GetState() );
}

void test_OTA_ReceiveFileBlockTooLarge()
{
    OtaEventMsg_t otaEvent = { 0 };

    pOtaJobDoc = JOB_DOC_HTTP;

    otaGoToState( OtaAgentStateWaitingForFileBlock );
    TEST_ASSERT_EQUAL( OtaAgentStateWaitingForFileBlock, OTA_GetState() );

    otaInterfaces.os.event.send = mockOSEventSend;

    otaEvent.eventId = OtaAgentEventReceivedFileBlock;
    otaEvent.pEventData = &eventBuffer;
    otaEvent.pEventData->dataLength = OTA_FILE_BLOCK_SIZE + 1;
    OTA_SignalEvent( &otaEvent );
    /* Process the event for receiving the block to trigger digesting it. */
    receiveAndProcessOtaEvent();
    /* Process the event generated after failing to decode the block. */
    receiveAndProcessOtaEvent();
    TEST_ASSERT_EQUAL( OtaAgentStateWaitingForJob, OTA_GetState() );
}

void test_OTA_ReceiveFileBlockCompleteMqtt()
{
    OtaEventMsg_t otaEvent;
    OtaEventData_t eventBuffers[ OTA_TEST_FILE_NUM_BLOCKS * OTA_TEST_DUPLICATE_NUM_BLOCKS ];
    uint8_t pFileBlock[ OTA_FILE_BLOCK_SIZE ] = { 0 };
    uint8_t pStreamingMessage[ OTA_FILE_BLOCK_SIZE * 2 ] = { 0 };
    size_t streamingMessageSize = 0;
    int remainingBytes = OTA_TEST_FILE_SIZE;
    int idx = 0;
    int dupIdx = 0;

    otaGoToState( OtaAgentStateWaitingForFileBlock );
    TEST_ASSERT_EQUAL( OtaAgentStateWaitingForFileBlock, OTA_GetState() );

    /* Set the event send interface to a mock function that allows events to be sent continuously
     * because we're receiving multiple blocks in this test. */
    otaInterfaces.os.event.send = mockOSEventSend;

    /* Fill the file block. */
    for( idx = 0; idx < ( int ) sizeof( pFileBlock ); idx++ )
    {
        pFileBlock[ idx ] = idx % UINT8_MAX;
    }

    /* Send blocks. */
    idx = 0;

    while( remainingBytes >= 0 )
    {
        /* Intentionally send duplicate blocks to test if we are handling it correctly. */
        for( dupIdx = 0; dupIdx < OTA_TEST_DUPLICATE_NUM_BLOCKS; dupIdx++ )
        {
            /* Construct a AWS IoT streaming message. */
            createOtaStreamingMessage(
                pStreamingMessage,
                sizeof( pStreamingMessage ),
                idx,
                pFileBlock,
                min( ( uint32_t ) remainingBytes, OTA_FILE_BLOCK_SIZE ),
                &streamingMessageSize,
                true );

            otaEvent.eventId = OtaAgentEventReceivedFileBlock;
            otaEvent.pEventData = &eventBuffers[ idx * OTA_TEST_DUPLICATE_NUM_BLOCKS + dupIdx ];
            memcpy( otaEvent.pEventData->data, pStreamingMessage, streamingMessageSize );
            otaEvent.pEventData->dataLength = streamingMessageSize;
            OTA_SignalEvent( &otaEvent );
        }

        idx++;
        remainingBytes -= OTA_FILE_BLOCK_SIZE;
    }

    /* Process all of the events for receiving an MQTT message. */
    processEntireQueue();
    /* OTA agent should complete the update and go back to waiting for job state. */
    receiveAndProcessOtaEvent();
    TEST_ASSERT_EQUAL( OtaAgentStateWaitingForJob, OTA_GetState() );

    /* Check if received complete file. */
    for( idx = 0; idx < OTA_TEST_FILE_SIZE; ++idx )
    {
        TEST_ASSERT_EQUAL( pFileBlock[ idx % sizeof( pFileBlock ) ], pOtaFileBuffer[ idx ] );
    }
}

void test_OTA_ReceiveFileBlockCompleteDynamicBufferMqtt()
{
    memset( &pOtaAppBuffer, 0, sizeof( pOtaAppBuffer ) );
    test_OTA_ReceiveFileBlockCompleteMqtt();
}

void test_OTA_ReceiveFileBlockCompleteHttp()
{
    OtaEventMsg_t otaEvent;
    OtaEventData_t eventBuffers[ OTA_TEST_FILE_NUM_BLOCKS ];
    uint8_t pFileBlock[ OTA_FILE_BLOCK_SIZE ] = { 0 };
    int remainingBytes = OTA_TEST_FILE_SIZE;
    int fileBlockSize = 0;
    int idx = 0;

    pOtaJobDoc = JOB_DOC_HTTP;
    otaGoToState( OtaAgentStateWaitingForFileBlock );
    TEST_ASSERT_EQUAL( OtaAgentStateWaitingForFileBlock, OTA_GetState() );

    /* Set the event send interface to a mock function that allows events to be sent continuously
     * because we're receiving multiple blocks in this test. */
    otaInterfaces.os.event.send = mockOSEventSend;

    /* Fill the file block. */
    for( idx = 0; idx < ( int ) sizeof( pFileBlock ); idx++ )
    {
        pFileBlock[ idx ] = idx % UINT8_MAX;
    }

    idx = 0;

    while( remainingBytes >= 0 )
    {
        fileBlockSize = min( ( uint32_t ) remainingBytes, OTA_FILE_BLOCK_SIZE );
        otaEvent.eventId = OtaAgentEventReceivedFileBlock;
        otaEvent.pEventData = &eventBuffers[ idx ];
        memcpy( otaEvent.pEventData->data, pFileBlock, fileBlockSize );
        otaEvent.pEventData->dataLength = fileBlockSize;
        OTA_SignalEvent( &otaEvent );

        idx++;
        remainingBytes -= OTA_FILE_BLOCK_SIZE;
    }

    /* OTA agent should complete the update and go back to waiting for job state. */
    processEntireQueue();
    TEST_ASSERT_EQUAL( OtaAgentStateWaitingForJob, OTA_GetState() );

    /* Check if received complete file. */
    for( idx = 0; idx < OTA_TEST_FILE_SIZE; ++idx )
    {
        TEST_ASSERT_EQUAL( pFileBlock[ idx % sizeof( pFileBlock ) ], pOtaFileBuffer[ idx ] );
    }
}

void test_OTA_ReceiveFileBlockCompleteDynamicBufferHttp()
{
    memset( &pOtaAppBuffer, 0, sizeof( pOtaAppBuffer ) );
    test_OTA_ReceiveFileBlockCompleteHttp();
}

static void invokeSelfTestHandler()
{
    pOtaJobDoc = JOB_DOC_SELF_TEST;

    /* Set the event send interface to a mock function that allows events to be sent continuously.
     * This is to complete the self test process. */
    otaInterfaces.os.event.send = mockOSEventSend;

    otaGoToState( OtaAgentStateWaitingForJob );
    TEST_ASSERT_EQUAL( OtaAgentStateWaitingForJob, OTA_GetState() );

    otaReceiveJobDocument();
    receiveAndProcessOtaEvent();
    receiveAndProcessOtaEvent();
}

void test_OTA_SelfTestJob()
{
    invokeSelfTestHandler();
    TEST_ASSERT_EQUAL( OtaAgentStateWaitingForJob, OTA_GetState() );
    TEST_ASSERT_EQUAL( OtaImageStateAccepted, OTA_GetImageState() );
}

void test_OTA_SelfTestJobNonSelfTestPlatform()
{
    /* Let the PAL always says it's not in self test. */
    otaInterfaces.pal.getPlatformImageState = mockPalGetPlatformImageStateAlwaysInvalid;

    invokeSelfTestHandler();
    TEST_ASSERT_EQUAL( OtaAgentStateWaitingForJob, OTA_GetState() );
    TEST_ASSERT_EQUAL( OtaImageStateRejected, OTA_GetImageState() );
}

void test_OTA_NonSelfTestJobSelfTestPlatform()
{
    /* Let the PAL always says it's in self test. */
    otaInterfaces.pal.getPlatformImageState = mockPalGetPlatformImageStateAlwaysPendingCommit;

    otaGoToState( OtaAgentStateCreatingFile );
    TEST_ASSERT_EQUAL( OtaAgentStateCreatingFile, OTA_GetState() );
}

void test_OTA_SelfTestJobDowngrade()
{
    pOtaJobDoc = JOB_DOC_SELF_TEST_DOWNGRADE;

    otaGoToState( OtaAgentStateWaitingForJob );
    TEST_ASSERT_EQUAL( OtaAgentStateWaitingForJob, OTA_GetState() );

    otaReceiveJobDocument();
    receiveAndProcessOtaEvent();
    TEST_ASSERT_EQUAL( true, resetCalled );
}

void test_OTA_StartWithSelfTest()
{
    /* Directly set pal image state to pending commit, pretending we're in self test. */
    palImageState = OtaPalImageStatePendingCommit;

    /* Let timer start to invoke callback directly. */
    otaInterfaces.os.timer.start = mockOSTimerInvokeCallback;

    /* Start OTA agent. */
    otaGoToState( OtaAgentStateWaitingForJob );
    TEST_ASSERT_EQUAL( OtaAgentStateWaitingForJob, OTA_GetState() );
    TEST_ASSERT_EQUAL( true, resetCalled );
}

void test_OTA_ReceiveNewJobDocWhileInProgress()
{
    pOtaJobDoc = JOB_DOC_A;

    otaGoToState( OtaAgentStateWaitingForFileBlock );
    TEST_ASSERT_EQUAL( OtaAgentStateWaitingForFileBlock, OTA_GetState() );

    /* Reset the event queue so that we can send the next event. */
    mockOSEventReset( NULL );

    /* Sending another job document should cause OTA agent to abort current update. */
    pOtaJobDoc = JOB_DOC_B;
    otaReceiveJobDocument();
    receiveAndProcessOtaEvent();
    TEST_ASSERT_EQUAL( OtaAgentStateRequestingJob, OTA_GetState() );
}

static void refreshWithJobDoc( const char * initJobDoc,
                               const char * newJobDoc )
{
    OtaEventMsg_t otaEvent = { 0 };

    pOtaJobDoc = initJobDoc;

    otaGoToState( OtaAgentStateWaitingForFileBlock );
    TEST_ASSERT_EQUAL( OtaAgentStateWaitingForFileBlock, OTA_GetState() );

    /* Set the event send interface to a mock function that allows events to be sent continuously.
     * We need this to go through the process of refreshing job doc. */
    otaInterfaces.os.event.send = mockOSEventSend;

    /* First send request job doc event while we're in progress, this should make OTA agent to
     * to request job doc again and transit to waiting for job state. */
    otaEvent.eventId = OtaAgentEventRequestJobDocument;
    OTA_SignalEvent( &otaEvent );
    receiveAndProcessOtaEvent();
    TEST_ASSERT_EQUAL( OtaAgentStateWaitingForJob, OTA_GetState() );

    /* Now send the new job doc, OTA agent should abort current job and start the new job. */
    pOtaJobDoc = newJobDoc;
    otaReceiveJobDocument();
    receiveAndProcessOtaEvent();
    TEST_ASSERT_EQUAL( OtaAgentStateCreatingFile, OTA_GetState() );

    /* Request file block. */
    receiveAndProcessOtaEvent();
    TEST_ASSERT_EQUAL( OtaAgentStateRequestingFileBlock, OTA_GetState() );

    /* Wait for the file block. */
    receiveAndProcessOtaEvent();
    TEST_ASSERT_EQUAL( OtaAgentStateWaitingForFileBlock, OTA_GetState() );
}

void test_OTA_RefreshWithSameJobDoc()
{
    refreshWithJobDoc( JOB_DOC_A, JOB_DOC_A );
}

void test_OTA_RefreshWithDifferentJobDoc()
{
    refreshWithJobDoc( JOB_DOC_A, JOB_DOC_B );
}

void test_OTA_RefreshWithSameJobDocHttpDynamicBuffer()
{
    memset( &pOtaAppBuffer, 0, sizeof( pOtaAppBuffer ) );
    refreshWithJobDoc( JOB_DOC_HTTP, JOB_DOC_HTTP );
}

void test_OTA_UnexpectedEventReceiveJobDoc()
{
    OtaEventMsg_t otaEvent = { 0 };

    otaGoToState( OtaAgentStateSuspended );
    TEST_ASSERT_EQUAL( OtaAgentStateSuspended, OTA_GetState() );

    otaEvent.eventId = OtaAgentEventReceivedJobDocument;
    OTA_SignalEvent( &otaEvent );

    receiveAndProcessOtaEvent();
    TEST_ASSERT_EQUAL( OtaAgentStateSuspended, OTA_GetState() );
}

void test_OTA_UnexpectedEventReceiveFileBlock()
{
    OtaEventMsg_t otaEvent = { 0 };

    otaGoToState( OtaAgentStateSuspended );
    TEST_ASSERT_EQUAL( OtaAgentStateSuspended, OTA_GetState() );

    otaEvent.eventId = OtaAgentEventReceivedFileBlock;
    OTA_SignalEvent( &otaEvent );

    receiveAndProcessOtaEvent();
    TEST_ASSERT_EQUAL( OtaAgentStateSuspended, OTA_GetState() );
}

void test_OTA_UnexpectedEventOthers()
{
    OtaEventMsg_t otaEvent = { 0 };

    otaGoToState( OtaAgentStateSuspended );
    TEST_ASSERT_EQUAL( OtaAgentStateSuspended, OTA_GetState() );

    otaEvent.eventId = OtaAgentEventStart;
    OTA_SignalEvent( &otaEvent );

    receiveAndProcessOtaEvent();
    TEST_ASSERT_EQUAL( OtaAgentStateSuspended, OTA_GetState() );
}

void test_OTA_ReceiveFileBlockCompleteMqttSigCheckFail()
{
    otaInterfaces.pal.closeFile = mockPalCloseFileSigCheckFail;
    test_OTA_ReceiveFileBlockCompleteMqtt();
}

void test_OTA_ReceiveFileBlockCompleteMqttFailtoClose()
{
    otaInterfaces.pal.closeFile = mockPalCloseFileAlwaysFail;
    test_OTA_ReceiveFileBlockCompleteMqtt();
}

/**
 * @brief Test OTA_Err_strerror returns correct strings.
 */
void test_OTA_Err_strerror( void )
{
    OtaErr_t err;
    const char * str = NULL;

    err = OtaErrNone;
    str = OTA_Err_strerror( err );
    TEST_ASSERT_EQUAL_STRING( "OtaErrNone", str );
    err = OtaErrUninitialized;
    str = OTA_Err_strerror( err );
    TEST_ASSERT_EQUAL_STRING( "OtaErrUninitialized", str );
    err = OtaErrPanic;
    str = OTA_Err_strerror( err );
    TEST_ASSERT_EQUAL_STRING( "OtaErrPanic", str );
    err = OtaErrInvalidArg;
    str = OTA_Err_strerror( err );
    TEST_ASSERT_EQUAL_STRING( "OtaErrInvalidArg", str );
    err = OtaErrAgentStopped;
    str = OTA_Err_strerror( err );
    TEST_ASSERT_EQUAL_STRING( "OtaErrAgentStopped", str );
    err = OtaErrSignalEventFailed;
    str = OTA_Err_strerror( err );
    TEST_ASSERT_EQUAL_STRING( "OtaErrSignalEventFailed", str );
    err = OtaErrRequestJobFailed;
    str = OTA_Err_strerror( err );
    TEST_ASSERT_EQUAL_STRING( "OtaErrRequestJobFailed", str );
    err = OtaErrInitFileTransferFailed;
    str = OTA_Err_strerror( err );
    TEST_ASSERT_EQUAL_STRING( "OtaErrInitFileTransferFailed", str );
    err = OtaErrRequestFileBlockFailed;
    str = OTA_Err_strerror( err );
    TEST_ASSERT_EQUAL_STRING( "OtaErrRequestFileBlockFailed", str );
    err = OtaErrCleanupControlFailed;
    str = OTA_Err_strerror( err );
    TEST_ASSERT_EQUAL_STRING( "OtaErrCleanupControlFailed", str );
    err = OtaErrCleanupDataFailed;
    str = OTA_Err_strerror( err );
    TEST_ASSERT_EQUAL_STRING( "OtaErrCleanupDataFailed", str );
    err = OtaErrUpdateJobStatusFailed;
    str = OTA_Err_strerror( err );
    TEST_ASSERT_EQUAL_STRING( "OtaErrUpdateJobStatusFailed", str );
    err = OtaErrJobParserError;
    str = OTA_Err_strerror( err );
    TEST_ASSERT_EQUAL_STRING( "OtaErrJobParserError", str );
    err = OtaErrInvalidDataProtocol;
    str = OTA_Err_strerror( err );
    TEST_ASSERT_EQUAL_STRING( "OtaErrInvalidDataProtocol", str );
    err = OtaErrMomentumAbort;
    str = OTA_Err_strerror( err );
    TEST_ASSERT_EQUAL_STRING( "OtaErrMomentumAbort", str );
    err = OtaErrDowngradeNotAllowed;
    str = OTA_Err_strerror( err );
    TEST_ASSERT_EQUAL_STRING( "OtaErrDowngradeNotAllowed", str );
    err = OtaErrSameFirmwareVersion;
    str = OTA_Err_strerror( err );
    TEST_ASSERT_EQUAL_STRING( "OtaErrSameFirmwareVersion", str );
    err = OtaErrImageStateMismatch;
    str = OTA_Err_strerror( err );
    TEST_ASSERT_EQUAL_STRING( "OtaErrImageStateMismatch", str );
    err = OtaErrNoActiveJob;
    str = OTA_Err_strerror( err );
    TEST_ASSERT_EQUAL_STRING( "OtaErrNoActiveJob", str );
    err = OtaErrUserAbort;
    str = OTA_Err_strerror( err );
    TEST_ASSERT_EQUAL_STRING( "OtaErrUserAbort", str );
    err = OtaErrFailedToEncodeCbor;
    str = OTA_Err_strerror( err );
    TEST_ASSERT_EQUAL_STRING( "OtaErrFailedToEncodeCbor", str );
    err = OtaErrFailedToDecodeCbor;
    str = OTA_Err_strerror( err );
    TEST_ASSERT_EQUAL_STRING( "OtaErrFailedToDecodeCbor", str );
    err = OtaErrActivateFailed;
    str = OTA_Err_strerror( err );
    TEST_ASSERT_EQUAL_STRING( "OtaErrActivateFailed", str );
    err = OtaErrActivateFailed + 1;
    str = OTA_Err_strerror( err );
    TEST_ASSERT_EQUAL_STRING( "InvalidErrorCode", str );
}

/**
 * @brief Test OTA_OsStatus_strerror returns correct strings.
 */
void test_OTA_OsStatus_strerror( void )
{
    OtaOsStatus_t status;
    const char * str = NULL;

    status = OtaOsSuccess;
    str = OTA_OsStatus_strerror( status );
    TEST_ASSERT_EQUAL_STRING( "OtaOsSuccess", str );
    status = OtaOsEventQueueCreateFailed;
    str = OTA_OsStatus_strerror( status );
    TEST_ASSERT_EQUAL_STRING( "OtaOsEventQueueCreateFailed", str );
    status = OtaOsEventQueueSendFailed;
    str = OTA_OsStatus_strerror( status );
    TEST_ASSERT_EQUAL_STRING( "OtaOsEventQueueSendFailed", str );
    status = OtaOsEventQueueReceiveFailed;
    str = OTA_OsStatus_strerror( status );
    TEST_ASSERT_EQUAL_STRING( "OtaOsEventQueueReceiveFailed", str );
    status = OtaOsEventQueueDeleteFailed;
    str = OTA_OsStatus_strerror( status );
    TEST_ASSERT_EQUAL_STRING( "OtaOsEventQueueDeleteFailed", str );
    status = OtaOsTimerCreateFailed;
    str = OTA_OsStatus_strerror( status );
    TEST_ASSERT_EQUAL_STRING( "OtaOsTimerCreateFailed", str );
    status = OtaOsTimerStartFailed;
    str = OTA_OsStatus_strerror( status );
    TEST_ASSERT_EQUAL_STRING( "OtaOsTimerStartFailed", str );
    status = OtaOsTimerRestartFailed;
    str = OTA_OsStatus_strerror( status );
    TEST_ASSERT_EQUAL_STRING( "OtaOsTimerRestartFailed", str );
    status = OtaOsTimerStopFailed;
    str = OTA_OsStatus_strerror( status );
    TEST_ASSERT_EQUAL_STRING( "OtaOsTimerStopFailed", str );
    status = OtaOsTimerDeleteFailed;
    str = OTA_OsStatus_strerror( status );
    TEST_ASSERT_EQUAL_STRING( "OtaOsTimerDeleteFailed", str );
    status = OtaOsTimerDeleteFailed + 1;
    str = OTA_OsStatus_strerror( status );
    TEST_ASSERT_EQUAL_STRING( "InvalidErrorCode", str );
}

/**
 * @brief Test OTA_PalStatus_strerror returns correct strings.
 */
void test_OTA_PalStatus_strerror( void )
{
    OtaPalMainStatus_t status;
    const char * str = NULL;

    status = OtaPalSuccess;
    str = OTA_PalStatus_strerror( status );
    TEST_ASSERT_EQUAL_STRING( "OtaPalSuccess", str );
    status = OtaPalUninitialized;
    str = OTA_PalStatus_strerror( status );
    TEST_ASSERT_EQUAL_STRING( "OtaPalUninitialized", str );
    status = OtaPalOutOfMemory;
    str = OTA_PalStatus_strerror( status );
    TEST_ASSERT_EQUAL_STRING( "OtaPalOutOfMemory", str );
    status = OtaPalNullFileContext;
    str = OTA_PalStatus_strerror( status );
    TEST_ASSERT_EQUAL_STRING( "OtaPalNullFileContext", str );
    status = OtaPalSignatureCheckFailed;
    str = OTA_PalStatus_strerror( status );
    TEST_ASSERT_EQUAL_STRING( "OtaPalSignatureCheckFailed", str );
    status = OtaPalRxFileCreateFailed;
    str = OTA_PalStatus_strerror( status );
    TEST_ASSERT_EQUAL_STRING( "OtaPalRxFileCreateFailed", str );
    status = OtaPalRxFileTooLarge;
    str = OTA_PalStatus_strerror( status );
    TEST_ASSERT_EQUAL_STRING( "OtaPalRxFileTooLarge", str );
    status = OtaPalBootInfoCreateFailed;
    str = OTA_PalStatus_strerror( status );
    TEST_ASSERT_EQUAL_STRING( "OtaPalBootInfoCreateFailed", str );
    status = OtaPalBadSignerCert;
    str = OTA_PalStatus_strerror( status );
    TEST_ASSERT_EQUAL_STRING( "OtaPalBadSignerCert", str );
    status = OtaPalBadImageState;
    str = OTA_PalStatus_strerror( status );
    TEST_ASSERT_EQUAL_STRING( "OtaPalBadImageState", str );
    status = OtaPalAbortFailed;
    str = OTA_PalStatus_strerror( status );
    TEST_ASSERT_EQUAL_STRING( "OtaPalAbortFailed", str );
    status = OtaPalRejectFailed;
    str = OTA_PalStatus_strerror( status );
    TEST_ASSERT_EQUAL_STRING( "OtaPalRejectFailed", str );
    status = OtaPalCommitFailed;
    str = OTA_PalStatus_strerror( status );
    TEST_ASSERT_EQUAL_STRING( "OtaPalCommitFailed", str );
    status = OtaPalActivateFailed;
    str = OTA_PalStatus_strerror( status );
    TEST_ASSERT_EQUAL_STRING( "OtaPalActivateFailed", str );
    status = OtaPalFileAbort;
    str = OTA_PalStatus_strerror( status );
    TEST_ASSERT_EQUAL_STRING( "OtaPalFileAbort", str );
    status = OtaPalFileClose;
    str = OTA_PalStatus_strerror( status );
    TEST_ASSERT_EQUAL_STRING( "OtaPalFileClose", str );
    status = OtaPalFileClose + 1;
    str = OTA_PalStatus_strerror( status );
    TEST_ASSERT_EQUAL_STRING( "InvalidErrorCode", str );
}

/**
 * @brief Test OTA_JobParse_strerror returns correct strings.
 */
void test_OTA_JobParse_strerror( void )
{
    OtaJobParseErr_t status;
    const char * str = NULL;

    status = OtaJobParseErrUnknown;
    str = OTA_JobParse_strerror( status );
    TEST_ASSERT_EQUAL_STRING( "OtaJobParseErrUnknown", str );
    status = OtaJobParseErrNone;
    str = OTA_JobParse_strerror( status );
    TEST_ASSERT_EQUAL_STRING( "OtaJobParseErrNone", str );
    status = OtaJobParseErrBusyWithExistingJob;
    str = OTA_JobParse_strerror( status );
    TEST_ASSERT_EQUAL_STRING( "OtaJobParseErrBusyWithExistingJob", str );
    status = OtaJobParseErrNullJob;
    str = OTA_JobParse_strerror( status );
    TEST_ASSERT_EQUAL_STRING( "OtaJobParseErrNullJob", str );
    status = OtaJobParseErrUpdateCurrentJob;
    str = OTA_JobParse_strerror( status );
    TEST_ASSERT_EQUAL_STRING( "OtaJobParseErrUpdateCurrentJob", str );
    status = OtaJobParseErrZeroFileSize;
    str = OTA_JobParse_strerror( status );
    TEST_ASSERT_EQUAL_STRING( "OtaJobParseErrZeroFileSize", str );
    status = OtaJobParseErrNonConformingJobDoc;
    str = OTA_JobParse_strerror( status );
    TEST_ASSERT_EQUAL_STRING( "OtaJobParseErrNonConformingJobDoc", str );
    status = OtaJobParseErrBadModelInitParams;
    str = OTA_JobParse_strerror( status );
    TEST_ASSERT_EQUAL_STRING( "OtaJobParseErrBadModelInitParams", str );
    status = OtaJobParseErrNoContextAvailable;
    str = OTA_JobParse_strerror( status );
    TEST_ASSERT_EQUAL_STRING( "OtaJobParseErrNoContextAvailable", str );
    status = OtaJobParseErrNoActiveJobs;
    str = OTA_JobParse_strerror( status );
    TEST_ASSERT_EQUAL_STRING( "OtaJobParseErrNoActiveJobs", str );
    status = OtaJobParseErrNoActiveJobs + 1;
    str = OTA_JobParse_strerror( status );
    TEST_ASSERT_EQUAL_STRING( "InvalidErrorCode", str );
}

/**
 * @brief Test OTA_MQTT_strerror returns correct strings.
 */
void test_OTA_MQTT_strerror( void )
{
    OtaMqttStatus_t status;
    const char * str = NULL;

    status = OtaMqttSuccess;
    str = OTA_MQTT_strerror( status );
    TEST_ASSERT_EQUAL_STRING( "OtaMqttSuccess", str );
    status = OtaMqttPublishFailed;
    str = OTA_MQTT_strerror( status );
    TEST_ASSERT_EQUAL_STRING( "OtaMqttPublishFailed", str );
    status = OtaMqttSubscribeFailed;
    str = OTA_MQTT_strerror( status );
    TEST_ASSERT_EQUAL_STRING( "OtaMqttSubscribeFailed", str );
    status = OtaMqttUnsubscribeFailed;
    str = OTA_MQTT_strerror( status );
    TEST_ASSERT_EQUAL_STRING( "OtaMqttUnsubscribeFailed", str );
    status = OtaMqttUnsubscribeFailed + 1;
    str = OTA_MQTT_strerror( status );
    TEST_ASSERT_EQUAL_STRING( "InvalidErrorCode", str );
}

/**
 * @brief Test OTA_HTTP_strerror returns correct strings.
 */
void test_OTA_HTTP_strerror( void )
{
    OtaHttpStatus_t status;
    const char * str = NULL;

    status = OtaHttpSuccess;
    str = OTA_HTTP_strerror( status );
    TEST_ASSERT_EQUAL_STRING( "OtaHttpSuccess", str );
    status = OtaHttpInitFailed;
    str = OTA_HTTP_strerror( status );
    TEST_ASSERT_EQUAL_STRING( "OtaHttpInitFailed", str );
    status = OtaHttpDeinitFailed;
    str = OTA_HTTP_strerror( status );
    TEST_ASSERT_EQUAL_STRING( "OtaHttpDeinitFailed", str );
    status = OtaHttpRequestFailed;
    str = OTA_HTTP_strerror( status );
    TEST_ASSERT_EQUAL_STRING( "OtaHttpRequestFailed", str );
    status = OtaHttpRequestFailed + 1;
    str = OTA_HTTP_strerror( status );
    TEST_ASSERT_EQUAL_STRING( "InvalidErrorCode", str );
}

<<<<<<< HEAD
/* ========================================================================== */
/* ================== OTA State Machine Handler Unit Tests ================== */
/* ========================================================================== */

/**
 * @brief Test that initFileHandler returns the proper error when the timer
 *        fails to start.
 */
void test_OTA_initFileHandler_TimerFails( void )
{
    OtaEventMsg_t otaEvent = { 0 };

    /* Initialize the OTA interfaces so they are not NULL. */
    otaInitDefault();
    /* Fail to initialize the file transfer so the timer is started. */
    otaDataInterface.initFileTransfer = mockDataInterfaceInitFileTransferAlwaysFail;
    /* Fail to start the timer. */
    otaInterfaces.os.timer.start = mockOSTimerStartAlwaysFail;

    TEST_ASSERT_EQUAL( OtaErrInitFileTransferFailed, initFileHandler( otaEvent.pEventData ) );
}

/**
 * @brief Test that initFileHandler returns the proper error when the OTA event
 *        send functionality fails.
 */
void test_OTA_initFileHandler_EventSendFails( void )
{
    OtaEventMsg_t otaEvent = { 0 };

    /* Test failing while trying to send the shutdown event after failing
     * to initialize the file. */
    otaInitDefault();
    /* Fail to initialize the file transfer so the timer is started. */
    otaDataInterface.initFileTransfer = mockDataInterfaceInitFileTransferAlwaysFail;

    /* Simulate reaching the maximum number of attempts before considering
     * the attempt to be a failure. */
    otaAgent.requestMomentum = otaconfigMAX_NUM_REQUEST_MOMENTUM;
    /* Fail to send the OTA event. */
    otaInterfaces.os.event.send = mockOSEventSendAlwaysFail;

    TEST_ASSERT_EQUAL( OtaErrSignalEventFailed, initFileHandler( otaEvent.pEventData ) );

    /* Test failing while trying to send the request block event after
     * successfuly initializing the file. */
    otaInitDefault();

    /* Succeed with the file initialization to then attempt to send the event
     * for requesting a block. */
    otaDataInterface.initFileTransfer = mockMqttInitFileTransferAlwaysSucceed;
    /* Fail to send the OTA event. */
    otaInterfaces.os.event.send = mockOSEventSendAlwaysFail;

    TEST_ASSERT_EQUAL( OtaErrSignalEventFailed, initFileHandler( otaEvent.pEventData ) );
}

/**
 * @brief Test that requestDataHandler returns the proper error when the OTA
 *        event send functionality fails.
 */
void test_OTA_requestDataHandler_EventSendFails( void )
{
    OtaEventMsg_t otaEvent = { 0 };

    otaInitDefault();

    /* File context has a non-zero number of blocks remaining. */
    otaAgent.fileContext.blocksRemaining = 1U;
    /* Fail to start the timer. */
    otaInterfaces.os.timer.start = mockOSTimerStartAlwaysFail;
    /* Fail to send the OTA event. */
    otaInterfaces.os.event.send = mockOSEventSendAlwaysFail;

    TEST_ASSERT_EQUAL( OtaErrSignalEventFailed, requestDataHandler( otaEvent.pEventData ) );
}

/**
 * @brief Test that requestJobHandler returns the proper error when the timer
 *        start functionality fails.
 */
void test_OTA_requestJobHandler_TimerFails( void )
{
    OtaEventMsg_t otaEvent = { 0 };

    otaInitDefault();

    /* Fail requesting the job document. */
    otaControlInterface.requestJob = mockControlInterfaceRequestJobAlwaysFail;
    /* Fail to start the request timer. */
    otaInterfaces.os.timer.start = mockOSTimerStartAlwaysFail;

    TEST_ASSERT_EQUAL( OtaErrRequestJobFailed, requestJobHandler( otaEvent.pEventData ) );
}

/**
 * @brief Test that requestJobHandler returns the proper error when the OTA
 *        event send functionality fails.
 */
void test_OTA_requestJobHandler_EventSendFails( void )
{
    OtaEventMsg_t otaEvent = { 0 };

    otaInitDefault();

    /* Fail requesting the job document. */
    otaControlInterface.requestJob = mockControlInterfaceRequestJobAlwaysFail;

    /* Simulate reaching the maximum number of attempts before considering
     * the attempt to be a failure. */
    otaAgent.requestMomentum = otaconfigMAX_NUM_REQUEST_MOMENTUM;
    /* Fail to send the OTA event. */
    otaInterfaces.os.event.send = mockOSEventSendAlwaysFail;

    TEST_ASSERT_EQUAL( OtaErrSignalEventFailed, requestJobHandler( otaEvent.pEventData ) );
=======
/**
 * @brief Test that setDataInterface sets the data interface when given valid
 *        inputs.
 */
void test_OTA_setDataInterfaceValidInput( void )
{
    OtaDataInterface_t dataInterface = { NULL, NULL, NULL, NULL };
    uint8_t pProtocol[ OTA_PROTOCOL_BUFFER_SIZE ] = { 0 };

    memcpy( pProtocol, "[\"MQTT\"]", sizeof( "[\"MQTT\"]" ) );
    TEST_ASSERT_EQUAL( OtaErrNone, setDataInterface( &dataInterface, pProtocol ) );
    TEST_ASSERT_EQUAL( initFileTransfer_Mqtt, dataInterface.initFileTransfer );
    TEST_ASSERT_EQUAL( requestFileBlock_Mqtt, dataInterface.requestFileBlock );
    TEST_ASSERT_EQUAL( decodeFileBlock_Mqtt, dataInterface.decodeFileBlock );
    TEST_ASSERT_EQUAL( cleanupData_Mqtt, dataInterface.cleanup );

    memcpy( pProtocol, "[\"HTTP\"]", sizeof( "[\"HTTP\"]" ) );
    memset( &dataInterface, 0, sizeof( dataInterface ) );
    TEST_ASSERT_EQUAL( OtaErrNone, setDataInterface( &dataInterface, pProtocol ) );
    TEST_ASSERT_EQUAL( initFileTransfer_Http, dataInterface.initFileTransfer );
    TEST_ASSERT_EQUAL( requestDataBlock_Http, dataInterface.requestFileBlock );
    TEST_ASSERT_EQUAL( decodeFileBlock_Http, dataInterface.decodeFileBlock );
    TEST_ASSERT_EQUAL( cleanupData_Http, dataInterface.cleanup );

    memcpy( pProtocol, "[\"MQTT\",\"HTTP\"]", sizeof( "[\"MQTT\",\"HTTP\"]" ) );
    memset( &dataInterface, 0, sizeof( dataInterface ) );
    TEST_ASSERT_EQUAL( OtaErrNone, setDataInterface( &dataInterface, pProtocol ) );
    TEST_ASSERT_NOT_EQUAL( NULL, dataInterface.initFileTransfer );
    TEST_ASSERT_NOT_EQUAL( NULL, dataInterface.requestFileBlock );
    TEST_ASSERT_NOT_EQUAL( NULL, dataInterface.decodeFileBlock );
    TEST_ASSERT_NOT_EQUAL( NULL, dataInterface.cleanup );

    memcpy( pProtocol, "[\"HTTP\",\"MQTT\"]", sizeof( "[\"HTTP\",\"MQTT\"]" ) );
    memset( &dataInterface, 0, sizeof( dataInterface ) );
    TEST_ASSERT_EQUAL( OtaErrNone, setDataInterface( &dataInterface, pProtocol ) );
    TEST_ASSERT_NOT_EQUAL( NULL, dataInterface.initFileTransfer );
    TEST_ASSERT_NOT_EQUAL( NULL, dataInterface.requestFileBlock );
    TEST_ASSERT_NOT_EQUAL( NULL, dataInterface.decodeFileBlock );
    TEST_ASSERT_NOT_EQUAL( NULL, dataInterface.cleanup );
}

/**
 * @brief Test that setDataInterface returns an error and does not set the data
 * interface when provided with an invalid input from a job document.
 */
void test_OTA_setDataInterfaceInvalidInput( void )
{
    OtaDataInterface_t dataInterface = { NULL, NULL, NULL, NULL };
    uint8_t pProtocol[ OTA_PROTOCOL_BUFFER_SIZE ] = { 0 };

    memcpy( pProtocol, "invalid_protocol", sizeof( "invalid_protocol" ) );
    TEST_ASSERT_EQUAL( OtaErrInvalidDataProtocol, setDataInterface( &dataInterface, pProtocol ) );
    TEST_ASSERT_EQUAL( NULL, dataInterface.initFileTransfer );
    TEST_ASSERT_EQUAL( NULL, dataInterface.requestFileBlock );
    TEST_ASSERT_EQUAL( NULL, dataInterface.decodeFileBlock );
    TEST_ASSERT_EQUAL( NULL, dataInterface.cleanup );

    memcpy( pProtocol, "junkMQTT", sizeof( "junkMQTT" ) );
    TEST_ASSERT_EQUAL( OtaErrInvalidDataProtocol, setDataInterface( &dataInterface, pProtocol ) );
    TEST_ASSERT_EQUAL( NULL, dataInterface.initFileTransfer );
    TEST_ASSERT_EQUAL( NULL, dataInterface.requestFileBlock );
    TEST_ASSERT_EQUAL( NULL, dataInterface.decodeFileBlock );
    TEST_ASSERT_EQUAL( NULL, dataInterface.cleanup );

    memcpy( pProtocol, "HTTPjunk", sizeof( "HTTPjunk" ) );
    TEST_ASSERT_EQUAL( OtaErrInvalidDataProtocol, setDataInterface( &dataInterface, pProtocol ) );
    TEST_ASSERT_EQUAL( NULL, dataInterface.initFileTransfer );
    TEST_ASSERT_EQUAL( NULL, dataInterface.requestFileBlock );
    TEST_ASSERT_EQUAL( NULL, dataInterface.decodeFileBlock );
    TEST_ASSERT_EQUAL( NULL, dataInterface.cleanup );
>>>>>>> d8641e05
}<|MERGE_RESOLUTION|>--- conflicted
+++ resolved
@@ -1982,7 +1982,6 @@
     TEST_ASSERT_EQUAL_STRING( "InvalidErrorCode", str );
 }
 
-<<<<<<< HEAD
 /* ========================================================================== */
 /* ================== OTA State Machine Handler Unit Tests ================== */
 /* ========================================================================== */
@@ -2098,12 +2097,17 @@
     otaInterfaces.os.event.send = mockOSEventSendAlwaysFail;
 
     TEST_ASSERT_EQUAL( OtaErrSignalEventFailed, requestJobHandler( otaEvent.pEventData ) );
-=======
+}
+
+/* ========================================================================== */
+/* ======================== OTA Interface Unit Tests ======================== */
+/* ========================================================================== */
+
 /**
  * @brief Test that setDataInterface sets the data interface when given valid
  *        inputs.
  */
-void test_OTA_setDataInterfaceValidInput( void )
+void test_OTA_setDataInterface_ValidInput( void )
 {
     OtaDataInterface_t dataInterface = { NULL, NULL, NULL, NULL };
     uint8_t pProtocol[ OTA_PROTOCOL_BUFFER_SIZE ] = { 0 };
@@ -2144,7 +2148,7 @@
  * @brief Test that setDataInterface returns an error and does not set the data
  * interface when provided with an invalid input from a job document.
  */
-void test_OTA_setDataInterfaceInvalidInput( void )
+void test_OTA_setDataInterface_InvalidInput( void )
 {
     OtaDataInterface_t dataInterface = { NULL, NULL, NULL, NULL };
     uint8_t pProtocol[ OTA_PROTOCOL_BUFFER_SIZE ] = { 0 };
@@ -2169,5 +2173,4 @@
     TEST_ASSERT_EQUAL( NULL, dataInterface.requestFileBlock );
     TEST_ASSERT_EQUAL( NULL, dataInterface.decodeFileBlock );
     TEST_ASSERT_EQUAL( NULL, dataInterface.cleanup );
->>>>>>> d8641e05
 }
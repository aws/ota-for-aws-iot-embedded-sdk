/*
 * AWS IoT Over-the-air Update v3.3.0
 * Copyright (C) 2020 Amazon.com, Inc. or its affiliates.  All Rights Reserved.
 *
 * Permission is hereby granted, free of charge, to any person obtaining a copy of
 * this software and associated documentation files (the "Software"), to deal in
 * the Software without restriction, including without limitation the rights to
 * use, copy, modify, merge, publish, distribute, sublicense, and/or sell copies of
 * the Software, and to permit persons to whom the Software is furnished to do so,
 * subject to the following conditions:
 *
 * The above copyright notice and this permission notice shall be included in all
 * copies or substantial portions of the Software.
 *
 * THE SOFTWARE IS PROVIDED "AS IS", WITHOUT WARRANTY OF ANY KIND, EXPRESS OR
 * IMPLIED, INCLUDING BUT NOT LIMITED TO THE WARRANTIES OF MERCHANTABILITY, FITNESS
 * FOR A PARTICULAR PURPOSE AND NONINFRINGEMENT. IN NO EVENT SHALL THE AUTHORS OR
 * COPYRIGHT HOLDERS BE LIABLE FOR ANY CLAIM, DAMAGES OR OTHER LIABILITY, WHETHER
 * IN AN ACTION OF CONTRACT, TORT OR OTHERWISE, ARISING FROM, OUT OF OR IN
 * CONNECTION WITH THE SOFTWARE OR THE USE OR OTHER DEALINGS IN THE SOFTWARE.
 */

/**
 * @file ota_utest.c
 * @brief Unit tests for functions in OTA agent.
 */

/* Standard includes. */
#include <stdlib.h>
#include <string.h>
#include <stdbool.h>
#include <stdint.h>

/* 3rdparty includes. */
#include <unistd.h>
#include "unity.h"

/* OTA includes. */
#include "ota_appversion32.h"
#include "ota.h"
#include "ota_private.h"
#include "ota_mqtt_private.h"
#include "ota_http_private.h"
#include "ota_interface_private.h"

/* test includes. */
#include "utest_helpers.h"

/* Job document for testing. */
#define OTA_FILE_SIZE_OVERFLOW            "4294963220"
#define OTA_TEST_FILE_SIZE                10240
#define OTA_TEST_FILE_NUM_BLOCKS          ( OTA_TEST_FILE_SIZE / OTA_FILE_BLOCK_SIZE + 1 )
#define OTA_TEST_DUPLICATE_NUM_BLOCKS     3
#define OTA_TEST_FILE_SIZE_STR            "10240"
#define JOB_DOC_A                         "{\"clientToken\":\"0:testclient\",\"timestamp\":1602795143,\"execution\":{\"jobId\":\"AFR_OTA-testjob20\",\"status\":\"QUEUED\",\"queuedAt\":1602795128,\"lastUpdatedAt\":1602795128,\"versionNumber\":1,\"executionNumber\":1,\"jobDocument\":{\"afr_ota\":{\"protocols\":[\"MQTT\"],\"streamname\":\"AFR_OTA-XYZ\",\"files\":[{\"filepath\":\"/test/demo\",\"filesize\":" OTA_TEST_FILE_SIZE_STR ",\"fileid\":0,\"certfile\":\"test.crt\",\"sig-sha256-ecdsa\":\"MEQCIF2QDvww1G/kpRGZ8FYvQrok1bSZvXjXefRk7sqNcyPTAiB4dvGt8fozIY5NC0vUDJ2MY42ZERYEcrbwA4n6q7vrBg==\"}] }}}}"
#define JOB_DOC_B                         "{\"clientToken\":\"0:testclient\",\"timestamp\":1602795143,\"execution\":{\"jobId\":\"AFR_OTA-testjob21\",\"status\":\"QUEUED\",\"queuedAt\":1602795128,\"lastUpdatedAt\":1602795128,\"versionNumber\":1,\"executionNumber\":1,\"jobDocument\":{\"afr_ota\":{\"protocols\":[\"MQTT\"],\"streamname\":\"AFR_OTA-XYZ\",\"files\":[{\"filepath\":\"/test/demo\",\"filesize\":" OTA_TEST_FILE_SIZE_STR ",\"fileid\":0,\"certfile\":\"test.crt\",\"sig-sha256-ecdsa\":\"MEQCIF2QDvww1G/kpRGZ8FYvQrok1bSZvXjXefRk7sqNcyPTAiB4dvGt8fozIY5NC0vUDJ2MY42ZERYEcrbwA4n6q7vrBg==\"}] }}}}"
#define JOB_DOC_SELF_TEST                 "{\"clientToken\":\"0:testclient\",\"timestamp\":1602795143,\"execution\":{\"jobId\":\"AFR_OTA-testjob20\",\"status\":\"IN_PROGRESS\",\"statusDetails\":{\"self_test\":\"ready\",\"updatedBy\":\"0x1000000\"},\"queuedAt\":1602795128,\"lastUpdatedAt\":1602795128,\"versionNumber\":1,\"executionNumber\":1,\"jobDocument\":{\"afr_ota\":{\"protocols\":[\"MQTT\"],\"streamname\":\"AFR_OTA-XYZ\",\"files\":[{\"filepath\":\"/test/demo\",\"filesize\":" OTA_TEST_FILE_SIZE_STR ",\"fileid\":0,\"certfile\":\"test.crt\",\"sig-sha256-ecdsa\":\"MEQCIF2QDvww1G/kpRGZ8FYvQrok1bSZvXjXefRk7sqNcyPTAiB4dvGt8fozIY5NC0vUDJ2MY42ZERYEcrbwA4n6q7vrBg==\"}] }}}}"
#define JOB_DOC_SELF_TEST_FILE_TYPE       "{\"clientToken\":\"0:testclient\",\"timestamp\":1602795143,\"execution\":{\"jobId\":\"AFR_OTA-testjob20\",\"status\":\"IN_PROGRESS\",\"statusDetails\":{\"self_test\":\"ready\",\"updatedBy\":\"0x1000000\"},\"queuedAt\":1602795128,\"lastUpdatedAt\":1602795128,\"versionNumber\":1,\"executionNumber\":1,\"jobDocument\":{\"afr_ota\":{\"protocols\":[\"MQTT\"],\"streamname\":\"AFR_OTA-XYZ\",\"files\":[{\"filepath\":\"/test/demo\",\"filesize\":" OTA_TEST_FILE_SIZE_STR ",\"fileid\":0,\"certfile\":\"test.crt\",\"fileType\":255,\"sig-sha256-ecdsa\":\"MEQCIF2QDvww1G/kpRGZ8FYvQrok1bSZvXjXefRk7sqNcyPTAiB4dvGt8fozIY5NC0vUDJ2MY42ZERYEcrbwA4n6q7vrBg==\"}] }}}}"
#define JOB_DOC_SELF_TEST_SAME_VERSION    "{\"clientToken\":\"0:testclient\",\"timestamp\":1602795143,\"execution\":{\"jobId\":\"AFR_OTA-testjob20\",\"status\":\"IN_PROGRESS\",\"statusDetails\":{\"self_test\":\"ready\",\"updatedBy\":\"0x1000001\"},\"queuedAt\":1602795128,\"lastUpdatedAt\":1602795128,\"versionNumber\":1,\"executionNumber\":1,\"jobDocument\":{\"afr_ota\":{\"protocols\":[\"MQTT\"],\"streamname\":\"AFR_OTA-XYZ\",\"files\":[{\"filepath\":\"/test/demo\",\"filesize\":" OTA_TEST_FILE_SIZE_STR ",\"fileid\":0,\"certfile\":\"test.crt\",\"sig-sha256-ecdsa\":\"MEQCIF2QDvww1G/kpRGZ8FYvQrok1bSZvXjXefRk7sqNcyPTAiB4dvGt8fozIY5NC0vUDJ2MY42ZERYEcrbwA4n6q7vrBg==\"}] }}}}"
#define JOB_DOC_SELF_TEST_DOWNGRADE       "{\"clientToken\":\"0:testclient\",\"timestamp\":1602795143,\"execution\":{\"jobId\":\"AFR_OTA-testjob20\",\"status\":\"IN_PROGRESS\",\"statusDetails\":{\"self_test\":\"ready\",\"updatedBy\":\"0x2000000\"},\"queuedAt\":1602795128,\"lastUpdatedAt\":1602795128,\"versionNumber\":1,\"executionNumber\":1,\"jobDocument\":{\"afr_ota\":{\"protocols\":[\"MQTT\"],\"streamname\":\"AFR_OTA-XYZ\",\"files\":[{\"filepath\":\"/test/demo\",\"filesize\":" OTA_TEST_FILE_SIZE_STR ",\"fileid\":0,\"certfile\":\"test.crt\",\"sig-sha256-ecdsa\":\"MEQCIF2QDvww1G/kpRGZ8FYvQrok1bSZvXjXefRk7sqNcyPTAiB4dvGt8fozIY5NC0vUDJ2MY42ZERYEcrbwA4n6q7vrBg==\"}] }}}}"
#define JOB_DOC_HTTP                      "{\"clientToken\":\"0:testclient\",\"timestamp\":1602795143,\"execution\":{\"jobId\":\"AFR_OTA-testjob22\",\"status\":\"QUEUED\",\"queuedAt\":1602795128,\"lastUpdatedAt\":1602795128,\"versionNumber\":1,\"executionNumber\":1,\"jobDocument\":{\"afr_ota\":{\"protocols\":[\"HTTP\"],\"files\":[{\"filepath\":\"/test/demo\",\"filesize\":" OTA_TEST_FILE_SIZE_STR ",\"fileid\":0,\"certfile\":\"test.crt\",\"update_data_url\":\"https://dummy-url.com/ota.bin\",\"auth_scheme\":\"aws.s3.presigned\",\"sig-sha256-ecdsa\":\"MEQCIF2QDvww1G/kpRGZ8FYvQrok1bSZvXjXefRk7sqNcyPTAiB4dvGt8fozIY5NC0vUDJ2MY42ZERYEcrbwA4n6q7vrBg==\"}] }}}}"
#define JOB_DOC_ONE_BLOCK                 "{\"clientToken\":\"0:testclient\",\"timestamp\":1602795143,\"execution\":{\"jobId\":\"AFR_OTA-testjob22\",\"status\":\"QUEUED\",\"queuedAt\":1602795128,\"lastUpdatedAt\":1602795128,\"versionNumber\":1,\"executionNumber\":1,\"jobDocument\":{\"afr_ota\":{\"protocols\":[\"HTTP\"],\"files\":[{\"filepath\":\"/test/demo\",\"filesize\": \"1024\" ,\"fileid\":0,\"certfile\":\"test.crt\",\"update_data_url\":\"https://dummy-url.com/ota.bin\",\"auth_scheme\":\"aws.s3.presigned\",\"sig-sha256-ecdsa\":\"MEQCIF2QDvww1G/kpRGZ8FYvQrok1bSZvXjXefRk7sqNcyPTAiB4dvGt8fozIY5NC0vUDJ2MY42ZERYEcrbwA4n6q7vrBg==\"}] }}}}"
#define JOB_DOC_INVALID                   "not a json"
#define JOB_DOC_INVALID_PROTOCOL          "{\"clientToken\":\"0:testclient\",\"timestamp\":1602795143,\"execution\":{\"jobId\":\"AFR_OTA-testjob20\",\"status\":\"QUEUED\",\"queuedAt\":1602795128,\"lastUpdatedAt\":1602795128,\"versionNumber\":1,\"executionNumber\":1,\"jobDocument\":{\"afr_ota\":{\"protocols\":[\"XYZ\"],\"streamname\":\"AFR_OTA-XYZ\",\"files\":[{\"filepath\":\"/test/demo\",\"filesize\":" OTA_TEST_FILE_SIZE_STR ",\"fileid\":0,\"certfile\":\"test.crt\",\"sig-sha256-ecdsa\":\"MEQCIF2QDvww1G/kpRGZ8FYvQrok1bSZvXjXefRk7sqNcyPTAiB4dvGt8fozIY5NC0vUDJ2MY42ZERYEcrbwA4n6q7vrBg==\"}] }}}}"
#define JOB_DOC_INVALID_BASE64_KEY        "{\"clientToken\":\"0:testclient\",\"timestamp\":1602795143,\"execution\":{\"jobId\":\"AFR_OTA-testjob20\",\"status\":\"QUEUED\",\"queuedAt\":1602795128,\"lastUpdatedAt\":1602795128,\"versionNumber\":1,\"executionNumber\":1,\"jobDocument\":{\"afr_ota\":{\"protocols\":[\"MQTT\"],\"streamname\":\"AFR_OTA-XYZ\",\"files\":[{\"filepath\":\"/test/demo\",\"filesize\":" OTA_TEST_FILE_SIZE_STR ",\"fileid\":0,\"certfile\":\"test.crt\",\"sig-sha256-ecdsa\":\"Zg===\"}] }}}}"
#define JOB_DOC_MISSING_KEY               "{\"clientToken\":\"0:testclient\",\"timestamp\":1602795143,\"execution\":{\"jobId\":\"AFR_OTA-testjob20\",\"status\":\"QUEUED\",\"queuedAt\":1602795128,\"lastUpdatedAt\":1602795128,\"versionNumber\":1,\"executionNumber\":1,\"jobDocument\":{\"afr_ota\":{\"protocols\":[\"MQTT\"],\"streamname\":\"AFR_OTA-XYZ\",\"files\":[{\"filepath\":\"/test/demo\",\"fileid\":0,\"certfile\":\"test.crt\",\"sig-sha256-ecdsa\":\"MEQCIF2QDvww1G/kpRGZ8FYvQrok1bSZvXjXefRk7sqNcyPTAiB4dvGt8fozIY5NC0vUDJ2MY42ZERYEcrbwA4n6q7vrBg==\"}] }}}}"
#define JOB_DOC_INVALID_NUMBER_NAN        "{\"clientToken\":\"0:testclient\",\"timestamp\":1602795143,\"execution\":{\"jobId\":\"AFR_OTA-testjob20\",\"status\":\"QUEUED\",\"queuedAt\":1602795128,\"lastUpdatedAt\":1602795128,\"versionNumber\":1,\"executionNumber\":1,\"jobDocument\":{\"afr_ota\":{\"protocols\":[\"MQTT\"],\"streamname\":\"AFR_OTA-XYZ\",\"files\":[{\"filepath\":\"/test/demo\",\"filesize\": \"NaN\",\"fileid\":\"NaN\",\"certfile\":\"test.crt\",\"sig-sha256-ecdsa\":\"MEQCIF2QDvww1G/kpRGZ8FYvQrok1bSZvXjXefRk7sqNcyPTAiB4dvGt8fozIY5NC0vUDJ2MY42ZERYEcrbwA4n6q7vrBg==\"}] }}}}"
#define JOB_DOC_INVALID_NUMBER_VAL        "{\"clientToken\":\"0:testclient\",\"timestamp\":1602795143,\"execution\":{\"jobId\":\"AFR_OTA-testjob20\",\"status\":\"QUEUED\",\"queuedAt\":1602795128,\"lastUpdatedAt\":1602795128,\"versionNumber\":1,\"executionNumber\":1,\"jobDocument\":{\"afr_ota\":{\"protocols\":[\"MQTT\"],\"streamname\":\"AFR_OTA-XYZ\",\"files\":[{\"filepath\":\"/test/demo\",\"filesize\": 19223372036854775808,\"fileid\":\"NaN\",\"certfile\":\"test.crt\",\"sig-sha256-ecdsa\":\"MEQCIF2QDvww1G/kpRGZ8FYvQrok1bSZvXjXefRk7sqNcyPTAiB4dvGt8fozIY5NC0vUDJ2MY42ZERYEcrbwA4n6q7vrBg==\"}] }}}}"
#define JOB_DOC_SERVERFILE_ID             "{\"clientToken\":\"0:testclient\",\"timestamp\":1602795143,\"execution\":{\"jobId\":\"AFR_OTA-testjob20\",\"status\":\"IN_PROGRESS\",\"statusDetails\":{\"self_test\":\"ready\",\"updatedBy\":\"0x1000000\"},\"queuedAt\":1602795128,\"lastUpdatedAt\":1602795128,\"versionNumber\":1,\"executionNumber\":1,\"jobDocument\":{\"afr_ota\":{\"protocols\":[\"MQTT\"],\"streamname\":\"AFR_OTA-XYZ\",\"files\":[{\"filepath\":\"/test/demo\",\"filesize\":" OTA_TEST_FILE_SIZE_STR ",\"fileid\":1,\"certfile\":\"test.crt\",\"sig-sha256-ecdsa\":\"MEQCIF2QDvww1G/kpRGZ8FYvQrok1bSZvXjXefRk7sqNcyPTAiB4dvGt8fozIY5NC0vUDJ2MY42ZERYEcrbwA4n6q7vrBg==\"}] }}}}"
#define JOB_DOC_MISSING_JOB_DOC           "{\"clientToken\":\"0:testclient\",\"timestamp\":1602795143,\"execution\":{\"jobId\":\"AFR_OTA-testjob20\",\"status\":\"QUEUED\",\"queuedAt\":1602795128,\"lastUpdatedAt\":1602795128,\"versionNumber\":1,\"executionNumber\":1}}"
#define JOB_DOC_MISSING_JOB_ID            "{\"clientToken\":\"0:testclient\",\"timestamp\":1602795143,\"execution\":{\"status\":\"QUEUED\",\"queuedAt\":1602795128,\"lastUpdatedAt\":1602795128,\"versionNumber\":1,\"executionNumber\":1,\"jobDocument\":{\"afr_ota\":{\"protocols\":[\"MQTT\"],\"streamname\":\"AFR_OTA-XYZ\",\"files\":[{\"filepath\":\"/test/demo\",\"filesize\":" OTA_TEST_FILE_SIZE_STR ",\"fileid\":0,\"certfile\":\"test.crt\",\"sig-sha256-ecdsa\":\"MEQCIF2QDvww1G/kpRGZ8FYvQrok1bSZvXjXefRk7sqNcyPTAiB4dvGt8fozIY5NC0vUDJ2MY42ZERYEcrbwA4n6q7vrBg==\"}] }}}}"
#define JOB_DOC_INVALID_JOB_ID            "{\"clientToken\":\"0:testclient\",\"timestamp\":1602795143,\"execution\":{\"jobId\":\"InvalidJobIdExceedingAllowedJobIdLengthInvalidJobIdExceedingAllowedJobIdLengthInvalidJobIdExceedingAllowedJobIdLength\",\"status\":\"QUEUED\",\"queuedAt\":1602795128,\"lastUpdatedAt\":1602795128,\"versionNumber\":1,\"executionNumber\":1,\"jobDocument\":{\"afr_ota\":{\"protocols\":[\"MQTT\"],\"streamname\":\"AFR_OTA-XYZ\",\"files\":[{\"filepath\":\"/test/demo\",\"filesize\":" OTA_TEST_FILE_SIZE_STR ",\"fileid\":0,\"certfile\":\"test.crt\",\"sig-sha256-ecdsa\":\"MEQCIF2QDvww1G/kpRGZ8FYvQrok1bSZvXjXefRk7sqNcyPTAiB4dvGt8fozIY5NC0vUDJ2MY42ZERYEcrbwA4n6q7vrBg==\"}] }}}}"
#define JOB_DOC_DIFFERENT_FILE_TYPE       "{\"clientToken\":\"0:testclient\",\"timestamp\":1602795143,\"execution\":{\"jobId\":\"AFR_OTA-testjob20\",\"status\":\"QUEUED\",\"queuedAt\":1602795128,\"lastUpdatedAt\":1602795128,\"versionNumber\":1,\"executionNumber\":1,\"jobDocument\":{\"afr_ota\":{\"protocols\":[\"MQTT\"],\"streamname\":\"AFR_OTA-XYZ\",\"files\":[{\"filepath\":\"/test/demo\",\"filesize\":" OTA_TEST_FILE_SIZE_STR ",\"fileid\":0,\"certfile\":\"test.crt\",\"fileType\":2,\"sig-sha256-ecdsa\":\"MEQCIF2QDvww1G/kpRGZ8FYvQrok1bSZvXjXefRk7sqNcyPTAiB4dvGt8fozIY5NC0vUDJ2MY42ZERYEcrbwA4n6q7vrBg==\"}] }}}}"
#define JOB_DOC_FILESIZE_OVERFLOW         "{\"clientToken\":\"0:testclient\",\"timestamp\":1602795143,\"execution\":{\"jobId\":\"AFR_OTA-testjob20\",\"status\":\"QUEUED\",\"queuedAt\":1602795128,\"lastUpdatedAt\":1602795128,\"versionNumber\":1,\"executionNumber\":1,\"jobDocument\":{\"afr_ota\":{\"protocols\":[\"MQTT\"],\"streamname\":\"AFR_OTA-XYZ\",\"files\":[{\"filepath\":\"/test/demo\",\"filesize\":" OTA_FILE_SIZE_OVERFLOW ",\"fileid\":0,\"certfile\":\"test.crt\",\"sig-sha256-ecdsa\":\"MEQCIF2QDvww1G/kpRGZ8FYvQrok1bSZvXjXefRk7sqNcyPTAiB4dvGt8fozIY5NC0vUDJ2MY42ZERYEcrbwA4n6q7vrBg==\"}] }}}}"
#define JOB_DOC_INVALID_JOB_ID_LEN_MAX    "{\"clientToken\":\"0:testclient\",\"timestamp\":1602795143,\"execution\":{\"jobId\":\"InvalidJobIdExceedingAllowedJobIdLengthInvalidJobIdExceedingAllowedJobIdL\",\"status\":\"QUEUED\",\"queuedAt\":1602795128,\"lastUpdatedAt\":1602795128,\"versionNumber\":1,\"executionNumber\":1,\"jobDocument\":{\"afr_ota\":{\"protocols\":[\"MQTT\"],\"streamname\":\"AFR_OTA-XYZ\",\"files\":[{\"filepath\":\"/test/demo\",\"filesize\":" OTA_TEST_FILE_SIZE_STR ",\"fileid\":0,\"certfile\":\"test.crt\",\"sig-sha256-ecdsa\":\"MEQCIF2QDvww1G/kpRGZ8FYvQrok1bSZvXjXefRk7sqNcyPTAiB4dvGt8fozIY5NC0vUDJ2MY42ZERYEcrbwA4n6q7vrBg==\"}] }}}}"

/* OTA application buffer size. */
#define OTA_UPDATE_FILE_PATH_SIZE         100
#define OTA_CERT_FILE_PATH_SIZE           100
#define OTA_STREAM_NAME_SIZE              50
#define OTA_INVALID_STREAM_NAME_SIZE      5 /* Size insufficient to hold stream name used in the default job document (AFR_OTA-testjob20). */
#define OTA_DECODE_MEMORY_SIZE            OTA_FILE_BLOCK_SIZE
#define OTA_FILE_BITMAP_SIZE              50
#define OTA_UPDATE_URL_SIZE               100
#define OTA_AUTH_SCHEME_SIZE              50
#define OTA_APP_BUFFER_SIZE       \
    ( OTA_UPDATE_FILE_PATH_SIZE + \
      OTA_CERT_FILE_PATH_SIZE +   \
      OTA_STREAM_NAME_SIZE +      \
      OTA_DECODE_MEMORY_SIZE +    \
      OTA_FILE_BITMAP_SIZE +      \
      OTA_UPDATE_URL_SIZE +       \
      OTA_AUTH_SCHEME_SIZE )

#define min( x, y )    ( x < y ? x : y )

#define OTA_NUM_MSG_Q_ENTRIES    20

/* Firmware version. */
const AppVersion32_t appFirmwareVersion =
{
    .u.x.major = 1,
    .u.x.minor = 0,
    .u.x.build = 1,
};

/* OTA code signing signature algorithm. */
const char OTA_JsonFileSignatureKey[ OTA_FILE_SIG_KEY_STR_MAX_LENGTH ] = "sig-sha256-ecdsa";

/* OTA client name. */
static const char * pOtaDefaultClientId = "ota_utest";

/* OTA job doc. */
static const char * pOtaJobDoc = NULL;

/* OTA interface. */
static OtaInterfaces_t otaInterfaces;

/* OTA image state. */
static OtaPalImageState_t palImageState = OtaPalImageStateUnknown;
static bool resetCalled = false;

/* OTA application buffer. */
static OtaAppBuffer_t pOtaAppBuffer;
static uint8_t pUserBuffer[ OTA_APP_BUFFER_SIZE ];

/* OTA Event. */
static OtaEventMsg_t otaEventQueue[ OTA_NUM_MSG_Q_ENTRIES ];
static OtaEventMsg_t * otaEventQueueEnd = otaEventQueue;
static OtaEventData_t eventBuffer;
static bool eventIgnore;

/* OTA File handle and buffer. */
static FILE * pOtaFileHandle = NULL;
static uint8_t pOtaFileBuffer[ OTA_TEST_FILE_SIZE ];

/* 2 seconds default wait time for OTA state machine transition. */
static const int otaDefaultWait = 0;

/* Flag to unsubscribe to topics after ota shutdown. */
static const uint8_t unsubscribeFlag = 1;

<<<<<<< HEAD
/* A counter to record how many file blocks are received. */
static int otaReceivedFileBlockNumber = 0;
=======
/* Larger job name buffer to simulate if local buffer is larger than buffer in agent context. */
static uint8_t pLargerJobNameBuffer[ OTA_JOB_ID_MAX_SIZE * 2 ];
>>>>>>> a0f24c01

/* ========================================================================== */

/* Global static variable defined in ota.c for managing the state machine. */
extern OtaAgentContext_t otaAgent;

/* Global static variable defined in ota.c for managing the data interface
 * protocol function pointers. */
extern OtaDataInterface_t otaDataInterface;

/* Global static variable defined in ota.c for managing the control interface
 * protocol function pointers. */
extern OtaControlInterface_t otaControlInterface;

/* The OTA job document model. */
extern const JsonDocParam_t * otaJobDocModelParamStructure;

/* Static function defined in ota.c for processing events. */
extern void receiveAndProcessOtaEvent( void );

/* Static state machine function handlers under test defined in ota.c. */
extern OtaErr_t initFileHandler( const OtaEventData_t * pEventData );
extern OtaErr_t requestDataHandler( const OtaEventData_t * pEventData );
extern OtaErr_t requestJobHandler( const OtaEventData_t * pEventData );
extern OtaErr_t processDataHandler( const OtaEventData_t * pEventData );
extern OtaErr_t resumeHandler( const OtaEventData_t * pEventData );
extern OtaErr_t jobNotificationHandler( const OtaEventData_t * pEventData );
extern OtaErr_t shutdownHandler( const OtaEventData_t * pEventData );

/* Static helper functions under test defined in ota.c. */
extern OtaErr_t setImageStateWithReason( OtaImageState_t stateToSet,
                                         uint32_t reasonToSet );
extern bool otaClose( OtaFileContext_t * const pFileContext );
extern bool validateDataBlock( const OtaFileContext_t * pFileContext,
                               uint32_t blockIndex,
                               uint32_t blockSize );

extern DocParseErr_t initDocModel( JsonDocModel_t * pDocModel,
                                   const JsonDocParam_t * pBodyDef,
                                   void * contextBaseAddr,
                                   uint32_t contextSize,
                                   uint16_t numJobParams );

extern OtaFileContext_t * parseJobDoc( const JsonDocParam_t * pJsonDoc,
                                       uint16_t numJobParams,
                                       const char * pJson,
                                       uint32_t messageLength,
                                       bool * pUpdateJob );

extern DocParseErr_t validateJSON( const char * pJson,
                                   uint32_t messageLength );

extern IngestResult_t ingestDataBlockCleanup( OtaFileContext_t * pFileContext,
                                              OtaPalStatus_t * pCloseResult );

extern OtaJobParseErr_t verifyActiveJobStatus( OtaFileContext_t * pFileContext,
                                               OtaFileContext_t ** pFinalFile,
                                               bool * pUpdateJob );

/* ========================================================================== */
/* ====================== Unit test helper functions ======================== */
/* ========================================================================== */

static void * mockMallocAlwaysFail( size_t size )
{
    ( void ) size;
    return NULL;
}

static OtaOsStatus_t mockOSEventReset( OtaEventContext_t * unused )
{
    otaEventQueueEnd = otaEventQueue;
    eventIgnore = false;

    ( void ) unused;

    return OtaOsSuccess;
}

/* Allow an event to be sent only once, after that ignore all incoming event. Useful to make sure
 * internal OTA handler are not able to send any event. */
static OtaOsStatus_t mockOSEventSendThenStop( OtaEventContext_t * unused_1,
                                              const void * pEventMsg,
                                              uint32_t unused_2 )
{
    ( void ) unused_1;
    ( void ) unused_2;

    if( otaEventQueueEnd >= otaEventQueue + OTA_NUM_MSG_Q_ENTRIES )
    {
        return OtaOsEventQueueSendFailed;
    }

    if( !eventIgnore )
    {
        const OtaEventMsg_t * pOtaEvent = pEventMsg;

        otaEventQueueEnd->eventId = pOtaEvent->eventId;
        otaEventQueueEnd->pEventData = pOtaEvent->pEventData;
        otaEventQueueEnd++;

        eventIgnore = true;
    }

    return OtaOsSuccess;
}

/* A variant of mockOSEventSendThenStop, but return failure after first event sent. */
static OtaOsStatus_t mockOSEventSendThenFail( OtaEventContext_t * unused_1,
                                              const void * pEventMsg,
                                              uint32_t unused_2 )
{
    OtaOsStatus_t err = OtaOsSuccess;

    ( void ) unused_1;
    ( void ) unused_2;

    if( eventIgnore )
    {
        err = OtaOsEventQueueSendFailed;
    }
    else
    {
        err = mockOSEventSendThenStop( unused_1, pEventMsg, unused_2 );
    }

    return err;
}

/* Allow events to be sent any number of times. */
static OtaOsStatus_t mockOSEventSend( OtaEventContext_t * unused_1,
                                      const void * pEventMsg,
                                      uint32_t unused_2 )
{
    ( void ) unused_1;
    ( void ) unused_2;

    if( otaEventQueueEnd >= otaEventQueue + OTA_NUM_MSG_Q_ENTRIES )
    {
        return OtaOsEventQueueSendFailed;
    }

    const OtaEventMsg_t * pOtaEvent = pEventMsg;

    otaEventQueueEnd->eventId = pOtaEvent->eventId;
    otaEventQueueEnd->pEventData = pOtaEvent->pEventData;
    otaEventQueueEnd++;

    return OtaOsSuccess;
}

/* Ignore all incoming events and return fail. */
static OtaOsStatus_t mockOSEventSendAlwaysFail( OtaEventContext_t * unused_1,
                                                const void * pEventMsg,
                                                uint32_t unused_2 )
{
    ( void ) unused_1;
    ( void ) pEventMsg;
    ( void ) unused_2;

    return OtaOsEventQueueSendFailed;
}

static OtaOsStatus_t mockOSEventReceive( OtaEventContext_t * unused_1,
                                         void * pEventMsg,
                                         uint32_t unused_2 )
{
    OtaOsStatus_t err = OtaOsSuccess;
    OtaEventMsg_t * pOtaEvent = pEventMsg;
    size_t currQueueSize = otaEventQueueEnd - otaEventQueue;

    ( void ) unused_1;
    ( void ) unused_2;

    if( otaEventQueueEnd != otaEventQueue )
    {
        pOtaEvent->eventId = otaEventQueue[ 0 ].eventId;
        pOtaEvent->pEventData = otaEventQueue[ 0 ].pEventData;
        memmove( otaEventQueue, otaEventQueue + 1, sizeof( OtaEventMsg_t ) * ( currQueueSize - 1 ) );
        otaEventQueueEnd--;
    }
    else
    {
        err = OtaOsEventQueueReceiveFailed;
    }

    return err;
}

static OtaOsStatus_t stubOSTimerStart( OtaTimerId_t timerId,
                                       const char * const pTimerName,
                                       const uint32_t timeout,
                                       OtaTimerCallback_t callback )
{
    ( void ) timerId;
    ( void ) pTimerName;
    ( void ) timeout;
    ( void ) callback;
    return OtaOsSuccess;
}

static OtaOsStatus_t mockOSTimerInvokeCallback( OtaTimerId_t timerId,
                                                const char * const pTimerName,
                                                const uint32_t timeout,
                                                OtaTimerCallback_t callback )
{
    callback( timerId );
    ( void ) timeout;
    ( void ) pTimerName;
    return OtaOsSuccess;
}

static OtaOsStatus_t mockOSTimerStartAlwaysFail( OtaTimerId_t unused_1,
                                                 const char * const unused_2,
                                                 const uint32_t unused_3,
                                                 OtaTimerCallback_t unused_4 )
{
    ( void ) unused_1;
    ( void ) unused_2;
    ( void ) unused_3;
    ( void ) unused_4;
    return OtaOsTimerStartFailed;
}

static OtaOsStatus_t stubOSTimerStop( OtaTimerId_t timerId )
{
    ( void ) timerId;
    return OtaOsSuccess;
}

static OtaOsStatus_t stubOSTimerDelete( OtaTimerId_t timerId )
{
    ( void ) timerId;
    return OtaOsSuccess;
}

static OtaMqttStatus_t stubMqttSubscribe( const char * unused_1,
                                          uint16_t unused_2,
                                          uint8_t unused_3 )
{
    ( void ) unused_1;
    ( void ) unused_2;
    ( void ) unused_3;

    return OtaMqttSuccess;
}

static OtaMqttStatus_t stubMqttSubscribeAlwaysFail( const char * unused_1,
                                                    uint16_t unused_2,
                                                    uint8_t unused_3 )
{
    ( void ) unused_1;
    ( void ) unused_2;
    ( void ) unused_3;

    return OtaMqttSubscribeFailed;
}

static OtaMqttStatus_t stubMqttPublish( const char * const unused_1,
                                        uint16_t unused_2,
                                        const char * unused_3,
                                        uint32_t unused_4,
                                        uint8_t unused_5 )
{
    ( void ) unused_1;
    ( void ) unused_2;
    ( void ) unused_3;
    ( void ) unused_4;
    ( void ) unused_5;

    return OtaMqttSuccess;
}

OtaErr_t mockControlInterfaceRequestJobAlwaysFail( OtaAgentContext_t * unused )
{
    ( void ) unused;

    return OtaErrRequestJobFailed;
}

OtaErr_t mockControlInterfaceUpdateJobAlwaysFail( OtaAgentContext_t * unused1,
                                                  OtaJobStatus_t unused2,
                                                  int32_t unused3,
                                                  int32_t unused4 )
{
    ( void ) unused1;
    ( void ) unused2;
    ( void ) unused3;
    ( void ) unused4;

    return OtaErrUpdateJobStatusFailed;
}

OtaErr_t mockControlInterfaceUpdateJobCount( OtaAgentContext_t * unused1,
                                             OtaJobStatus_t status,
                                             int32_t unused3,
                                             int32_t unused4 )
{
    ( void ) unused1;
    ( void ) unused3;
    ( void ) unused4;

    if( ( status == JobStatusInProgress ) || ( status == JobStatusSucceeded ) )
    {
        otaReceivedFileBlockNumber++;
    }

    return OtaErrNone;
}

OtaErr_t mockDataInterfaceInitFileTransferAlwaysFail( OtaAgentContext_t * unused )
{
    ( void ) unused;

    return OtaErrInitFileTransferFailed;
}


OtaErr_t mockDataInitFileTransferAlwaysSucceed( OtaAgentContext_t * unused )
{
    ( void ) unused;

    return OtaErrNone;
}

static OtaMqttStatus_t stubMqttPublishAlwaysFail( const char * const unused_1,
                                                  uint16_t unused_2,
                                                  const char * unused_3,
                                                  uint32_t unused_4,
                                                  uint8_t unused_5 )
{
    ( void ) unused_1;
    ( void ) unused_2;
    ( void ) unused_3;
    ( void ) unused_4;
    ( void ) unused_5;

    return OtaMqttPublishFailed;
}

static OtaMqttStatus_t stubMqttUnsubscribe( const char * unused_1,
                                            uint16_t unused_2,
                                            uint8_t unused_3 )
{
    ( void ) unused_1;
    ( void ) unused_2;
    ( void ) unused_3;

    return OtaMqttSuccess;
}

static OtaMqttStatus_t stubMqttUnsubscribeAlwaysFail( const char * unused_1,
                                                      uint16_t unused_2,
                                                      uint8_t unused_3 )
{
    ( void ) unused_1;
    ( void ) unused_2;
    ( void ) unused_3;

    return OtaMqttUnsubscribeFailed;
}

static OtaHttpStatus_t stubHttpInit( char * url )
{
    ( void ) url;

    return OtaHttpSuccess;
}

static OtaHttpStatus_t mockHttpInitAlwaysFail( char * url )
{
    ( void ) url;
    return OtaHttpInitFailed;
}

static OtaHttpStatus_t stubHttpRequest( uint32_t rangeStart,
                                        uint32_t rangeEnd )
{
    ( void ) rangeEnd;
    ( void ) rangeStart;
    return OtaHttpSuccess;
}

static OtaHttpStatus_t mockHttpRequestAlwaysFail( uint32_t rangeStart,
                                                  uint32_t rangeEnd )
{
    ( void ) rangeEnd;
    ( void ) rangeStart;

    return OtaHttpRequestFailed;
}

static OtaHttpStatus_t stubHttpDeinit()
{
    return OtaHttpSuccess;
}

static OtaHttpStatus_t stubHttpDeinitAlwaysFail()
{
    return OtaHttpDeinitFailed;
}

OtaPalStatus_t mockPalAbort( OtaFileContext_t * const pFileContext )
{
    ( void ) pFileContext;

    return OTA_PAL_COMBINE_ERR( OtaPalSuccess, 0 );
}

OtaPalStatus_t mockPalCreateFileForRx( OtaFileContext_t * const pFileContext )
{
    pOtaFileHandle = ( FILE * ) pOtaFileBuffer;
    pFileContext->pFile = pOtaFileHandle;
    return OTA_PAL_COMBINE_ERR( OtaPalSuccess, 0 );
}

OtaPalStatus_t mockPalCreateNullFileForRx( OtaFileContext_t * const pFileContext )
{
    pFileContext->pFile = NULL;
    return OTA_PAL_COMBINE_ERR( OtaPalSuccess, 0 );
}

OtaPalStatus_t mockPalCreateFileForRxAlwaysFail( OtaFileContext_t * const pFileContext )
{
    ( void ) pFileContext;
    return OTA_PAL_COMBINE_ERR( OtaPalRxFileCreateFailed, 0 );
}


OtaPalStatus_t mockPalCloseFile( OtaFileContext_t * const pFileContext )
{
    ( void ) pFileContext;
    return OTA_PAL_COMBINE_ERR( OtaPalSuccess, 0 );
}

OtaPalStatus_t mockPalCloseFileAlwaysFail( OtaFileContext_t * const pFileContext )
{
    ( void ) pFileContext;
    return OTA_PAL_COMBINE_ERR( OtaPalFileClose, 0 );
}

OtaPalStatus_t mockPalCloseFileSigCheckFail( OtaFileContext_t * const pFileContext )
{
    ( void ) pFileContext;
    return OTA_PAL_COMBINE_ERR( OtaPalSignatureCheckFailed, 0 );
}

int16_t mockPalWriteBlock( OtaFileContext_t * const pFileContext,
                           uint32_t offset,
                           uint8_t * const pData,
                           uint32_t blockSize )
{
    ( void ) pFileContext;

    if( offset >= OTA_TEST_FILE_SIZE )
    {
        TEST_ASSERT_TRUE_MESSAGE( false, "Offset is bigger than test file buffer." );
    }

    memcpy( pOtaFileBuffer + offset, pData, blockSize );
    return blockSize;
}

int16_t mockPalWriteBlockAlwaysFail( OtaFileContext_t * const unused1,
                                     uint32_t unused2,
                                     uint8_t * const unused3,
                                     uint32_t unused4 )
{
    ( void ) unused1;
    ( void ) unused2;
    ( void ) unused3;
    ( void ) unused4;

    return -1;
}

OtaPalStatus_t mockPalActivate( OtaFileContext_t * const pFileContext )
{
    ( void ) pFileContext;
    return OTA_PAL_COMBINE_ERR( OtaPalSuccess, 0 );
}

OtaPalStatus_t mockPalActivateReturnFail( OtaFileContext_t * const pFileContext )
{
    ( void ) pFileContext;
    return OTA_PAL_COMBINE_ERR( OtaPalActivateFailed, 0 );
}

OtaPalStatus_t mockPalResetDevice( OtaFileContext_t * const pFileContext )
{
    ( void ) pFileContext;
    resetCalled = true;
    return OTA_PAL_COMBINE_ERR( OtaPalSuccess, 0 );
}

OtaPalStatus_t mockPalSetPlatformImageState( OtaFileContext_t * const pFileContext,
                                             OtaImageState_t eState )
{
    ( void ) pFileContext;

    switch( eState )
    {
        case OtaImageStateTesting:
            palImageState = OtaPalImageStatePendingCommit;
            break;

        case OtaImageStateAccepted:
            palImageState = OtaPalImageStateValid;
            break;

        default:
            palImageState = OtaPalImageStateInvalid;
            break;
    }

    return OTA_PAL_COMBINE_ERR( OtaPalSuccess, 0 );
}

OtaPalStatus_t mockPalSetPlatformImageStateAlwaysFail( OtaFileContext_t * const pFileContext,
                                                       OtaImageState_t eState )
{
    ( void ) pFileContext;
    ( void ) eState;
    return OTA_PAL_COMBINE_ERR( OtaPalBadImageState, 0 );
}

OtaPalImageState_t mockPalGetPlatformImageState( OtaFileContext_t * const pFileContext )
{
    ( void ) pFileContext;
    return palImageState;
}

OtaPalImageState_t mockPalGetPlatformImageStateAlwaysInvalid( OtaFileContext_t * const pFileContext )
{
    ( void ) pFileContext;
    return OtaPalImageStateInvalid;
}

OtaPalImageState_t mockPalGetPlatformImageStateAlwaysPendingCommit( OtaFileContext_t * const pFileContext )
{
    ( void ) pFileContext;
    return OtaPalImageStatePendingCommit;
}

static void mockAppCallback( OtaJobEvent_t event,
                             const void * pData )
{
    OtaJobDocument_t * jobDoc = NULL;

    ( void ) pData;

    if( event == OtaJobEventStartTest )
    {
        OTA_SetImageState( OtaImageStateAccepted );
    }

    if( event == OtaJobEventParseCustomJob )
    {
        jobDoc = ( OtaJobDocument_t * ) pData;
        jobDoc->parseErr = OtaJobParseErrNone;
    }
}

static void mockAppCallbackCustomParsingFails( OtaJobEvent_t event,
                                               const void * pData )
{
    OtaJobDocument_t * jobDoc = NULL;

    ( void ) pData;

    if( event == OtaJobEventStartTest )
    {
        OTA_SetImageState( OtaImageStateAccepted );
    }

    if( event == OtaJobEventParseCustomJob )
    {
        jobDoc = ( OtaJobDocument_t * ) pData;
        jobDoc->parseErr = OtaJobParseErrUnknown;
    }
}

/* Set default OTA OS interface to mockOSEventSendThenStop. This allows us to easily control the
 * state machine transition by blocking any event in OTA internal handlers. */
static void otaInterfaceDefault()
{
    otaInterfaces.os.event.init = mockOSEventReset;
    otaInterfaces.os.event.send = mockOSEventSendThenStop;
    otaInterfaces.os.event.recv = mockOSEventReceive;
    otaInterfaces.os.event.deinit = mockOSEventReset;

    otaInterfaces.os.timer.start = stubOSTimerStart;
    otaInterfaces.os.timer.stop = stubOSTimerStop;
    otaInterfaces.os.timer.delete = stubOSTimerDelete;

    otaInterfaces.os.mem.malloc = malloc;
    otaInterfaces.os.mem.free = free;

    otaInterfaces.mqtt.subscribe = stubMqttSubscribe;
    otaInterfaces.mqtt.publish = stubMqttPublish;
    otaInterfaces.mqtt.unsubscribe = stubMqttUnsubscribe;

    otaInterfaces.http.init = stubHttpInit;
    otaInterfaces.http.deinit = stubHttpDeinit;
    otaInterfaces.http.request = stubHttpRequest;

    otaInterfaces.pal.abort = mockPalAbort;
    otaInterfaces.pal.createFile = mockPalCreateFileForRx;
    otaInterfaces.pal.closeFile = mockPalCloseFile;
    otaInterfaces.pal.writeBlock = mockPalWriteBlock;
    otaInterfaces.pal.activate = mockPalActivate;
    otaInterfaces.pal.reset = mockPalResetDevice;
    otaInterfaces.pal.setPlatformImageState = mockPalSetPlatformImageState;
    otaInterfaces.pal.getPlatformImageState = mockPalGetPlatformImageState;
}

static void otaAppBufferDefault()
{
    pOtaAppBuffer.pUpdateFilePath = pUserBuffer;
    pOtaAppBuffer.updateFilePathsize = OTA_UPDATE_FILE_PATH_SIZE;
    pOtaAppBuffer.pCertFilePath = pOtaAppBuffer.pUpdateFilePath + pOtaAppBuffer.updateFilePathsize;
    pOtaAppBuffer.certFilePathSize = OTA_CERT_FILE_PATH_SIZE;
    pOtaAppBuffer.pStreamName = pOtaAppBuffer.pCertFilePath + pOtaAppBuffer.certFilePathSize;
    pOtaAppBuffer.streamNameSize = OTA_STREAM_NAME_SIZE;
    pOtaAppBuffer.pDecodeMemory = pOtaAppBuffer.pStreamName + pOtaAppBuffer.streamNameSize;
    pOtaAppBuffer.decodeMemorySize = OTA_DECODE_MEMORY_SIZE;
    pOtaAppBuffer.pFileBitmap = pOtaAppBuffer.pDecodeMemory + pOtaAppBuffer.decodeMemorySize;
    pOtaAppBuffer.fileBitmapSize = OTA_FILE_BITMAP_SIZE;
    pOtaAppBuffer.pUrl = pOtaAppBuffer.pStreamName + pOtaAppBuffer.streamNameSize;
    pOtaAppBuffer.urlSize = OTA_UPDATE_URL_SIZE;
    pOtaAppBuffer.pAuthScheme = pOtaAppBuffer.pUrl + pOtaAppBuffer.urlSize;
    pOtaAppBuffer.authSchemeSize = OTA_AUTH_SCHEME_SIZE;
}

/* Helper function for processing all elements in the queue if there are any. */
static void processEntireQueue()
{
    if( otaEventQueueEnd >= otaEventQueue + OTA_NUM_MSG_Q_ENTRIES )
    {
        return;
    }

    while( otaEventQueueEnd != otaEventQueue )
    {
        receiveAndProcessOtaEvent();
    }
}

static void otaInit( const char * pClientID,
                     OtaAppCallback_t appCallback )
{
    OTA_Init( &pOtaAppBuffer,
              &otaInterfaces,
              ( const uint8_t * ) pClientID,
              appCallback );
}

static void otaInitDefault()
{
    otaInit( pOtaDefaultClientId, mockAppCallback );
}

static void otaDeinit()
{
    mockOSEventReset( NULL );
    OTA_Shutdown( otaDefaultWait, unsubscribeFlag );
    processEntireQueue();
}

static void otaReceiveJobDocument()
{
    TEST_ASSERT_NOT_EQUAL( NULL, pOtaJobDoc );
    size_t job_doc_len = strlen( pOtaJobDoc );
    OtaEventMsg_t otaEvent = { 0 };

    /* Parse success would create the file, let it invoke our mock when creating file. */
    otaEvent.eventId = OtaAgentEventReceivedJobDocument;
    otaEvent.pEventData = &eventBuffer;
    memcpy( otaEvent.pEventData->data, pOtaJobDoc, job_doc_len );
    otaEvent.pEventData->dataLength = job_doc_len;
    OTA_SignalEvent( &otaEvent );
}

/* Jump to any state in OTA agent. The event send interface must be set to
 * mockOSEventSendThenStop to prevent any OTA internal state transitions. */
static void otaGoToState( OtaState_t state )
{
    OtaEventMsg_t otaEvent = { 0 };

    if( state == OTA_GetState() )
    {
        return;
    }

    if( OtaAgentStateStopped == OTA_GetState() )
    {
        otaInitDefault();
    }

    /* Default to the MQTT job doc. */
    if( pOtaJobDoc == NULL )
    {
        pOtaJobDoc = JOB_DOC_A;
    }

    switch( state )
    {
        case OtaAgentStateInit:

            /* Nothing needs to be done here since we should either be in init state already or
             * we are in other running states. */
            break;

        case OtaAgentStateReady:
            otaAgent.state = OtaAgentStateReady;
            break;

        case OtaAgentStateRequestingJob:
            otaGoToState( OtaAgentStateReady );
            otaEvent.eventId = OtaAgentEventStart;
            OTA_SignalEvent( &otaEvent );
            receiveAndProcessOtaEvent();
            break;

        case OtaAgentStateWaitingForJob:
            otaGoToState( OtaAgentStateRequestingJob );
            otaEvent.eventId = OtaAgentEventRequestJobDocument;
            OTA_SignalEvent( &otaEvent );
            receiveAndProcessOtaEvent();
            break;

        case OtaAgentStateCreatingFile:
            otaGoToState( OtaAgentStateWaitingForJob );
            otaReceiveJobDocument();
            receiveAndProcessOtaEvent();
            break;

        case OtaAgentStateRequestingFileBlock:
            otaGoToState( OtaAgentStateCreatingFile );
            otaEvent.eventId = OtaAgentEventCreateFile;
            OTA_SignalEvent( &otaEvent );
            receiveAndProcessOtaEvent();
            break;

        case OtaAgentStateWaitingForFileBlock:
            otaGoToState( OtaAgentStateRequestingFileBlock );
            otaEvent.eventId = OtaAgentEventRequestFileBlock;
            OTA_SignalEvent( &otaEvent );
            receiveAndProcessOtaEvent();
            break;

        case OtaAgentStateSuspended:
            otaGoToState( OtaAgentStateReady );
            OTA_Suspend();
            receiveAndProcessOtaEvent();
            break;

        default:
            break;
    }

    mockOSEventReset( NULL );
}

/* ========================================================================== */
/* ================ Unit test setup and tear down functions ================= */
/* ========================================================================== */

void setUp()
{
    TEST_ASSERT_EQUAL( OtaAgentStateStopped, OTA_GetState() );
    otaInterfaceDefault();
    otaAppBufferDefault();

    otaReceivedFileBlockNumber = 0;
}

void tearDown()
{
    palImageState = OtaPalImageStateUnknown;
    resetCalled = false;
    pOtaJobDoc = NULL;
    pOtaFileHandle = NULL;
    memset( pOtaFileBuffer, 0, OTA_TEST_FILE_SIZE );
    otaInterfaceDefault();
    otaDeinit();
    TEST_ASSERT_EQUAL( OtaAgentStateStopped, OTA_GetState() );
}

/* ========================================================================== */
/* =============================== Unit tests =============================== */
/* ========================================================================== */

void test_OTA_InitWhenStopped()
{
    otaGoToState( OtaAgentStateInit );
    TEST_ASSERT_EQUAL( OtaAgentStateInit, OTA_GetState() );
}

void test_OTA_InitWhenReady()
{
    otaGoToState( OtaAgentStateReady );
    TEST_ASSERT_EQUAL( OtaAgentStateReady, OTA_GetState() );

    /* Calling init again should remain in ready state. */
    otaInitDefault();
    TEST_ASSERT_EQUAL( OtaAgentStateReady, OTA_GetState() );

    /* Explicitly test NULL client name and NULL complete callback. */
    otaInit( NULL, NULL );
    TEST_ASSERT_EQUAL( OtaAgentStateReady, OTA_GetState() );
}

void test_OTA_InitWithNullName()
{
    /* Explicitly test NULL client name. OTA agent should remain in stopped state. */
    otaInit( NULL, mockAppCallback );
    TEST_ASSERT_EQUAL( OtaAgentStateStopped, OTA_GetState() );
}

void test_OTA_InitWithNameTooLong()
{
    /* OTA does not accept name longer than 64. Explicitly test long client name. */
    char long_name[ 100 ] = { 0 };

    memset( long_name, 1, sizeof( long_name ) - 1 );
    otaInit( long_name, mockAppCallback );
    TEST_ASSERT_EQUAL( OtaAgentStateStopped, OTA_GetState() );
}

void test_OTA_InitNullAppBuffers()
{
    /* Test for having NULL pointers but valid sizes. */
    pOtaAppBuffer.pUpdateFilePath = NULL;
    pOtaAppBuffer.updateFilePathsize = OTA_UPDATE_FILE_PATH_SIZE;
    pOtaAppBuffer.pCertFilePath = NULL;
    pOtaAppBuffer.certFilePathSize = OTA_CERT_FILE_PATH_SIZE;
    pOtaAppBuffer.pStreamName = NULL;
    pOtaAppBuffer.streamNameSize = OTA_STREAM_NAME_SIZE;
    pOtaAppBuffer.pDecodeMemory = NULL;
    pOtaAppBuffer.decodeMemorySize = OTA_DECODE_MEMORY_SIZE;
    pOtaAppBuffer.pFileBitmap = NULL;
    pOtaAppBuffer.fileBitmapSize = OTA_FILE_BITMAP_SIZE;
    pOtaAppBuffer.pUrl = NULL;
    pOtaAppBuffer.urlSize = OTA_UPDATE_URL_SIZE;
    pOtaAppBuffer.pAuthScheme = NULL;
    pOtaAppBuffer.authSchemeSize = OTA_AUTH_SCHEME_SIZE;

    OTA_Init( &pOtaAppBuffer,
              &otaInterfaces,
              ( const uint8_t * ) pOtaDefaultClientId,
              mockAppCallback );
    TEST_ASSERT_EQUAL( OtaAgentStateInit, OTA_GetState() );
}

void test_OTA_InitZeroAppBufferSizes()
{
    /* Test for having valid pointers with zero sizes. */
    pOtaAppBuffer.pUpdateFilePath = pUserBuffer;
    pOtaAppBuffer.updateFilePathsize = 0;
    pOtaAppBuffer.pCertFilePath = pUserBuffer;
    pOtaAppBuffer.certFilePathSize = 0;
    pOtaAppBuffer.pStreamName = pUserBuffer;
    pOtaAppBuffer.streamNameSize = 0;
    pOtaAppBuffer.pDecodeMemory = pUserBuffer;
    pOtaAppBuffer.decodeMemorySize = 0;
    pOtaAppBuffer.pFileBitmap = pUserBuffer;
    pOtaAppBuffer.fileBitmapSize = 0;
    pOtaAppBuffer.pUrl = pUserBuffer;
    pOtaAppBuffer.urlSize = 0;
    pOtaAppBuffer.pAuthScheme = pUserBuffer;
    pOtaAppBuffer.authSchemeSize = 0;

    OTA_Init( &pOtaAppBuffer,
              &otaInterfaces,
              ( const uint8_t * ) pOtaDefaultClientId,
              mockAppCallback );
    TEST_ASSERT_EQUAL( OtaAgentStateInit, OTA_GetState() );
}

void test_OTA_ShutdownWithDelay()
{
    otaGoToState( OtaAgentStateReady );
    OTA_Shutdown( 2000, 0 );
    receiveAndProcessOtaEvent();
    TEST_ASSERT_EQUAL( OtaAgentStateStopped, OTA_GetState() );
}

void test_OTA_ShutdownWhenStopped()
{
    /* Calling shutdown when already stopped should have no effect. */
    OTA_Shutdown( otaDefaultWait, unsubscribeFlag );
    receiveAndProcessOtaEvent();
    TEST_ASSERT_EQUAL( OtaAgentStateStopped, OTA_GetState() );
}

void test_OTA_ShutdownFailToSendEvent()
{
    otaGoToState( OtaAgentStateReady );
    TEST_ASSERT_EQUAL( OtaAgentStateReady, OTA_GetState() );

    /* Set the event send interface to a mock function that always fail. */
    otaInterfaces.os.event.send = mockOSEventSendAlwaysFail;

    /* Shutdown should now fail and OTA agent should remain in ready state. */
    OTA_Shutdown( otaDefaultWait, unsubscribeFlag );
    receiveAndProcessOtaEvent();
    TEST_ASSERT_EQUAL( OtaAgentStateReady, OTA_GetState() );
}

void test_OTA_ShutdownTwiceBeforeProcessing()
{
    otaInterfaces.os.event.send = mockOSEventSend;

    otaGoToState( OtaAgentStateReady );
    OTA_Shutdown( 0, 0 );
    OTA_Shutdown( 0, 0 );
    receiveAndProcessOtaEvent();
    receiveAndProcessOtaEvent();
    TEST_ASSERT_EQUAL( OtaAgentStateStopped, OTA_GetState() );
}

void test_OTA_CloseNullInput()
{
    TEST_ASSERT_EQUAL( false, otaClose( NULL ) );
}

void test_OTA_StartWhenReady()
{
    OtaEventMsg_t otaEvent = { 0 };

    /* Let the PAL says it's not in self test.*/
    palImageState = OtaPalImageStateValid;

    otaGoToState( OtaAgentStateReady );
    TEST_ASSERT_EQUAL( OtaAgentStateReady, OTA_GetState() );

    otaEvent.eventId = OtaAgentEventStart;
    OTA_SignalEvent( &otaEvent );
    receiveAndProcessOtaEvent();
    TEST_ASSERT_EQUAL( OtaAgentStateRequestingJob, OTA_GetState() );
}

void test_OTA_StartFailedWhenReady()
{
    OtaEventMsg_t otaEvent = { 0 };

    /* Let the PAL says it's not in self test.*/
    palImageState = OtaPalImageStateValid;

    otaGoToState( OtaAgentStateReady );
    TEST_ASSERT_EQUAL( OtaAgentStateReady, OTA_GetState() );

    /* Set the event send interface to a mock function that fails after first event sent. */
    otaInterfaces.os.event.send = mockOSEventSendThenFail;

    /* The event handler should fail, so OTA agent should remain in OtaAgentStateReady state. */
    otaEvent.eventId = OtaAgentEventStart;
    OTA_SignalEvent( &otaEvent );
    receiveAndProcessOtaEvent();
    TEST_ASSERT_EQUAL( OtaAgentStateReady, OTA_GetState() );
}

void test_OTA_SuspendWhenStopped()
{
    /* Calling suspend when stopped should return an error. */
    TEST_ASSERT_NOT_EQUAL( OtaErrNone, OTA_Suspend() );

    /* OTA agent should remain in stopped state. */
    TEST_ASSERT_EQUAL( OtaAgentStateStopped, OTA_GetState() );
}

void test_OTA_SuspendWhenReady()
{
    otaGoToState( OtaAgentStateReady );
    TEST_ASSERT_EQUAL( OtaAgentStateReady, OTA_GetState() );

    TEST_ASSERT_EQUAL( OtaErrNone, OTA_Suspend() );
    receiveAndProcessOtaEvent();
    TEST_ASSERT_EQUAL( OtaAgentStateSuspended, OTA_GetState() );
}

void test_OTA_SuspendFailedWhenReady()
{
    otaGoToState( OtaAgentStateReady );
    TEST_ASSERT_EQUAL( OtaAgentStateReady, OTA_GetState() );

    /* Set the event send interface to a mock function that always fail. */
    otaInterfaces.os.event.send = mockOSEventSendAlwaysFail;

    /* Suspend should fail and OTA agent should remain in ready state. */
    TEST_ASSERT_EQUAL( OtaErrSignalEventFailed, OTA_Suspend() );
    TEST_ASSERT_EQUAL( OtaAgentStateReady, OTA_GetState() );
}

void test_OTA_ResumeWhenStopped()
{
    /* Calling resume when stopped should return an error. */
    TEST_ASSERT_NOT_EQUAL( OtaErrNone, OTA_Resume() );

    /* OTA agent should remain in stopped state. */
    TEST_ASSERT_EQUAL( OtaAgentStateStopped, OTA_GetState() );
}

void test_OTA_ResumeWhenSuspended()
{
    otaGoToState( OtaAgentStateSuspended );
    TEST_ASSERT_EQUAL( OtaAgentStateSuspended, OTA_GetState() );

    TEST_ASSERT_EQUAL( OtaErrNone, OTA_Resume() );
    receiveAndProcessOtaEvent();
    TEST_ASSERT_EQUAL( OtaAgentStateRequestingJob, OTA_GetState() );
}

void test_OTA_ResumeWhenReady()
{
    otaGoToState( OtaAgentStateReady );
    TEST_ASSERT_EQUAL( OtaAgentStateReady, OTA_GetState() );

    /* Calling resume when OTA agent is not suspend state. This should be an unexpected event and
     * the agent should remain in ready state. */
    TEST_ASSERT_EQUAL( OtaErrNone, OTA_Resume() );
    receiveAndProcessOtaEvent();
    TEST_ASSERT_EQUAL( OtaAgentStateReady, OTA_GetState() );
}

void test_OTA_ResumeFailedWhenSuspended()
{
    otaGoToState( OtaAgentStateSuspended );
    TEST_ASSERT_EQUAL( OtaAgentStateSuspended, OTA_GetState() );

    /* Set the event send interface to a mock function that always fail. */
    otaInterfaces.os.event.send = mockOSEventSendAlwaysFail;

    /* Resume should fail and OTA agent should remain in suspend state. */
    TEST_ASSERT_EQUAL( OtaErrSignalEventFailed, OTA_Resume() );
    TEST_ASSERT_EQUAL( OtaAgentStateSuspended, OTA_GetState() );
}

void test_OTA_Statistics()
{
    otaGoToState( OtaAgentStateReady );
    TEST_ASSERT_EQUAL( OtaAgentStateReady, OTA_GetState() );

    TEST_ASSERT_EQUAL( OtaErrInvalidArg, OTA_GetStatistics( NULL ) );

    OtaAgentStatistics_t statistics = { 0 };
    TEST_ASSERT_EQUAL( OtaErrNone, OTA_GetStatistics( &statistics ) );

    TEST_ASSERT_EQUAL( 0, statistics.otaPacketsReceived );
    TEST_ASSERT_EQUAL( 0, statistics.otaPacketsQueued );
    TEST_ASSERT_EQUAL( 0, statistics.otaPacketsProcessed );
    TEST_ASSERT_EQUAL( 0, statistics.otaPacketsDropped );
}

void test_OTA_CheckForUpdate()
{
    otaGoToState( OtaAgentStateRequestingJob );
    TEST_ASSERT_EQUAL( OtaAgentStateRequestingJob, OTA_GetState() );

    TEST_ASSERT_EQUAL( OtaErrNone, OTA_CheckForUpdate() );
    receiveAndProcessOtaEvent();
    TEST_ASSERT_EQUAL( OtaAgentStateWaitingForJob, OTA_GetState() );
}

void test_OTA_CheckForUpdateFailToSendEvent()
{
    otaGoToState( OtaAgentStateRequestingJob );
    TEST_ASSERT_EQUAL( OtaAgentStateRequestingJob, OTA_GetState() );

    /* Set the event send interface to a mock function that always fail. */
    otaInterfaces.os.event.send = mockOSEventSendAlwaysFail;

    /* Check for update should fail and OTA agent should remain in requesting job state. */
    TEST_ASSERT_EQUAL( OtaErrSignalEventFailed, OTA_CheckForUpdate() );
    TEST_ASSERT_EQUAL( OtaAgentStateRequestingJob, OTA_GetState() );
}

void test_OTA_ActivateNewImage()
{
    otaGoToState( OtaAgentStateReady );
    TEST_ASSERT_EQUAL( OtaAgentStateReady, OTA_GetState() );

    /* Activate image simply calls the PAL implementation and return its return value. */
    TEST_ASSERT_EQUAL( OtaErrNone, OTA_ActivateNewImage() );

    otaInterfaces.pal.activate = mockPalActivateReturnFail;
    TEST_ASSERT_EQUAL( OtaErrActivateFailed, OTA_ActivateNewImage() );
}

/* OTA pal function pointers should be NULL when OTA agent stopped. Calling OTA_ActivateNewImage
 * should fail. */
void test_OTA_ActivateNewImageWhenStopped()
{
    TEST_ASSERT_NOT_EQUAL( OtaErrNone, OTA_ActivateNewImage() );
}

void test_OTA_ActivateNewImageNullPalActivate()
{
    /* Have all other interfaces besides the activate function of the PAL
     * interface. */
    otaInterfaces.pal.activate = NULL;

    /* Initialize the OTA Agent to set the interfaces before trying to
     * activate the new image. */
    OTA_Init( &pOtaAppBuffer,
              &otaInterfaces,
              ( const uint8_t * ) pOtaDefaultClientId,
              mockAppCallback );

    TEST_ASSERT_EQUAL( OtaAgentStateInit, OTA_GetState() );
    TEST_ASSERT_EQUAL( OtaErrActivateFailed, OTA_ActivateNewImage() );
}

void test_OTA_ImageStateAbortWithActiveJob()
{
    otaGoToState( OtaAgentStateWaitingForFileBlock );

    /* Calling abort with an active job would make OTA agent transit to waiting for job state. */
    TEST_ASSERT_EQUAL( OtaErrNone, OTA_SetImageState( OtaImageStateAborted ) );
    receiveAndProcessOtaEvent();
    TEST_ASSERT_EQUAL( OtaAgentStateWaitingForJob, OTA_GetState() );
}

void test_OTA_ImageStateAbortWithNoJob()
{
    otaGoToState( OtaAgentStateReady );
    TEST_ASSERT_EQUAL( OtaAgentStateReady, OTA_GetState() );

    /* Set the event send interface to a mock function that allows events to be sent continuously
     * since setting image state to abort would send an user abort event in the handler. */
    otaInterfaces.os.event.send = mockOSEventSend;

    /* Calling abort without an active job would fail. OTA agent should remain in ready state. */
    TEST_ASSERT_EQUAL( OtaErrNone, OTA_SetImageState( OtaImageStateAborted ) );
    receiveAndProcessOtaEvent();
    TEST_ASSERT_EQUAL( OtaAgentStateReady, OTA_GetState() );
}

void test_OTA_ImageStateAbortFailToSendEvent()
{
    otaGoToState( OtaAgentStateReady );
    TEST_ASSERT_EQUAL( OtaAgentStateReady, OTA_GetState() );

    /* Set the event send interface to a mock function that always fail. */
    otaInterfaces.os.event.send = mockOSEventSendAlwaysFail;

    TEST_ASSERT_EQUAL( OtaErrSignalEventFailed, OTA_SetImageState( OtaImageStateAborted ) );
    TEST_ASSERT_EQUAL( OtaAgentStateReady, OTA_GetState() );
}

void test_OTA_ImageStateAbortUpdateStatusFail()
{
    /* Allow event to be sent continuously so that retries can work. */
    otaInterfaces.os.event.send = mockOSEventSend;

    otaGoToState( OtaAgentStateWaitingForFileBlock );

    /* Successfully send the event to abort the image. */
    TEST_ASSERT_EQUAL( OtaErrNone, OTA_SetImageState( OtaImageStateAborted ) );

    /* Process the event to abort the image and fail to update the job status. */
    otaControlInterface.updateJobStatus = mockControlInterfaceUpdateJobAlwaysFail;
    receiveAndProcessOtaEvent();

    /* Test that the image state will be set regardless of whether or not the
     * job status was updated successfully. */
    TEST_ASSERT_EQUAL( OtaImageStateAborted, OTA_GetImageState() );
}

void test_OTA_ImageStateRjectWithActiveJob()
{
    otaGoToState( OtaAgentStateWaitingForFileBlock );

    TEST_ASSERT_EQUAL( OtaErrNone, OTA_SetImageState( OtaImageStateRejected ) );
    TEST_ASSERT_EQUAL( OtaImageStateRejected, OTA_GetImageState() );
}

void test_OTA_ImageStateRjectWithNoJob()
{
    otaGoToState( OtaAgentStateReady );
    TEST_ASSERT_EQUAL( OtaAgentStateReady, OTA_GetState() );

    TEST_ASSERT_EQUAL( OtaErrNoActiveJob, OTA_SetImageState( OtaImageStateRejected ) );
    TEST_ASSERT_EQUAL( OtaImageStateRejected, OTA_GetImageState() );
}

void test_OTA_ImageStateAcceptWithActiveJob()
{
    otaGoToState( OtaAgentStateWaitingForFileBlock );

    TEST_ASSERT_EQUAL( OtaErrNone, OTA_SetImageState( OtaImageStateAccepted ) );
    TEST_ASSERT_EQUAL( OtaImageStateAccepted, OTA_GetImageState() );
}

void test_OTA_ImageStateAcceptWithNoJob()
{
    otaGoToState( OtaAgentStateReady );
    TEST_ASSERT_EQUAL( OtaAgentStateReady, OTA_GetState() );

    TEST_ASSERT_EQUAL( OtaErrNoActiveJob, OTA_SetImageState( OtaImageStateAccepted ) );
    TEST_ASSERT_EQUAL( OtaImageStateAccepted, OTA_GetImageState() );
}

void test_OTA_ImageStateInvalidState()
{
    TEST_ASSERT_EQUAL( OtaErrInvalidArg, OTA_SetImageState( -1 ) );
}

void test_OTA_ImageStatePalFail()
{
    otaInterfaces.pal.setPlatformImageState = mockPalSetPlatformImageStateAlwaysFail;
    otaGoToState( OtaAgentStateReady );
    TEST_ASSERT_EQUAL( OtaErrNoActiveJob, OTA_SetImageState( OtaImageStateAccepted ) );
    TEST_ASSERT_EQUAL( OtaImageStateRejected, OTA_GetImageState() );
}

void test_OTA_ImageStateWithReasonPalFail()
{
    OtaImageState_t stateToSet = OtaImageStateAccepted;
    OtaErr_t error;

    otaGoToState( OtaAgentStateReady );
    otaInterfaces.pal.setPlatformImageState = mockPalSetPlatformImageStateAlwaysFail;
    error = setImageStateWithReason( stateToSet, OtaErrImageStateMismatch );
    TEST_ASSERT_EQUAL( OtaErrNoActiveJob, error );
}

void test_OTA_RequestJobDocumentRetryFail()
{
    OtaEventMsg_t otaEvent = { 0 };
    uint32_t i = 0;

    otaGoToState( OtaAgentStateReady );
    TEST_ASSERT_EQUAL( OtaAgentStateReady, OTA_GetState() );

    /* Let MQTT publish fail so request job will also fail. */
    otaInterfaces.mqtt.publish = stubMqttPublishAlwaysFail;

    /* Let timer invoke callback directly. */
    otaInterfaces.os.timer.start = mockOSTimerInvokeCallback;

    /* Allow event to be sent continuously so that retries can work. */
    otaInterfaces.os.event.send = mockOSEventSend;

    /* Place the OTA Agent into the state for requesting a job. */
    otaEvent.eventId = OtaAgentEventStart;
    OTA_SignalEvent( &otaEvent );
    receiveAndProcessOtaEvent();
    TEST_ASSERT_EQUAL( OtaAgentStateRequestingJob, OTA_GetState() );

    /* Fail the maximum number of attempts to request a job document. */
    for( i = 0U; i < otaconfigMAX_NUM_REQUEST_MOMENTUM; ++i )
    {
        receiveAndProcessOtaEvent();
        TEST_ASSERT_EQUAL( OtaAgentStateRequestingJob, OTA_GetState() );
    }

    /* Attempt to request another job document after failing the maximum number
     * of times, triggering a shutdown event. */
    receiveAndProcessOtaEvent();
    TEST_ASSERT_EQUAL( OtaAgentStateRequestingJob, OTA_GetState() );

    /* Shutdown after processing the shutdown event. */
    receiveAndProcessOtaEvent();
    TEST_ASSERT_EQUAL( OtaAgentStateStopped, OTA_GetState() );
}

void test_OTA_ProcessJobDocumentInvalidJson()
{
    pOtaJobDoc = JOB_DOC_INVALID;

    otaGoToState( OtaAgentStateWaitingForJob );
    TEST_ASSERT_EQUAL( OtaAgentStateWaitingForJob, OTA_GetState() );

    otaReceiveJobDocument();
    receiveAndProcessOtaEvent();
    TEST_ASSERT_EQUAL( OtaAgentStateWaitingForJob, OTA_GetState() );
}

/**
 * @brief Test that the job is rejected if the file key signature cannot be
 * decoded.
 */
void test_OTA_ProcessJobDocumentInvalidBase64Key()
{
    pOtaJobDoc = JOB_DOC_INVALID_BASE64_KEY;


    otaGoToState( OtaAgentStateWaitingForJob );
    TEST_ASSERT_EQUAL( OtaAgentStateWaitingForJob, OTA_GetState() );

    otaReceiveJobDocument();
    receiveAndProcessOtaEvent();
    TEST_ASSERT_EQUAL( OtaAgentStateWaitingForJob, OTA_GetState() );
}

/**
 * @brief Test that the job is rejected if a required key(here filesize)
 * is missing from the job document.
 */
void test_OTA_ProcessJobDocumentMissingRequiredKey()
{
    pOtaJobDoc = JOB_DOC_MISSING_KEY;

    otaGoToState( OtaAgentStateWaitingForJob );
    TEST_ASSERT_EQUAL( OtaAgentStateWaitingForJob, OTA_GetState() );

    otaReceiveJobDocument();
    receiveAndProcessOtaEvent();
    TEST_ASSERT_EQUAL( OtaAgentStateWaitingForJob, OTA_GetState() );
}

/**
 * @brief Test that the job is rejected if a field that is expected
 * to be an integer is NaN.
 */
void test_OTA_ProcessJobDocumentInvalidNum()
{
    pOtaJobDoc = JOB_DOC_INVALID_NUMBER_VAL;

    otaGoToState( OtaAgentStateWaitingForJob );
    TEST_ASSERT_EQUAL( OtaAgentStateWaitingForJob, OTA_GetState() );

    otaReceiveJobDocument();
    receiveAndProcessOtaEvent();
    TEST_ASSERT_EQUAL( OtaAgentStateWaitingForJob, OTA_GetState() );
}

/**
 * @brief Test that the job is rejected if a field that is expected
 * to be an integer is greater than the maximum allowed number for
 * string to int conversion (LONG_MAX).
 */
void test_OTA_ProcessJobDocumentNumOverflow()
{
    pOtaJobDoc = JOB_DOC_INVALID_NUMBER_NAN;

    otaGoToState( OtaAgentStateWaitingForJob );
    TEST_ASSERT_EQUAL( OtaAgentStateWaitingForJob, OTA_GetState() );

    otaReceiveJobDocument();
    receiveAndProcessOtaEvent();
    TEST_ASSERT_EQUAL( OtaAgentStateWaitingForJob, OTA_GetState() );
}

void test_OTA_ProcessCustomJobAppCallbackFails()
{
    pOtaJobDoc = JOB_DOC_MISSING_KEY;
    otaInit( pOtaDefaultClientId, mockAppCallbackCustomParsingFails );
    TEST_ASSERT_EQUAL( OtaAgentStateInit, OTA_GetState() );

    otaGoToState( OtaAgentStateCreatingFile );
    TEST_ASSERT_EQUAL( OtaAgentStateWaitingForJob, OTA_GetState() );
}

void test_OTA_ProcessCustomJobFailsInvalidKeys()
{
    /* Custom job parsing fails with key 'jobDocument' missing. */
    pOtaJobDoc = JOB_DOC_MISSING_JOB_DOC;
    otaGoToState( OtaAgentStateCreatingFile );
    TEST_ASSERT_EQUAL( OtaAgentStateWaitingForJob, OTA_GetState() );

    /* Custom job parsing fails with key 'jobId' missing. */
    pOtaJobDoc = JOB_DOC_MISSING_JOB_ID;
    otaGoToState( OtaAgentStateCreatingFile );
    TEST_ASSERT_EQUAL( OtaAgentStateWaitingForJob, OTA_GetState() );

    /* Custom job parsing fails with value of 'jobId' exceeding max length(72). */
    pOtaJobDoc = JOB_DOC_INVALID_JOB_ID;
    otaGoToState( OtaAgentStateCreatingFile );
    TEST_ASSERT_EQUAL( OtaAgentStateWaitingForJob, OTA_GetState() );
}

void test_OTA_RejectWhileAborted()
{
    pOtaJobDoc = JOB_DOC_INVALID;

    otaGoToState( OtaAgentStateWaitingForJob );
    TEST_ASSERT_EQUAL( OtaAgentStateWaitingForJob, OTA_GetState() );

    otaInterfaces.pal.setPlatformImageState = mockPalSetPlatformImageStateAlwaysFail;
    otaReceiveJobDocument();
    receiveAndProcessOtaEvent();

    /* Test that the OTA Agent is able to recover after failing to reject a job
     * due to already having aborted the job. It is not necessary for the call
     * to setPlatformImageState to fail for this behavior to happen, but it is
     * required to reach the branch that checks for this scenario. */
    TEST_ASSERT_EQUAL( OtaAgentStateWaitingForJob, OTA_GetState() );
}

void test_OTA_ProcessJobDocumentInvalidProtocol()
{
    pOtaJobDoc = JOB_DOC_INVALID_PROTOCOL;

    otaGoToState( OtaAgentStateWaitingForJob );
    TEST_ASSERT_EQUAL( OtaAgentStateWaitingForJob, OTA_GetState() );

    otaReceiveJobDocument();
    receiveAndProcessOtaEvent();
    TEST_ASSERT_EQUAL( OtaAgentStateCreatingFile, OTA_GetState() );
}

void test_OTA_ProcessJobDocumentInvalidProtocolPalFails()
{
    pOtaJobDoc = JOB_DOC_INVALID_PROTOCOL;
    otaInterfaces.pal.setPlatformImageState = mockPalSetPlatformImageStateAlwaysFail;

    otaGoToState( OtaAgentStateWaitingForJob );
    TEST_ASSERT_EQUAL( OtaAgentStateWaitingForJob, OTA_GetState() );

    otaReceiveJobDocument();
    receiveAndProcessOtaEvent();
    TEST_ASSERT_EQUAL( OtaAgentStateCreatingFile, OTA_GetState() );
}

void test_OTA_ProcessJobDocumentValidJson()
{
    pOtaJobDoc = JOB_DOC_A;

    otaGoToState( OtaAgentStateWaitingForJob );
    TEST_ASSERT_EQUAL( OtaAgentStateWaitingForJob, OTA_GetState() );

    otaReceiveJobDocument();
    receiveAndProcessOtaEvent();
    TEST_ASSERT_EQUAL( OtaAgentStateCreatingFile, OTA_GetState() );
}

void test_OTA_ProcessJobDocumentPalCreateFileFail()
{
    otaInterfaces.pal.createFile = mockPalCreateFileForRxAlwaysFail;

    otaGoToState( OtaAgentStateWaitingForJob );
    TEST_ASSERT_EQUAL( OtaAgentStateWaitingForJob, OTA_GetState() );

    otaReceiveJobDocument();
    receiveAndProcessOtaEvent();
    TEST_ASSERT_EQUAL( OtaAgentStateWaitingForJob, OTA_GetState() );
}

void test_OTA_ProcessJobDocumentBitmapMallocFail()
{
    pOtaAppBuffer.pFileBitmap = NULL;
    otaInterfaces.os.mem.malloc = mockMallocAlwaysFail;

    otaGoToState( OtaAgentStateWaitingForJob );
    TEST_ASSERT_EQUAL( OtaAgentStateWaitingForJob, OTA_GetState() );

    otaReceiveJobDocument();
    receiveAndProcessOtaEvent();
    TEST_ASSERT_EQUAL( OtaAgentStateWaitingForJob, OTA_GetState() );
}

void test_OTA_ProcessJobDocumentEventSendFail( void )
{
    pOtaJobDoc = JOB_DOC_A;

    otaGoToState( OtaAgentStateWaitingForJob );
    TEST_ASSERT_EQUAL( OtaAgentStateWaitingForJob, OTA_GetState() );

    otaReceiveJobDocument();

    otaInterfaces.os.event.send = mockOSEventSendAlwaysFail;
    receiveAndProcessOtaEvent();
    TEST_ASSERT_EQUAL( OtaAgentStateWaitingForJob, OTA_GetState() );
}

static void otaInitFileTransfer()
{
    OtaEventMsg_t otaEvent = { 0 };

    otaGoToState( OtaAgentStateCreatingFile );
    TEST_ASSERT_EQUAL( OtaAgentStateCreatingFile, OTA_GetState() );

    otaEvent.eventId = OtaAgentEventCreateFile;
    OTA_SignalEvent( &otaEvent );
    receiveAndProcessOtaEvent();
    TEST_ASSERT_EQUAL( OtaAgentStateRequestingFileBlock, OTA_GetState() );
}

void test_OTA_InitFileTransferMqtt()
{
    pOtaJobDoc = JOB_DOC_A;
    otaInitFileTransfer();
}

void test_OTA_InitFileTransferHttp()
{
    pOtaJobDoc = JOB_DOC_HTTP;
    otaInitFileTransfer();
}

void test_OTA_InitFileTransferRetryFail()
{
    uint32_t i = 0U;

    /* Use HTTP data transfer so we can intentionally fail the init transfer. */
    pOtaJobDoc = JOB_DOC_HTTP;

    otaGoToState( OtaAgentStateWaitingForJob );
    TEST_ASSERT_EQUAL( OtaAgentStateWaitingForJob, OTA_GetState() );

    /* Let http init fail so init file transfer will also fail. */
    otaInterfaces.http.init = mockHttpInitAlwaysFail;

    /* Let timer invoke callback directly. */
    otaInterfaces.os.timer.start = mockOSTimerInvokeCallback;

    /* Allow event to be sent continuously so that retries can work. */
    otaInterfaces.os.event.send = mockOSEventSend;

    /* After receiving a valid job document, OTA agent should first transit to creating file state.
     * Then keep calling init file transfer until failed, which should then shutdown itself. */
    otaReceiveJobDocument();
    receiveAndProcessOtaEvent();
    TEST_ASSERT_EQUAL( OtaAgentStateCreatingFile, OTA_GetState() );

    /* Make the maximum number of failures based on the momentum parameter. */
    for( i = 0U; i < otaconfigMAX_NUM_REQUEST_MOMENTUM; ++i )
    {
        receiveAndProcessOtaEvent();
        TEST_ASSERT_EQUAL( OtaAgentStateCreatingFile, OTA_GetState() );
    }

    /* Make another attempt after already reaching the maximum number of
     * allowable attempts, which generates a shutdown event. */
    receiveAndProcessOtaEvent();
    TEST_ASSERT_EQUAL( OtaAgentStateCreatingFile, OTA_GetState() );

    /* Shutdown the OTA Agent after processing the event. */
    receiveAndProcessOtaEvent();
    TEST_ASSERT_EQUAL( OtaAgentStateStopped, OTA_GetState() );
}

static void otaRequestFileBlock()
{
    OtaEventMsg_t otaEvent = { 0 };

    otaGoToState( OtaAgentStateRequestingFileBlock );
    TEST_ASSERT_EQUAL( OtaAgentStateRequestingFileBlock, OTA_GetState() );

    otaEvent.eventId = OtaAgentEventRequestFileBlock;
    OTA_SignalEvent( &otaEvent );
    receiveAndProcessOtaEvent();
    TEST_ASSERT_EQUAL( OtaAgentStateWaitingForFileBlock, OTA_GetState() );
}

void test_OTA_RequestFileBlockMqtt()
{
    pOtaJobDoc = JOB_DOC_A;
    otaRequestFileBlock();
}

void test_OTA_RequestFileBlockHttp()
{
    pOtaJobDoc = JOB_DOC_HTTP;
    otaRequestFileBlock();
}

void test_OTA_RequestFileBlockHttpOneBlock()
{
    pOtaJobDoc = JOB_DOC_ONE_BLOCK;
    otaRequestFileBlock();
}

void test_OTA_RequestFileBlockTimerFails()
{
    OtaEventMsg_t otaEvent = { 0 };

    /* Set the event send functionality to always succeed. */
    otaInterfaces.os.event.send = mockOSEventSend;

    /* Prepare the OTA Agent to request a block. */
    otaGoToState( OtaAgentStateRequestingFileBlock );
    TEST_ASSERT_EQUAL( OtaAgentStateRequestingFileBlock, OTA_GetState() );

    otaEvent.eventId = OtaAgentEventRequestFileBlock;
    OTA_SignalEvent( &otaEvent );

    /* Set the request timer to fail when attempting to start. */
    otaInterfaces.os.timer.start = mockOSTimerStartAlwaysFail;
    /* Process the event to request a block. */
    receiveAndProcessOtaEvent();
    /* Process the event to shut down. */
    receiveAndProcessOtaEvent();
    TEST_ASSERT_EQUAL( OtaAgentStateStopped, OTA_GetState() );
}

void test_OTA_RequestFileBlockRetryFail()
{
    uint32_t i = 0;

    /* Use HTTP data transfer so we can intentionally fail the file block request. */
    pOtaJobDoc = JOB_DOC_HTTP;

    otaGoToState( OtaAgentStateWaitingForJob );
    TEST_ASSERT_EQUAL( OtaAgentStateWaitingForJob, OTA_GetState() );

    /* Let http request fail so request file block will also fail. */
    otaInterfaces.http.request = mockHttpRequestAlwaysFail;

    /* Let timer invoke callback directly. */
    otaInterfaces.os.timer.start = mockOSTimerInvokeCallback;

    /* Allow event to be sent continuously so that retries can work. */
    otaInterfaces.os.event.send = mockOSEventSend;

    /* After receiving a valid job document and starts file transfer, OTA agent should first transit
     * to requesting file block state. Then keep calling request file block until failed. */

    /* Receive the job document. */
    otaReceiveJobDocument();
    receiveAndProcessOtaEvent();
    TEST_ASSERT_EQUAL( OtaAgentStateCreatingFile, OTA_GetState() );

    /* Successfully initialize the file transfer. */
    receiveAndProcessOtaEvent();
    TEST_ASSERT_EQUAL( OtaAgentStateRequestingFileBlock, OTA_GetState() );

    /* Request a file block and fail the maximum number of times. */
    for( i = 0; i < otaconfigMAX_NUM_REQUEST_MOMENTUM; ++i )
    {
        receiveAndProcessOtaEvent();
        TEST_ASSERT_EQUAL( OtaAgentStateRequestingFileBlock, OTA_GetState() );
    }

    /* The timer triggers as we check for the number of attempts so far. The
     * number of attempts is at the maximum already so we also create a
     * shutdown event. */
    receiveAndProcessOtaEvent();
    TEST_ASSERT_EQUAL( OtaAgentStateRequestingFileBlock, OTA_GetState() );

    /* Process the timer event. */
    receiveAndProcessOtaEvent();
    TEST_ASSERT_EQUAL( OtaAgentStateRequestingFileBlock, OTA_GetState() );

    /* Process the shutdown event. */
    receiveAndProcessOtaEvent();
    TEST_ASSERT_EQUAL( OtaAgentStateStopped, OTA_GetState() );
}

void test_OTA_ReceiveFileBlockEmpty()
{
    OtaEventMsg_t otaEvent = { 0 };

    otaGoToState( OtaAgentStateWaitingForFileBlock );
    TEST_ASSERT_EQUAL( OtaAgentStateWaitingForFileBlock, OTA_GetState() );

    /* Set the event send interface to a mock function that allows events to be sent continuously.
     * This is required because decode failure would cause OtaAgentEventCloseFile event to be sent
     * within the OTA event handler and we want it to be processed. */
    otaInterfaces.os.event.send = mockOSEventSend;

    otaEvent.eventId = OtaAgentEventReceivedFileBlock;
    otaEvent.pEventData = &eventBuffer;
    otaEvent.pEventData->dataLength = 0;
    OTA_SignalEvent( &otaEvent );
    /* Process the event for receiving the block to trigger digesting it. */
    receiveAndProcessOtaEvent();

    /* Process the event generated after failing to decode the block. The
     * expected result is that we close the file and begin waiting for a new
     * job document. */
    receiveAndProcessOtaEvent();
    TEST_ASSERT_EQUAL( OtaAgentStateWaitingForJob, OTA_GetState() );
}

void test_OTA_ReceiveFileBlockTooLarge()
{
    OtaEventMsg_t otaEvent = { 0 };

    pOtaJobDoc = JOB_DOC_HTTP;

    otaGoToState( OtaAgentStateWaitingForFileBlock );
    TEST_ASSERT_EQUAL( OtaAgentStateWaitingForFileBlock, OTA_GetState() );

    otaInterfaces.os.event.send = mockOSEventSend;

    otaEvent.eventId = OtaAgentEventReceivedFileBlock;
    otaEvent.pEventData = &eventBuffer;
    otaEvent.pEventData->dataLength = OTA_FILE_BLOCK_SIZE + 1;
    OTA_SignalEvent( &otaEvent );
    /* Process the event for receiving the block to trigger digesting it. */
    receiveAndProcessOtaEvent();
    /* Process the event generated after failing to decode the block. */
    receiveAndProcessOtaEvent();
    TEST_ASSERT_EQUAL( OtaAgentStateWaitingForJob, OTA_GetState() );
}

void test_OTA_ReceiveLastFileBlockTooSmall()
{
    OtaEventMsg_t otaEvent = { 0 };

    pOtaJobDoc = JOB_DOC_ONE_BLOCK;

    otaGoToState( OtaAgentStateWaitingForFileBlock );
    TEST_ASSERT_EQUAL( OtaAgentStateWaitingForFileBlock, OTA_GetState() );

    otaInterfaces.os.event.send = mockOSEventSend;

    otaEvent.eventId = OtaAgentEventReceivedFileBlock;
    otaEvent.pEventData = &eventBuffer;
    otaEvent.pEventData->dataLength = OTA_FILE_BLOCK_SIZE - 1;
    OTA_SignalEvent( &otaEvent );
    /* Process the event to receive the invalid block. */
    receiveAndProcessOtaEvent();
    /* Process the event generated after receiving an invalid block. */
    receiveAndProcessOtaEvent();
    TEST_ASSERT_EQUAL( OtaAgentStateWaitingForJob, OTA_GetState() );
}

void test_OTA_ReceiveWithNullFile()
{
    OtaEventMsg_t otaEvent = { 0 };
    const uint32_t dataSize = 1024;

    pOtaJobDoc = JOB_DOC_ONE_BLOCK;
    otaInterfaces.pal.createFile = mockPalCreateNullFileForRx;
    otaInterfaces.os.event.send = mockOSEventSend;

    otaGoToState( OtaAgentStateWaitingForFileBlock );
    TEST_ASSERT_EQUAL( OtaAgentStateWaitingForFileBlock, OTA_GetState() );

    otaEvent.eventId = OtaAgentEventReceivedFileBlock;
    otaEvent.pEventData = &eventBuffer;
    otaEvent.pEventData->dataLength = dataSize;
    OTA_SignalEvent( &otaEvent );
    /* Process the event to receive the block */
    receiveAndProcessOtaEvent();

    /* Process the event generated after receiving a valid block while the
     * Agent has a NULL file pointer. */
    receiveAndProcessOtaEvent();

    /* Having a NULL file pointer means that the data blocks can not be saved.
     * This is treated as a failure for the job as a whole. Ensure that after
     * failing the current job because the file pointer is NULL, the OTA Agent
     * goes back to the waiting for a job state. */
    TEST_ASSERT_EQUAL( OtaAgentStateWaitingForJob, OTA_GetState() );
}

void test_OTA_ReceiveWriteBlockFail()
{
    OtaEventMsg_t otaEvent = { 0 };
    const uint32_t dataSize = 1024;

    pOtaJobDoc = JOB_DOC_ONE_BLOCK;
    otaInterfaces.pal.writeBlock = mockPalWriteBlockAlwaysFail;

    otaGoToState( OtaAgentStateWaitingForFileBlock );
    TEST_ASSERT_EQUAL( OtaAgentStateWaitingForFileBlock, OTA_GetState() );

    otaInterfaces.os.event.send = mockOSEventSend;

    otaEvent.eventId = OtaAgentEventReceivedFileBlock;
    otaEvent.pEventData = &eventBuffer;
    otaEvent.pEventData->dataLength = dataSize;
    OTA_SignalEvent( &otaEvent );
    /* Process the event to receive the invalid block. */
    receiveAndProcessOtaEvent();
    /* Process the event generated after receiving an invalid block. */
    receiveAndProcessOtaEvent();
    TEST_ASSERT_EQUAL( OtaAgentStateWaitingForJob, OTA_GetState() );
}

void test_OTA_ReceiveFileBlockCompleteMqtt()
{
    OtaEventMsg_t otaEvent;
    OtaEventData_t eventBuffers[ OTA_TEST_FILE_NUM_BLOCKS * OTA_TEST_DUPLICATE_NUM_BLOCKS ];
    uint8_t pFileBlock[ OTA_FILE_BLOCK_SIZE ] = { 0 };
    uint8_t pStreamingMessage[ OTA_FILE_BLOCK_SIZE * 2 ] = { 0 };
    size_t streamingMessageSize = 0;
    int remainingBytes = OTA_TEST_FILE_SIZE;
    int idx = 0;
    int dupIdx = 0;

    otaGoToState( OtaAgentStateWaitingForFileBlock );
    TEST_ASSERT_EQUAL( OtaAgentStateWaitingForFileBlock, OTA_GetState() );

    /* Set the event send interface to a mock function that allows events to be sent continuously
     * because we're receiving multiple blocks in this test. */
    otaInterfaces.os.event.send = mockOSEventSend;

    /* Fill the file block. */
    for( idx = 0; idx < ( int ) sizeof( pFileBlock ); idx++ )
    {
        pFileBlock[ idx ] = idx % UINT8_MAX;
    }

    /* Send blocks. */
    idx = 0;

    while( remainingBytes >= 0 )
    {
        /* Intentionally send duplicate blocks to test if we are handling it correctly. */
        for( dupIdx = 0; dupIdx < OTA_TEST_DUPLICATE_NUM_BLOCKS; dupIdx++ )
        {
            /* Construct a AWS IoT streaming message. */
            createOtaStreamingMessage(
                pStreamingMessage,
                sizeof( pStreamingMessage ),
                idx,
                pFileBlock,
                min( ( uint32_t ) remainingBytes, OTA_FILE_BLOCK_SIZE ),
                &streamingMessageSize,
                true );

            otaEvent.eventId = OtaAgentEventReceivedFileBlock;
            otaEvent.pEventData = &eventBuffers[ idx * OTA_TEST_DUPLICATE_NUM_BLOCKS + dupIdx ];
            memcpy( otaEvent.pEventData->data, pStreamingMessage, streamingMessageSize );
            otaEvent.pEventData->dataLength = streamingMessageSize;
            OTA_SignalEvent( &otaEvent );
        }

        idx++;
        remainingBytes -= OTA_FILE_BLOCK_SIZE;
    }

    /* Process all of the events for receiving an MQTT message. */
    processEntireQueue();
    /* OTA agent should complete the update and go back to waiting for job state. */
    receiveAndProcessOtaEvent();
    TEST_ASSERT_EQUAL( OtaAgentStateWaitingForJob, OTA_GetState() );

    /* Check if received complete file. */
    for( idx = 0; idx < OTA_TEST_FILE_SIZE; ++idx )
    {
        TEST_ASSERT_EQUAL( pFileBlock[ idx % sizeof( pFileBlock ) ], pOtaFileBuffer[ idx ] );
    }
}

void test_OTA_ReceiveFileBlockCompleteDynamicBufferMqtt()
{
    memset( &pOtaAppBuffer, 0, sizeof( pOtaAppBuffer ) );
    test_OTA_ReceiveFileBlockCompleteMqtt();
}

void test_OTA_ReceiveFileBlockCompleteDifferentFileTypeMqtt()
{
    pOtaJobDoc = JOB_DOC_DIFFERENT_FILE_TYPE;
    test_OTA_ReceiveFileBlockCompleteMqtt();
}

void test_OTA_ReceiveFileBlockMallocFail()
{
    uint8_t pStreamingMessage[ OTA_FILE_BLOCK_SIZE * 2 ] = { 0 };
    uint8_t pFileBlock[ OTA_FILE_BLOCK_SIZE ] = { 0 };
    size_t streamingMessageSize = 0;
    OtaEventData_t eventBuffer;
    OtaEventMsg_t otaEvent = { 0 };

    otaInterfaces.os.event.send = mockOSEventSend;

    /* Pass an invalid values for pDecodeMemory and decodeMemorySize so the
     * OTA Agent dynamically allocates the buffer instead of using one provided
     * by the user. */
    pOtaAppBuffer.pDecodeMemory = NULL;
    pOtaAppBuffer.decodeMemorySize = 0;

    /* Get into the state before receiving a data block. */
    otaGoToState( OtaAgentStateWaitingForFileBlock );
    TEST_ASSERT_EQUAL( OtaAgentStateWaitingForFileBlock, OTA_GetState() );

    /* Create and send the data block. */
    createOtaStreamingMessage(
        pStreamingMessage,
        sizeof( pStreamingMessage ),
        0,
        pFileBlock,
        OTA_FILE_BLOCK_SIZE,
        &streamingMessageSize,
        true );

    otaEvent.eventId = OtaAgentEventReceivedFileBlock;
    otaEvent.pEventData = &eventBuffer;
    memcpy( otaEvent.pEventData->data, pStreamingMessage, streamingMessageSize );
    otaEvent.pEventData->dataLength = streamingMessageSize;
    OTA_SignalEvent( &otaEvent );

    /* Set malloc to fail and receive the block. */
    otaInterfaces.os.mem.malloc = mockMallocAlwaysFail;
    receiveAndProcessOtaEvent();
    /* Receive the event for closing the file after the failure. */
    receiveAndProcessOtaEvent();
    TEST_ASSERT_EQUAL( OtaAgentStateWaitingForJob, OTA_GetState() );
}

void test_OTA_DroppedFileBlock()
{
    OtaEventMsg_t otaEvent = { 0 };

    otaInterfaces.os.event.send = mockOSEventSend;

    /* Get ready to receive a block. */
    otaGoToState( OtaAgentStateWaitingForFileBlock );
    TEST_ASSERT_EQUAL( OtaAgentStateWaitingForFileBlock, OTA_GetState() );
    /* No blocks have been received or dropped yet. */
    TEST_ASSERT_EQUAL( 0, otaAgent.statistics.otaPacketsDropped );


    /* Prepare an event as if we are receiving a data block. */
    otaEvent.eventId = OtaAgentEventReceivedFileBlock;
    otaEvent.pEventData = &eventBuffer;
    otaEvent.pEventData->dataLength = 0;

    /* Set the interface to fail sending the data block. */
    otaInterfaces.os.event.send = mockOSEventSendAlwaysFail;

    /* Simulate the application receiving a data block and failing to send it
     * to the OTA Agent. */
    TEST_ASSERT_EQUAL( false, OTA_SignalEvent( &otaEvent ) );
    TEST_ASSERT_EQUAL( 1, otaAgent.statistics.otaPacketsDropped );
    TEST_ASSERT_EQUAL( OtaAgentStateWaitingForFileBlock, OTA_GetState() );
}

void test_OTA_ReceiveFileBlockCompleteHttp()
{
    OtaEventMsg_t otaEvent;
    OtaEventData_t eventBuffers[ OTA_TEST_FILE_NUM_BLOCKS ];
    uint8_t pFileBlock[ OTA_FILE_BLOCK_SIZE ] = { 0 };
    int remainingBytes = OTA_TEST_FILE_SIZE;
    int fileBlockSize = 0;
    int idx = 0;

    pOtaJobDoc = JOB_DOC_HTTP;
    otaGoToState( OtaAgentStateWaitingForFileBlock );
    TEST_ASSERT_EQUAL( OtaAgentStateWaitingForFileBlock, OTA_GetState() );

    /* Set the event send interface to a mock function that allows events to be sent continuously
     * because we're receiving multiple blocks in this test. */
    otaInterfaces.os.event.send = mockOSEventSend;

    /* Fill the file block. */
    for( idx = 0; idx < ( int ) sizeof( pFileBlock ); idx++ )
    {
        pFileBlock[ idx ] = idx % UINT8_MAX;
    }

    idx = 0;

    while( remainingBytes >= 0 )
    {
        fileBlockSize = min( ( uint32_t ) remainingBytes, OTA_FILE_BLOCK_SIZE );
        otaEvent.eventId = OtaAgentEventReceivedFileBlock;
        otaEvent.pEventData = &eventBuffers[ idx ];
        memcpy( otaEvent.pEventData->data, pFileBlock, fileBlockSize );
        otaEvent.pEventData->dataLength = fileBlockSize;
        OTA_SignalEvent( &otaEvent );

        idx++;
        remainingBytes -= OTA_FILE_BLOCK_SIZE;
    }

    /* OTA agent should complete the update and go back to waiting for job state. */
    processEntireQueue();
    TEST_ASSERT_EQUAL( OtaAgentStateWaitingForJob, OTA_GetState() );

    /* Check if received complete file. */
    for( idx = 0; idx < OTA_TEST_FILE_SIZE; ++idx )
    {
        TEST_ASSERT_EQUAL( pFileBlock[ idx % sizeof( pFileBlock ) ], pOtaFileBuffer[ idx ] );
    }
}

void test_OTA_ReceiveFileBlockCompleteDynamicBufferHttp()
{
    memset( &pOtaAppBuffer, 0, sizeof( pOtaAppBuffer ) );
    test_OTA_ReceiveFileBlockCompleteHttp();
}

/**
 * @brief Test that extractAndStoreArray fails if device does not have sufficient
 * memory to allocate the string/array (here streamname).
 */
void test_OTA_ExtractArrayMemAllocFails()
{
    otaInterfaces.os.mem.malloc = mockMallocAlwaysFail;
    pOtaAppBuffer.streamNameSize = 0;

    /* Try to reach state OtaAgentStateCreatingFile, which would require the device
     * to receive a job document and allocate resources and store the parameters.
     * Insufficient memory causes the job to fail and state reverts to  OtaAgentStateWaitingForJob.
     */
    otaGoToState( OtaAgentStateCreatingFile );
    TEST_ASSERT_EQUAL( OtaAgentStateWaitingForJob, OTA_GetState() );
}

/**
 * @brief Test that extractAndStoreArray fails if user buffer is insufficient
 * to allocate the string/array (here streamname).
 */
void test_OTA_ExtractArrayInsufficientBuffer()
{
    pOtaAppBuffer.streamNameSize = OTA_INVALID_STREAM_NAME_SIZE;

    /* Try to reach state OtaAgentStateCreatingFile, which would require the device
     * to receive a job document and allocate resources and store the parameters.
     * Insufficient memory causes the job to fail and state reverts to  OtaAgentStateWaitingForJob.
     */
    otaGoToState( OtaAgentStateCreatingFile );
    TEST_ASSERT_EQUAL( OtaAgentStateWaitingForJob, OTA_GetState() );
}


void test_OTA_ProcessJobDocumentFileIdNotZero()
{
    pOtaJobDoc = JOB_DOC_SERVERFILE_ID;

    /* Set the event send interface to a mock function that allows events to be sent continuously.
     * This is to complete the self test process. */
    otaInterfaces.os.event.send = mockOSEventSend;

    otaGoToState( OtaAgentStateWaitingForJob );
    TEST_ASSERT_EQUAL( OtaAgentStateWaitingForJob, OTA_GetState() );

    otaReceiveJobDocument();
    receiveAndProcessOtaEvent();
    receiveAndProcessOtaEvent();
    TEST_ASSERT_EQUAL( OtaAgentStateWaitingForJob, OTA_GetState() );
    TEST_ASSERT_EQUAL( OtaImageStateAccepted, OTA_GetImageState() );
}

static void invokeSelfTestHandler()
{
    pOtaJobDoc = JOB_DOC_SELF_TEST;

    /* Set the event send interface to a mock function that allows events to be sent continuously.
     * This is to complete the self test process. */
    otaInterfaces.os.event.send = mockOSEventSend;

    otaGoToState( OtaAgentStateWaitingForJob );
    TEST_ASSERT_EQUAL( OtaAgentStateWaitingForJob, OTA_GetState() );

    otaReceiveJobDocument();
    receiveAndProcessOtaEvent();
    receiveAndProcessOtaEvent();
}

void test_OTA_SelfTestJob()
{
    invokeSelfTestHandler();
    TEST_ASSERT_EQUAL( OtaAgentStateWaitingForJob, OTA_GetState() );
    TEST_ASSERT_EQUAL( OtaImageStateAccepted, OTA_GetImageState() );
}

void test_OTA_SelfTestJobEventSendFail()
{
    pOtaJobDoc = JOB_DOC_SELF_TEST;

    otaGoToState( OtaAgentStateWaitingForJob );
    TEST_ASSERT_EQUAL( OtaAgentStateWaitingForJob, OTA_GetState() );

    /* Set the event send interface to a mock function that always fails to
     * send the event. */
    otaReceiveJobDocument();
    otaInterfaces.os.event.send = mockOSEventSendAlwaysFail;

    receiveAndProcessOtaEvent();
    TEST_ASSERT_EQUAL( OtaAgentStateWaitingForJob, OTA_GetState() );
}

void test_OTA_SelfTestJobNonSelfTestPlatform()
{
    /* Let the PAL always says it's not in self test. */
    otaInterfaces.pal.getPlatformImageState = mockPalGetPlatformImageStateAlwaysInvalid;

    invokeSelfTestHandler();
    TEST_ASSERT_EQUAL( OtaAgentStateWaitingForJob, OTA_GetState() );
    TEST_ASSERT_EQUAL( OtaImageStateRejected, OTA_GetImageState() );
}

void test_OTA_NonSelfTestJobSelfTestPlatform()
{
    /* Let the PAL always says it's in self test. */
    otaInterfaces.pal.getPlatformImageState = mockPalGetPlatformImageStateAlwaysPendingCommit;

    otaGoToState( OtaAgentStateCreatingFile );
    TEST_ASSERT_EQUAL( OtaAgentStateCreatingFile, OTA_GetState() );
}

void test_OTA_SelfTestJobDowngrade()
{
    pOtaJobDoc = JOB_DOC_SELF_TEST_DOWNGRADE;

    otaGoToState( OtaAgentStateWaitingForJob );
    TEST_ASSERT_EQUAL( OtaAgentStateWaitingForJob, OTA_GetState() );

    otaReceiveJobDocument();
    receiveAndProcessOtaEvent();
    TEST_ASSERT_EQUAL( true, resetCalled );
}

void test_OTA_SelfTestJobSameVersion()
{
    pOtaJobDoc = JOB_DOC_SELF_TEST_SAME_VERSION;

    otaGoToState( OtaAgentStateWaitingForJob );
    TEST_ASSERT_EQUAL( OtaAgentStateWaitingForJob, OTA_GetState() );

    otaReceiveJobDocument();
    receiveAndProcessOtaEvent();
    TEST_ASSERT_EQUAL( true, resetCalled );
}

void test_OTA_SelfTestJobNonFirmwareFileType()
{
    pOtaJobDoc = JOB_DOC_SELF_TEST_FILE_TYPE;
    otaInterfaces.os.event.send = mockOSEventSend;

    otaGoToState( OtaAgentStateWaitingForJob );
    TEST_ASSERT_EQUAL( OtaAgentStateWaitingForJob, OTA_GetState() );

    otaReceiveJobDocument();
    receiveAndProcessOtaEvent();
    receiveAndProcessOtaEvent();
    TEST_ASSERT_EQUAL( OtaAgentStateWaitingForJob, OTA_GetState() );
    TEST_ASSERT_EQUAL( OtaImageStateAccepted, OTA_GetImageState() );
}

void test_OTA_StartWithSelfTest()
{
    /* Directly set pal image state to pending commit, pretending we're in self test. */
    palImageState = OtaPalImageStatePendingCommit;

    /* Let timer start to invoke callback directly. */
    otaInterfaces.os.timer.start = mockOSTimerInvokeCallback;

    /* Start OTA agent. */
    otaGoToState( OtaAgentStateWaitingForJob );
    TEST_ASSERT_EQUAL( OtaAgentStateWaitingForJob, OTA_GetState() );
    TEST_ASSERT_EQUAL( true, resetCalled );
}

void test_OTA_ReceiveNewJobDocWhileInProgress()
{
    pOtaJobDoc = JOB_DOC_A;

    otaGoToState( OtaAgentStateWaitingForFileBlock );
    TEST_ASSERT_EQUAL( OtaAgentStateWaitingForFileBlock, OTA_GetState() );

    /* Reset the event queue so that we can send the next event. */
    mockOSEventReset( NULL );

    /* Sending another job document should cause OTA agent to abort current update. */
    pOtaJobDoc = JOB_DOC_B;
    otaReceiveJobDocument();
    receiveAndProcessOtaEvent();
    TEST_ASSERT_EQUAL( OtaAgentStateRequestingJob, OTA_GetState() );
}

static void refreshWithJobDoc( const char * initJobDoc,
                               const char * newJobDoc )
{
    OtaEventMsg_t otaEvent = { 0 };

    pOtaJobDoc = initJobDoc;

    otaGoToState( OtaAgentStateWaitingForFileBlock );
    TEST_ASSERT_EQUAL( OtaAgentStateWaitingForFileBlock, OTA_GetState() );

    /* Set the event send interface to a mock function that allows events to be sent continuously.
     * We need this to go through the process of refreshing job doc. */
    otaInterfaces.os.event.send = mockOSEventSend;

    /* First send request job doc event while we're in progress, this should make OTA agent to
     * to request job doc again and transit to waiting for job state. */
    otaEvent.eventId = OtaAgentEventRequestJobDocument;
    OTA_SignalEvent( &otaEvent );
    receiveAndProcessOtaEvent();
    TEST_ASSERT_EQUAL( OtaAgentStateWaitingForJob, OTA_GetState() );

    /* Now send the new job doc, OTA agent should abort current job and start the new job. */
    pOtaJobDoc = newJobDoc;
    otaReceiveJobDocument();
    receiveAndProcessOtaEvent();
    TEST_ASSERT_EQUAL( OtaAgentStateCreatingFile, OTA_GetState() );

    /* Request file block. */
    receiveAndProcessOtaEvent();
    TEST_ASSERT_EQUAL( OtaAgentStateRequestingFileBlock, OTA_GetState() );

    /* Wait for the file block. */
    receiveAndProcessOtaEvent();
    TEST_ASSERT_EQUAL( OtaAgentStateWaitingForFileBlock, OTA_GetState() );
}

void test_OTA_RefreshWithSameJobDoc()
{
    refreshWithJobDoc( JOB_DOC_A, JOB_DOC_A );
}

void test_OTA_RefreshWithInvalidJobDoc()
{
    OtaEventMsg_t otaEvent = { 0 };

    pOtaJobDoc = JOB_DOC_A;

    otaGoToState( OtaAgentStateWaitingForFileBlock );
    TEST_ASSERT_EQUAL( OtaAgentStateWaitingForFileBlock, OTA_GetState() );

    /* Set the event send interface to a mock function that allows events to be sent continuously.
     * We need this to go through the process of refreshing job doc. */
    otaInterfaces.os.event.send = mockOSEventSend;

    /* Send the request job document event while the OTA Agent is already in the process of
     * downloading a file. The OTA Agent should cancel the current job and begin waiting
     * for the next job document. */
    otaEvent.eventId = OtaAgentEventRequestJobDocument;
    OTA_SignalEvent( &otaEvent );
    receiveAndProcessOtaEvent();
    TEST_ASSERT_EQUAL( OtaAgentStateWaitingForJob, OTA_GetState() );

    /* Now send the new job doc, OTA agent should abort current job and start the new job. */
    pOtaJobDoc = JOB_DOC_MISSING_KEY;
    otaReceiveJobDocument();
    receiveAndProcessOtaEvent();
    TEST_ASSERT_EQUAL( OtaAgentStateWaitingForJob, OTA_GetState() );
}

void test_OTA_RefreshWithDifferentJobDoc()
{
    refreshWithJobDoc( JOB_DOC_A, JOB_DOC_B );
}

void test_OTA_RefreshWithSameJobDocHttpDynamicBuffer()
{
    memset( &pOtaAppBuffer, 0, sizeof( pOtaAppBuffer ) );
    refreshWithJobDoc( JOB_DOC_HTTP, JOB_DOC_HTTP );
}

void test_OTA_UnexpectedEventReceiveJobDoc()
{
    OtaEventMsg_t otaEvent = { 0 };

    otaGoToState( OtaAgentStateSuspended );
    TEST_ASSERT_EQUAL( OtaAgentStateSuspended, OTA_GetState() );

    otaEvent.eventId = OtaAgentEventReceivedJobDocument;
    OTA_SignalEvent( &otaEvent );

    receiveAndProcessOtaEvent();
    TEST_ASSERT_EQUAL( OtaAgentStateSuspended, OTA_GetState() );
}

void test_OTA_UnexpectedEventReceiveFileBlock()
{
    OtaEventMsg_t otaEvent = { 0 };

    otaGoToState( OtaAgentStateSuspended );
    TEST_ASSERT_EQUAL( OtaAgentStateSuspended, OTA_GetState() );

    otaEvent.eventId = OtaAgentEventReceivedFileBlock;
    OTA_SignalEvent( &otaEvent );

    receiveAndProcessOtaEvent();
    TEST_ASSERT_EQUAL( OtaAgentStateSuspended, OTA_GetState() );
}

void test_OTA_UnexpectedEventOthers()
{
    OtaEventMsg_t otaEvent = { 0 };

    otaGoToState( OtaAgentStateSuspended );
    TEST_ASSERT_EQUAL( OtaAgentStateSuspended, OTA_GetState() );

    otaEvent.eventId = OtaAgentEventStart;
    OTA_SignalEvent( &otaEvent );

    receiveAndProcessOtaEvent();
    TEST_ASSERT_EQUAL( OtaAgentStateSuspended, OTA_GetState() );
}

void test_OTA_ReceiveFileBlockCompleteMqttSigCheckFail()
{
    otaInterfaces.pal.closeFile = mockPalCloseFileSigCheckFail;
    test_OTA_ReceiveFileBlockCompleteMqtt();
}

void test_OTA_ReceiveFileBlockCompleteMqttFailtoClose()
{
    otaInterfaces.pal.closeFile = mockPalCloseFileAlwaysFail;
    test_OTA_ReceiveFileBlockCompleteMqtt();
}

void test_OTA_ReceiveFileBlockCompleteMqttCountUpdateJobCalledTime()
{
    otaGoToState( OtaAgentStateWaitingForFileBlock );

    otaControlInterface.updateJobStatus = mockControlInterfaceUpdateJobCount;
    test_OTA_ReceiveFileBlockCompleteMqtt();

    TEST_ASSERT_EQUAL( OTA_TEST_FILE_NUM_BLOCKS, otaReceivedFileBlockNumber );
}

void test_OTA_EventProcessingTask_ExitOnAbort()
{
    OtaEventMsg_t otaEvent = { 0 };

    otaGoToState( OtaAgentStateReady );
    otaEvent.eventId = OtaAgentEventShutdown;
    OTA_SignalEvent( &otaEvent );
    OTA_EventProcessingTask( NULL );

    /* Test that the OTA_EventProcessingTask aborts correctly after receiving
     * and event to shutdown the OTA Agent. */
    TEST_ASSERT_EQUAL( OtaAgentStateStopped, OTA_GetState() );
}

/* ========================================================================== */
/* ====================== OTA MQTT and HTTP Unit Tests ====================== */
/* ========================================================================== */

/* Test that mqtt cleanup fails with unsubscribe failure. */
void test_OTA_MQTT_CleanupFailed()
{
    OtaEventMsg_t otaEvent = { 0 };

    otaAgent.unsubscribeOnShutdown = 1;

    otaGoToState( OtaAgentStateRequestingJob );
    TEST_ASSERT_EQUAL( OtaAgentStateRequestingJob, OTA_GetState() );

    otaInterfaces.mqtt.unsubscribe = stubMqttUnsubscribeAlwaysFail;

    otaEvent.eventId = OtaAgentEventShutdown;
    OTA_SignalEvent( &otaEvent );
    receiveAndProcessOtaEvent();
    TEST_ASSERT_EQUAL( OtaAgentStateStopped, OTA_GetState() );
}

/* Test that requestFileBlock_Mqtt fails if the Encoding fails. */
void test_OTA_MQTT_EncodingFailed()
{
    OtaErr_t err = OtaErrNone;

    otaInitDefault();

    /* Explicitly set BitMap to NULL for the encoding to fail. */
    OtaFileContext_t * pFileContext = &( otaAgent.fileContext );
    pFileContext->pRxBlockBitmap = NULL;

    err = requestFileBlock_Mqtt( &otaAgent );
    TEST_ASSERT_EQUAL( OtaErrFailedToEncodeCbor, err );
}

/* Test that requestFileBlock_Mqtt fails if the Publish fails. */
void test_OTA_MQTT_RequestFileFailed()
{
    OtaErr_t err = OtaErrNone;

    otaInitDefault();
    otaInterfaces.mqtt.publish = stubMqttPublishAlwaysFail;
    err = requestFileBlock_Mqtt( &otaAgent );
    TEST_ASSERT_EQUAL( OtaErrRequestFileBlockFailed, err );
}

/* Test that requestJob_Mqtt fails if the Subscribe fails. */
void test_OTA_MQTT_JobSubscribingFailed()
{
    OtaErr_t err = OtaErrNone;

    otaInitDefault();
    otaInterfaces.mqtt.subscribe = stubMqttSubscribeAlwaysFail;
    err = requestJob_Mqtt( &otaAgent );
    TEST_ASSERT_EQUAL( OtaErrRequestJobFailed, err );
}

/* Test that initFileTransfer_Mqtt fails if the Subscribe fails. */
void test_OTA_MQTT_InitFileTransferSubscribeFailed()
{
    OtaErr_t err = OtaErrNone;

    otaInitDefault();
    otaInterfaces.mqtt.subscribe = stubMqttSubscribeAlwaysFail;
    err = initFileTransfer_Mqtt( &otaAgent );
    TEST_ASSERT_EQUAL( OtaErrInitFileTransferFailed, err );
}

/* Test that updateJobStatus_Mqtt fails if the Publish fails. */
void test_OTA_MQTT_UpdateStatusFailed()
{
    OtaErr_t err = OtaErrNone;

    otaInitDefault();
    otaInterfaces.mqtt.publish = stubMqttPublishAlwaysFail;
    err = updateJobStatus_Mqtt( &otaAgent, JobStatusSucceeded, 0, 0 );
    TEST_ASSERT_EQUAL( OtaErrUpdateJobStatusFailed, err );
}

/* Test data cleanup fails with HTTP deinit failure*/
void test_OTA_HTTP_cleanupFailed()
{
    OtaErr_t err = OtaErrNone;

    otaInitDefault();
    otaInterfaces.http.deinit = stubHttpDeinitAlwaysFail;
    err = cleanupData_Http( &otaAgent );
    TEST_ASSERT_EQUAL( OtaErrCleanupDataFailed, err );
}

/* ========================================================================== */
/* ======================= OTA StrError Unit Tests ========================== */
/* ========================================================================== */

/**
 * @brief Test OTA_Err_strerror returns correct strings.
 */
void test_OTA_Err_strerror( void )
{
    OtaErr_t err;
    const char * str = NULL;

    err = OtaErrNone;
    str = OTA_Err_strerror( err );
    TEST_ASSERT_EQUAL_STRING( "OtaErrNone", str );
    err = OtaErrUninitialized;
    str = OTA_Err_strerror( err );
    TEST_ASSERT_EQUAL_STRING( "OtaErrUninitialized", str );
    err = OtaErrPanic;
    str = OTA_Err_strerror( err );
    TEST_ASSERT_EQUAL_STRING( "OtaErrPanic", str );
    err = OtaErrInvalidArg;
    str = OTA_Err_strerror( err );
    TEST_ASSERT_EQUAL_STRING( "OtaErrInvalidArg", str );
    err = OtaErrAgentStopped;
    str = OTA_Err_strerror( err );
    TEST_ASSERT_EQUAL_STRING( "OtaErrAgentStopped", str );
    err = OtaErrSignalEventFailed;
    str = OTA_Err_strerror( err );
    TEST_ASSERT_EQUAL_STRING( "OtaErrSignalEventFailed", str );
    err = OtaErrRequestJobFailed;
    str = OTA_Err_strerror( err );
    TEST_ASSERT_EQUAL_STRING( "OtaErrRequestJobFailed", str );
    err = OtaErrInitFileTransferFailed;
    str = OTA_Err_strerror( err );
    TEST_ASSERT_EQUAL_STRING( "OtaErrInitFileTransferFailed", str );
    err = OtaErrRequestFileBlockFailed;
    str = OTA_Err_strerror( err );
    TEST_ASSERT_EQUAL_STRING( "OtaErrRequestFileBlockFailed", str );
    err = OtaErrCleanupControlFailed;
    str = OTA_Err_strerror( err );
    TEST_ASSERT_EQUAL_STRING( "OtaErrCleanupControlFailed", str );
    err = OtaErrCleanupDataFailed;
    str = OTA_Err_strerror( err );
    TEST_ASSERT_EQUAL_STRING( "OtaErrCleanupDataFailed", str );
    err = OtaErrUpdateJobStatusFailed;
    str = OTA_Err_strerror( err );
    TEST_ASSERT_EQUAL_STRING( "OtaErrUpdateJobStatusFailed", str );
    err = OtaErrJobParserError;
    str = OTA_Err_strerror( err );
    TEST_ASSERT_EQUAL_STRING( "OtaErrJobParserError", str );
    err = OtaErrInvalidDataProtocol;
    str = OTA_Err_strerror( err );
    TEST_ASSERT_EQUAL_STRING( "OtaErrInvalidDataProtocol", str );
    err = OtaErrMomentumAbort;
    str = OTA_Err_strerror( err );
    TEST_ASSERT_EQUAL_STRING( "OtaErrMomentumAbort", str );
    err = OtaErrDowngradeNotAllowed;
    str = OTA_Err_strerror( err );
    TEST_ASSERT_EQUAL_STRING( "OtaErrDowngradeNotAllowed", str );
    err = OtaErrSameFirmwareVersion;
    str = OTA_Err_strerror( err );
    TEST_ASSERT_EQUAL_STRING( "OtaErrSameFirmwareVersion", str );
    err = OtaErrImageStateMismatch;
    str = OTA_Err_strerror( err );
    TEST_ASSERT_EQUAL_STRING( "OtaErrImageStateMismatch", str );
    err = OtaErrNoActiveJob;
    str = OTA_Err_strerror( err );
    TEST_ASSERT_EQUAL_STRING( "OtaErrNoActiveJob", str );
    err = OtaErrUserAbort;
    str = OTA_Err_strerror( err );
    TEST_ASSERT_EQUAL_STRING( "OtaErrUserAbort", str );
    err = OtaErrFailedToEncodeCbor;
    str = OTA_Err_strerror( err );
    TEST_ASSERT_EQUAL_STRING( "OtaErrFailedToEncodeCbor", str );
    err = OtaErrFailedToDecodeCbor;
    str = OTA_Err_strerror( err );
    TEST_ASSERT_EQUAL_STRING( "OtaErrFailedToDecodeCbor", str );
    err = OtaErrActivateFailed;
    str = OTA_Err_strerror( err );
    TEST_ASSERT_EQUAL_STRING( "OtaErrActivateFailed", str );
    err = OtaErrActivateFailed + 1;
    str = OTA_Err_strerror( err );
    TEST_ASSERT_EQUAL_STRING( "InvalidErrorCode", str );
}

/**
 * @brief Test OTA_OsStatus_strerror returns correct strings.
 */
void test_OTA_OsStatus_strerror( void )
{
    OtaOsStatus_t status;
    const char * str = NULL;

    status = OtaOsSuccess;
    str = OTA_OsStatus_strerror( status );
    TEST_ASSERT_EQUAL_STRING( "OtaOsSuccess", str );
    status = OtaOsEventQueueCreateFailed;
    str = OTA_OsStatus_strerror( status );
    TEST_ASSERT_EQUAL_STRING( "OtaOsEventQueueCreateFailed", str );
    status = OtaOsEventQueueSendFailed;
    str = OTA_OsStatus_strerror( status );
    TEST_ASSERT_EQUAL_STRING( "OtaOsEventQueueSendFailed", str );
    status = OtaOsEventQueueReceiveFailed;
    str = OTA_OsStatus_strerror( status );
    TEST_ASSERT_EQUAL_STRING( "OtaOsEventQueueReceiveFailed", str );
    status = OtaOsEventQueueDeleteFailed;
    str = OTA_OsStatus_strerror( status );
    TEST_ASSERT_EQUAL_STRING( "OtaOsEventQueueDeleteFailed", str );
    status = OtaOsTimerCreateFailed;
    str = OTA_OsStatus_strerror( status );
    TEST_ASSERT_EQUAL_STRING( "OtaOsTimerCreateFailed", str );
    status = OtaOsTimerStartFailed;
    str = OTA_OsStatus_strerror( status );
    TEST_ASSERT_EQUAL_STRING( "OtaOsTimerStartFailed", str );
    status = OtaOsTimerRestartFailed;
    str = OTA_OsStatus_strerror( status );
    TEST_ASSERT_EQUAL_STRING( "OtaOsTimerRestartFailed", str );
    status = OtaOsTimerStopFailed;
    str = OTA_OsStatus_strerror( status );
    TEST_ASSERT_EQUAL_STRING( "OtaOsTimerStopFailed", str );
    status = OtaOsTimerDeleteFailed;
    str = OTA_OsStatus_strerror( status );
    TEST_ASSERT_EQUAL_STRING( "OtaOsTimerDeleteFailed", str );
    status = OtaOsTimerDeleteFailed + 1;
    str = OTA_OsStatus_strerror( status );
    TEST_ASSERT_EQUAL_STRING( "InvalidErrorCode", str );
}

/**
 * @brief Test OTA_PalStatus_strerror returns correct strings.
 */
void test_OTA_PalStatus_strerror( void )
{
    OtaPalMainStatus_t status;
    const char * str = NULL;

    status = OtaPalSuccess;
    str = OTA_PalStatus_strerror( status );
    TEST_ASSERT_EQUAL_STRING( "OtaPalSuccess", str );
    status = OtaPalUninitialized;
    str = OTA_PalStatus_strerror( status );
    TEST_ASSERT_EQUAL_STRING( "OtaPalUninitialized", str );
    status = OtaPalOutOfMemory;
    str = OTA_PalStatus_strerror( status );
    TEST_ASSERT_EQUAL_STRING( "OtaPalOutOfMemory", str );
    status = OtaPalNullFileContext;
    str = OTA_PalStatus_strerror( status );
    TEST_ASSERT_EQUAL_STRING( "OtaPalNullFileContext", str );
    status = OtaPalSignatureCheckFailed;
    str = OTA_PalStatus_strerror( status );
    TEST_ASSERT_EQUAL_STRING( "OtaPalSignatureCheckFailed", str );
    status = OtaPalRxFileCreateFailed;
    str = OTA_PalStatus_strerror( status );
    TEST_ASSERT_EQUAL_STRING( "OtaPalRxFileCreateFailed", str );
    status = OtaPalRxFileTooLarge;
    str = OTA_PalStatus_strerror( status );
    TEST_ASSERT_EQUAL_STRING( "OtaPalRxFileTooLarge", str );
    status = OtaPalBootInfoCreateFailed;
    str = OTA_PalStatus_strerror( status );
    TEST_ASSERT_EQUAL_STRING( "OtaPalBootInfoCreateFailed", str );
    status = OtaPalBadSignerCert;
    str = OTA_PalStatus_strerror( status );
    TEST_ASSERT_EQUAL_STRING( "OtaPalBadSignerCert", str );
    status = OtaPalBadImageState;
    str = OTA_PalStatus_strerror( status );
    TEST_ASSERT_EQUAL_STRING( "OtaPalBadImageState", str );
    status = OtaPalAbortFailed;
    str = OTA_PalStatus_strerror( status );
    TEST_ASSERT_EQUAL_STRING( "OtaPalAbortFailed", str );
    status = OtaPalRejectFailed;
    str = OTA_PalStatus_strerror( status );
    TEST_ASSERT_EQUAL_STRING( "OtaPalRejectFailed", str );
    status = OtaPalCommitFailed;
    str = OTA_PalStatus_strerror( status );
    TEST_ASSERT_EQUAL_STRING( "OtaPalCommitFailed", str );
    status = OtaPalActivateFailed;
    str = OTA_PalStatus_strerror( status );
    TEST_ASSERT_EQUAL_STRING( "OtaPalActivateFailed", str );
    status = OtaPalFileAbort;
    str = OTA_PalStatus_strerror( status );
    TEST_ASSERT_EQUAL_STRING( "OtaPalFileAbort", str );
    status = OtaPalFileClose;
    str = OTA_PalStatus_strerror( status );
    TEST_ASSERT_EQUAL_STRING( "OtaPalFileClose", str );
    status = OtaPalFileClose + 1;
    str = OTA_PalStatus_strerror( status );
    TEST_ASSERT_EQUAL_STRING( "InvalidErrorCode", str );
}

/**
 * @brief Test OTA_JobParse_strerror returns correct strings.
 */
void test_OTA_JobParse_strerror( void )
{
    OtaJobParseErr_t status;
    const char * str = NULL;

    status = OtaJobParseErrUnknown;
    str = OTA_JobParse_strerror( status );
    TEST_ASSERT_EQUAL_STRING( "OtaJobParseErrUnknown", str );
    status = OtaJobParseErrNone;
    str = OTA_JobParse_strerror( status );
    TEST_ASSERT_EQUAL_STRING( "OtaJobParseErrNone", str );
    status = OtaJobParseErrNullJob;
    str = OTA_JobParse_strerror( status );
    TEST_ASSERT_EQUAL_STRING( "OtaJobParseErrNullJob", str );
    status = OtaJobParseErrUpdateCurrentJob;
    str = OTA_JobParse_strerror( status );
    TEST_ASSERT_EQUAL_STRING( "OtaJobParseErrUpdateCurrentJob", str );
    status = OtaJobParseErrZeroFileSize;
    str = OTA_JobParse_strerror( status );
    TEST_ASSERT_EQUAL_STRING( "OtaJobParseErrZeroFileSize", str );
    status = OtaJobParseErrNonConformingJobDoc;
    str = OTA_JobParse_strerror( status );
    TEST_ASSERT_EQUAL_STRING( "OtaJobParseErrNonConformingJobDoc", str );
    status = OtaJobParseErrBadModelInitParams;
    str = OTA_JobParse_strerror( status );
    TEST_ASSERT_EQUAL_STRING( "OtaJobParseErrBadModelInitParams", str );
    status = OtaJobParseErrNoContextAvailable;
    str = OTA_JobParse_strerror( status );
    TEST_ASSERT_EQUAL_STRING( "OtaJobParseErrNoContextAvailable", str );
    status = OtaJobParseErrNoActiveJobs;
    str = OTA_JobParse_strerror( status );
    TEST_ASSERT_EQUAL_STRING( "OtaJobParseErrNoActiveJobs", str );
    status = OtaJobParseErrNoActiveJobs + 1;
    str = OTA_JobParse_strerror( status );
    TEST_ASSERT_EQUAL_STRING( "InvalidErrorCode", str );
}

/**
 * @brief Test OTA_MQTT_strerror returns correct strings.
 */
void test_OTA_MQTT_strerror( void )
{
    OtaMqttStatus_t status;
    const char * str = NULL;

    status = OtaMqttSuccess;
    str = OTA_MQTT_strerror( status );
    TEST_ASSERT_EQUAL_STRING( "OtaMqttSuccess", str );
    status = OtaMqttPublishFailed;
    str = OTA_MQTT_strerror( status );
    TEST_ASSERT_EQUAL_STRING( "OtaMqttPublishFailed", str );
    status = OtaMqttSubscribeFailed;
    str = OTA_MQTT_strerror( status );
    TEST_ASSERT_EQUAL_STRING( "OtaMqttSubscribeFailed", str );
    status = OtaMqttUnsubscribeFailed;
    str = OTA_MQTT_strerror( status );
    TEST_ASSERT_EQUAL_STRING( "OtaMqttUnsubscribeFailed", str );
    status = OtaMqttUnsubscribeFailed + 1;
    str = OTA_MQTT_strerror( status );
    TEST_ASSERT_EQUAL_STRING( "InvalidErrorCode", str );
}

/**
 * @brief Test OTA_HTTP_strerror returns correct strings.
 */
void test_OTA_HTTP_strerror( void )
{
    OtaHttpStatus_t status;
    const char * str = NULL;

    status = OtaHttpSuccess;
    str = OTA_HTTP_strerror( status );
    TEST_ASSERT_EQUAL_STRING( "OtaHttpSuccess", str );
    status = OtaHttpInitFailed;
    str = OTA_HTTP_strerror( status );
    TEST_ASSERT_EQUAL_STRING( "OtaHttpInitFailed", str );
    status = OtaHttpDeinitFailed;
    str = OTA_HTTP_strerror( status );
    TEST_ASSERT_EQUAL_STRING( "OtaHttpDeinitFailed", str );
    status = OtaHttpRequestFailed;
    str = OTA_HTTP_strerror( status );
    TEST_ASSERT_EQUAL_STRING( "OtaHttpRequestFailed", str );
    status = OtaHttpRequestFailed + 1;
    str = OTA_HTTP_strerror( status );
    TEST_ASSERT_EQUAL_STRING( "InvalidErrorCode", str );
}

/* ========================================================================== */
/* ================== OTA State Machine Handler Unit Tests ================== */
/* ========================================================================== */

/**
 * @brief Test that initFileHandler returns the proper error when the timer
 *        fails to start.
 */
void test_OTA_initFileHandler_TimerFails( void )
{
    OtaEventMsg_t otaEvent = { 0 };

    /* Initialize the OTA interfaces so they are not NULL. */
    otaGoToState( OtaAgentStateReady );
    /* Fail to initialize the file transfer so the timer is started. */
    otaDataInterface.initFileTransfer = mockDataInterfaceInitFileTransferAlwaysFail;
    /* Fail to start the timer. */
    otaInterfaces.os.timer.start = mockOSTimerStartAlwaysFail;

    TEST_ASSERT_EQUAL( OtaErrInitFileTransferFailed, initFileHandler( otaEvent.pEventData ) );
}

/**
 * @brief Test that initFileHandler returns the proper error when the OTA event
 *        send functionality fails.
 */
void test_OTA_initFileHandler_EventSendFails( void )
{
    OtaEventMsg_t otaEvent = { 0 };

    /* Initialize the OTA interfaces so they are not NULL. */
    otaGoToState( OtaAgentStateReady );

    /* Test failing while trying to send the shutdown event after failing
     * to initialize the file. */
    /* Fail to initialize the file transfer so the timer is started. */
    otaDataInterface.initFileTransfer = mockDataInterfaceInitFileTransferAlwaysFail;

    /* Simulate reaching the maximum number of attempts before considering
     * the attempt to be a failure. */
    otaAgent.requestMomentum = otaconfigMAX_NUM_REQUEST_MOMENTUM;
    /* Fail to send the OTA event. */
    otaInterfaces.os.event.send = mockOSEventSendAlwaysFail;

    TEST_ASSERT_EQUAL( OtaErrSignalEventFailed, initFileHandler( otaEvent.pEventData ) );

    /* Test failing while trying to send the request block event after
     * successfully initializing the file. */

    /* Succeed with the file initialization to then attempt to send the event
     * for requesting a block. */
    otaDataInterface.initFileTransfer = mockDataInitFileTransferAlwaysSucceed;
    /* Fail to send the OTA event. */
    otaInterfaces.os.event.send = mockOSEventSendAlwaysFail;

    TEST_ASSERT_EQUAL( OtaErrSignalEventFailed, initFileHandler( otaEvent.pEventData ) );
}

/**
 * @brief Test that requestDataHandler returns the proper error when the OTA
 *        event send functionality fails.
 */
void test_OTA_requestDataHandler_EventSendFails( void )
{
    OtaEventMsg_t otaEvent = { 0 };

    /* Initialize the OTA interfaces so they are not NULL. */
    otaGoToState( OtaAgentStateReady );

    /* File context has a non-zero number of blocks remaining. */
    otaAgent.fileContext.blocksRemaining = 1U;

    /* Simulate reaching the maximum number of attempts before considering
     * the attempt to be a failure. In this scenario, the handler will attempt
     * to send a shutdown event to the OTA Agent.*/
    otaAgent.requestMomentum = otaconfigMAX_NUM_REQUEST_MOMENTUM;
    /* Fail to send the OTA event. */
    otaInterfaces.os.event.send = mockOSEventSendAlwaysFail;

    TEST_ASSERT_EQUAL( OtaErrSignalEventFailed, requestDataHandler( otaEvent.pEventData ) );
}

/**
 * @brief Test that requestJobHandler returns the proper error when the timer
 *        start functionality fails.
 */
void test_OTA_requestJobHandler_TimerFails( void )
{
    OtaEventMsg_t otaEvent = { 0 };

    /* Initialize the OTA interfaces so they are not NULL. */
    otaGoToState( OtaAgentStateReady );

    /* Fail requesting the job document. */
    otaControlInterface.requestJob = mockControlInterfaceRequestJobAlwaysFail;
    /* Fail to start the request timer. */
    otaInterfaces.os.timer.start = mockOSTimerStartAlwaysFail;

    TEST_ASSERT_EQUAL( OtaErrRequestJobFailed, requestJobHandler( otaEvent.pEventData ) );
}

/**
 * @brief Test that requestJobHandler returns the proper error when the OTA
 *        event send functionality fails.
 */
void test_OTA_requestJobHandler_EventSendFails( void )
{
    OtaEventMsg_t otaEvent = { 0 };

    /* Initialize the OTA interfaces so they are not NULL. */
    otaGoToState( OtaAgentStateReady );

    /* Fail requesting the job document. */
    otaControlInterface.requestJob = mockControlInterfaceRequestJobAlwaysFail;

    /* Simulate reaching the maximum number of attempts before considering
     * the attempt to be a failure. */
    otaAgent.requestMomentum = otaconfigMAX_NUM_REQUEST_MOMENTUM;
    /* Fail to send the OTA event. */
    otaInterfaces.os.event.send = mockOSEventSendAlwaysFail;

    TEST_ASSERT_EQUAL( OtaErrSignalEventFailed, requestJobHandler( otaEvent.pEventData ) );
}

/**
 * @brief Test that processDataHandler safely handles receiving invalid events.
 */
void test_OTA_processDataHandler_InvalidEvent( void )
{
    /* Initialize the OTA interfaces so they are not NULL. */
    otaGoToState( OtaAgentStateReady );

    /* Test that passing NULL event data does not cause a segmentation fault.
     * The expected return is OtaErrNone because the error return value of this
     * handler represents the success of updating the job document when there
     * is an issue processing the block. */
    TEST_ASSERT_EQUAL( OtaErrNone, processDataHandler( NULL ) );
}

/**
 * @brief Test that resumeHandler returns the proper error when the OTA event
 *        send functionality fails.
 */
void test_OTA_resumeHandler_EventSendFails()
{
    /* Initialize the OTA interfaces so they are not NULL. */
    otaGoToState( OtaAgentStateSuspended );

    /* Fail to send the OTA event. */
    otaInterfaces.os.event.send = mockOSEventSendAlwaysFail;

    TEST_ASSERT_EQUAL( OtaErrSignalEventFailed, resumeHandler( NULL ) );
}

void test_OTA_jobNotificationHandler_EventSendFails()
{
    /* Initialize the OTA interfaces so they are not NULL. */
    otaGoToState( OtaAgentStateWaitingForFileBlock );

    otaInterfaces.os.event.send = mockOSEventSendAlwaysFail;

    TEST_ASSERT_EQUAL( OtaErrSignalEventFailed, jobNotificationHandler( NULL ) );
}

/**
 * @brief Test that shutdownHandler safely handles being called without the
 *        control and data interfaces being set.
 */
void test_OTA_shutdownHandler_NullInterface()
{
    otaGoToState( OtaAgentStateReady );

    otaDataInterface.cleanup = NULL;
    otaDataInterface.decodeFileBlock = NULL;
    otaDataInterface.initFileTransfer = NULL;
    otaDataInterface.requestFileBlock = NULL;

    otaControlInterface.cleanup = NULL;
    otaControlInterface.requestJob = NULL;
    otaControlInterface.updateJobStatus = NULL;

    TEST_ASSERT_EQUAL( OtaErrNone, shutdownHandler( NULL ) );
}

/* ========================================================================== */
/* ======================== OTA Interface Unit Tests ======================== */
/* ========================================================================== */

/**
 * @brief Test that setDataInterface sets the data interface when given valid
 *        inputs.
 */
void test_OTA_setDataInterface_ValidInput( void )
{
    OtaDataInterface_t dataInterface = { NULL, NULL, NULL, NULL };
    uint8_t pProtocol[ OTA_PROTOCOL_BUFFER_SIZE ] = { 0 };

    memcpy( pProtocol, "[\"MQTT\"]", sizeof( "[\"MQTT\"]" ) );
    TEST_ASSERT_EQUAL( OtaErrNone, setDataInterface( &dataInterface, pProtocol ) );
    TEST_ASSERT_EQUAL( initFileTransfer_Mqtt, dataInterface.initFileTransfer );
    TEST_ASSERT_EQUAL( requestFileBlock_Mqtt, dataInterface.requestFileBlock );
    TEST_ASSERT_EQUAL( decodeFileBlock_Mqtt, dataInterface.decodeFileBlock );
    TEST_ASSERT_EQUAL( cleanupData_Mqtt, dataInterface.cleanup );

    memcpy( pProtocol, "[\"HTTP\"]", sizeof( "[\"HTTP\"]" ) );
    memset( &dataInterface, 0, sizeof( dataInterface ) );
    TEST_ASSERT_EQUAL( OtaErrNone, setDataInterface( &dataInterface, pProtocol ) );
    TEST_ASSERT_EQUAL( initFileTransfer_Http, dataInterface.initFileTransfer );
    TEST_ASSERT_EQUAL( requestDataBlock_Http, dataInterface.requestFileBlock );
    TEST_ASSERT_EQUAL( decodeFileBlock_Http, dataInterface.decodeFileBlock );
    TEST_ASSERT_EQUAL( cleanupData_Http, dataInterface.cleanup );

    memcpy( pProtocol, "[\"MQTT\",\"HTTP\"]", sizeof( "[\"MQTT\",\"HTTP\"]" ) );
    memset( &dataInterface, 0, sizeof( dataInterface ) );
    TEST_ASSERT_EQUAL( OtaErrNone, setDataInterface( &dataInterface, pProtocol ) );
    TEST_ASSERT_NOT_EQUAL( NULL, dataInterface.initFileTransfer );
    TEST_ASSERT_NOT_EQUAL( NULL, dataInterface.requestFileBlock );
    TEST_ASSERT_NOT_EQUAL( NULL, dataInterface.decodeFileBlock );
    TEST_ASSERT_NOT_EQUAL( NULL, dataInterface.cleanup );

    memcpy( pProtocol, "[\"HTTP\",\"MQTT\"]", sizeof( "[\"HTTP\",\"MQTT\"]" ) );
    memset( &dataInterface, 0, sizeof( dataInterface ) );
    TEST_ASSERT_EQUAL( OtaErrNone, setDataInterface( &dataInterface, pProtocol ) );
    TEST_ASSERT_NOT_EQUAL( NULL, dataInterface.initFileTransfer );
    TEST_ASSERT_NOT_EQUAL( NULL, dataInterface.requestFileBlock );
    TEST_ASSERT_NOT_EQUAL( NULL, dataInterface.decodeFileBlock );
    TEST_ASSERT_NOT_EQUAL( NULL, dataInterface.cleanup );
}

/**
 * @brief Test that setDataInterface returns an error and does not set the data
 * interface when provided with an invalid input from a job document.
 */
void test_OTA_setDataInterface_InvalidInput( void )
{
    OtaDataInterface_t dataInterface = { NULL, NULL, NULL, NULL };
    uint8_t pProtocol[ OTA_PROTOCOL_BUFFER_SIZE ] = { 0 };

    memcpy( pProtocol, "invalid_protocol", sizeof( "invalid_protocol" ) );
    TEST_ASSERT_EQUAL( OtaErrInvalidDataProtocol, setDataInterface( &dataInterface, pProtocol ) );
    TEST_ASSERT_EQUAL( NULL, dataInterface.initFileTransfer );
    TEST_ASSERT_EQUAL( NULL, dataInterface.requestFileBlock );
    TEST_ASSERT_EQUAL( NULL, dataInterface.decodeFileBlock );
    TEST_ASSERT_EQUAL( NULL, dataInterface.cleanup );

    memcpy( pProtocol, "junkMQTT", sizeof( "junkMQTT" ) );
    TEST_ASSERT_EQUAL( OtaErrInvalidDataProtocol, setDataInterface( &dataInterface, pProtocol ) );
    TEST_ASSERT_EQUAL( NULL, dataInterface.initFileTransfer );
    TEST_ASSERT_EQUAL( NULL, dataInterface.requestFileBlock );
    TEST_ASSERT_EQUAL( NULL, dataInterface.decodeFileBlock );
    TEST_ASSERT_EQUAL( NULL, dataInterface.cleanup );

    memcpy( pProtocol, "HTTPjunk", sizeof( "HTTPjunk" ) );
    TEST_ASSERT_EQUAL( OtaErrInvalidDataProtocol, setDataInterface( &dataInterface, pProtocol ) );
    TEST_ASSERT_EQUAL( NULL, dataInterface.initFileTransfer );
    TEST_ASSERT_EQUAL( NULL, dataInterface.requestFileBlock );
    TEST_ASSERT_EQUAL( NULL, dataInterface.decodeFileBlock );
    TEST_ASSERT_EQUAL( NULL, dataInterface.cleanup );
}


/* ========================================================================== */
/* ==================== OTA Private Function Unit Tests ===================== */
/* ========================================================================== */

void test_OTA_initDocModelFail()
{
    DocParseErr_t parseError = DocParseErrNone;
    JsonDocModel_t otaJobDocModel;

    parseError = initDocModel( NULL,
                               otaJobDocModelParamStructure,
                               ( void * ) &( otaAgent.fileContext ),
                               ( uint32_t ) sizeof( OtaFileContext_t ),
                               OTA_NUM_JOB_PARAMS );
    TEST_ASSERT_EQUAL( DocParseErrNullModelPointer, parseError );

    parseError = initDocModel( &otaJobDocModel,
                               NULL,
                               ( void * ) &( otaAgent.fileContext ),
                               ( uint32_t ) sizeof( OtaFileContext_t ),
                               OTA_NUM_JOB_PARAMS );
    TEST_ASSERT_EQUAL( DocParseErrNullBodyPointer, parseError );

    parseError = initDocModel( &otaJobDocModel,
                               otaJobDocModelParamStructure,
                               ( void * ) &( otaAgent.fileContext ),
                               ( uint32_t ) sizeof( OtaFileContext_t ),
                               OTA_DOC_MODEL_MAX_PARAMS + 1 );
    TEST_ASSERT_EQUAL( DocParseErrTooManyParams, parseError );
}

void test_OTA_parseJobFailsNullJsonDocument()
{
    OtaFileContext_t * pContext = NULL;
    bool updateJob = false;

    otaInitDefault();
    pContext = parseJobDoc( NULL, 0, JOB_DOC_A, strlen( JOB_DOC_A ), &updateJob );

    TEST_ASSERT_NULL( pContext );
    TEST_ASSERT_EQUAL( false, updateJob );
}

void test_OTA_extractParameterFailInvalidJobDocModel()
{
    OtaFileContext_t * pContext;
    bool updateJob = false;
    JsonDocParam_t otaCustomJobDocModelParamStructure[ 1 ] =
    {
        { OTA_JSON_JOB_ID_KEY, OTA_JOB_PARAM_REQUIRED, *otaAgent.fileContext.pJobName, otaAgent.fileContext.jobNameMaxSize, UINT16_MAX },
    };

    /* The document structure has an invalid value for ModelParamType_t. */

    otaInitDefault();
    pContext = parseJobDoc( otaCustomJobDocModelParamStructure, 1, JOB_DOC_A, strlen( JOB_DOC_A ), &updateJob );

    TEST_ASSERT_NULL( pContext );
    TEST_ASSERT_EQUAL( false, updateJob );
}

void test_OTA_validateJSONFailNullJson()
{
    DocParseErr_t err = DocParseErrNone;

    err = validateJSON( NULL, 0 );
    TEST_ASSERT_EQUAL( DocParseErrNullDocPointer, err );
}

void test_OTA_validateDataBlockInputSize()
{
    OtaFileContext_t fileContext = { 0 };

    /* Test for when the block received is the final block. */
    fileContext.fileSize = OTA_FILE_BLOCK_SIZE;
    /* Block size is too small. */
    TEST_ASSERT_EQUAL( false, validateDataBlock( &fileContext, 0, 0 ) );
    /* Block size is the expected size. */
    TEST_ASSERT_EQUAL( true, validateDataBlock( &fileContext, 0, OTA_FILE_BLOCK_SIZE ) );
    /* Block size is larger than the expected size. */
    TEST_ASSERT_EQUAL( false, validateDataBlock( &fileContext, 0, OTA_FILE_BLOCK_SIZE + 1 ) );

    /* Test for when the block is not the final block. */
    fileContext.fileSize = OTA_FILE_BLOCK_SIZE * 2;
    /* Block size is too small. */
    TEST_ASSERT_EQUAL( false, validateDataBlock( &fileContext, 0, 0 ) );
    /* Block size is the expected size. */
    TEST_ASSERT_EQUAL( true, validateDataBlock( &fileContext, 0, OTA_FILE_BLOCK_SIZE ) );
    /* Block size is larger than the expected size. */
    TEST_ASSERT_EQUAL( false, validateDataBlock( &fileContext, 0, OTA_FILE_BLOCK_SIZE + 1 ) );
}

void test_ingestDataBlockCleanup_NullFile()
{
    OtaFileContext_t fileContext = { 0 };
    OtaPalStatus_t closeStatus = { 0 };

    otaGoToState( OtaAgentStateReady );

    fileContext.pRxBlockBitmap = NULL;
    fileContext.blocksRemaining = 0;
    fileContext.pFile = NULL;

    TEST_ASSERT_EQUAL( IngestResultBadFileHandle, ingestDataBlockCleanup( &fileContext, &closeStatus ) );
}

void test_verifyActiveJobStatus_NullJobName()
{
    OtaFileContext_t fileContext = { 0 };
    OtaFileContext_t finalFile = { 0 };
    OtaFileContext_t * pFinalFile = &finalFile;
    bool shouldUpdate = false;

    TEST_ASSERT_EQUAL( OtaJobParseErrNullJob, verifyActiveJobStatus( &fileContext, &pFinalFile, &shouldUpdate ) );
}

void test_verifyActiveJobStatus_NullUpdateURL()
{
    OtaFileContext_t fileContext = { 0 };
    OtaFileContext_t finalFile = { 0 };
    OtaFileContext_t * pFinalFile = &finalFile;
    bool shouldUpdate = false;

    /* Set the job names to be the same to simulate receiving a job doc with the same ID. */
    ( void ) memcpy( otaAgent.pActiveJobName, "jobName", sizeof( "jobName" ) );
    fileContext.pJobName = ( uint8_t * ) "jobName";
    /* Set the pUpdateUrlPath to NULL. */
    otaAgent.fileContext.pUpdateUrlPath = NULL;

    TEST_ASSERT_EQUAL( OtaJobParseErrUpdateCurrentJob, verifyActiveJobStatus( &fileContext, &pFinalFile, &shouldUpdate ) );
}

void test_verifyActiveJobStatus_NullCleanupInterface()
{
    OtaFileContext_t fileContext = { 0 };
    OtaFileContext_t finalFile = { 0 };
    OtaFileContext_t * pFinalFile = &finalFile;
    bool shouldUpdate = false;

    otaGoToState( OtaAgentStateReady );

    /* Make it so that the job document names do not match. This simulates
     * receiving a new job document. In this scenario, the OTA Agent will drop
     * the old job. */
    fileContext.pJobName = ( uint8_t * ) "jobName";
    memset( otaAgent.pActiveJobName, 0, OTA_JOB_ID_MAX_SIZE );

    /* Set the data interface for cleanup to NULL. */
    otaDataInterface.cleanup = NULL;

    /* The verifyActiveJobStatus function is expected to safely avoid calling
     * the cleanup function if it is not defined. */
    TEST_ASSERT_EQUAL( OtaJobParseErrNone, verifyActiveJobStatus( &fileContext, &pFinalFile, &shouldUpdate ) );
}

/* This test is to check if the library handles the situation where the size of the
 * file downloaded using OTA is greater than the maximum size supported by the library. */
void test_OTA_overflowFileSize()
{
    pOtaJobDoc = JOB_DOC_FILESIZE_OVERFLOW;

    otaGoToState( OtaAgentStateWaitingForJob );
    TEST_ASSERT_EQUAL( OtaAgentStateWaitingForJob, OTA_GetState() );

    otaReceiveJobDocument();
    receiveAndProcessOtaEvent();

    TEST_ASSERT_EQUAL( OtaAgentStateWaitingForJob, OTA_GetState() );
}

/* This test is to check if the number of ota packets received by the device does not
 * exceed the maximum limit of its datatype. */
void test_OTA_packetsProcessedOverflow()
{
    OtaEventMsg_t otaEvent;
    OtaEventData_t eventBuffers[ OTA_TEST_FILE_NUM_BLOCKS * OTA_TEST_DUPLICATE_NUM_BLOCKS ];
    uint8_t pFileBlock[ OTA_FILE_BLOCK_SIZE ] = { 0 };
    uint8_t pStreamingMessage[ OTA_FILE_BLOCK_SIZE * 2 ] = { 0 };
    size_t streamingMessageSize = 0;
    int remainingBytes = OTA_TEST_FILE_SIZE;
    int idx = 0;
    int dupIdx = 0;

    otaGoToState( OtaAgentStateWaitingForFileBlock );
    TEST_ASSERT_EQUAL( OtaAgentStateWaitingForFileBlock, OTA_GetState() );

    /* Set the event send interface to a mock function that allows events to be sent continuously
     * because we're receiving multiple blocks in this test. */
    otaInterfaces.os.event.send = mockOSEventSend;

    /* Fill the file block. */
    for( idx = 0; idx < ( int ) sizeof( pFileBlock ); idx++ )
    {
        pFileBlock[ idx ] = idx % UINT8_MAX;
    }

    /* Send blocks. */
    idx = 0;

    while( remainingBytes >= 0 )
    {
        /* Intentionally send duplicate blocks to test if we are handling it correctly. */
        for( dupIdx = 0; dupIdx < OTA_TEST_DUPLICATE_NUM_BLOCKS; dupIdx++ )
        {
            /* Construct a AWS IoT streaming message. */
            createOtaStreamingMessage(
                pStreamingMessage,
                sizeof( pStreamingMessage ),
                idx,
                pFileBlock,
                min( ( uint32_t ) remainingBytes, OTA_FILE_BLOCK_SIZE ),
                &streamingMessageSize,
                true );

            otaEvent.eventId = OtaAgentEventReceivedFileBlock;
            otaEvent.pEventData = &eventBuffers[ idx * OTA_TEST_DUPLICATE_NUM_BLOCKS + dupIdx ];
            memcpy( otaEvent.pEventData->data, pStreamingMessage, streamingMessageSize );
            otaEvent.pEventData->dataLength = streamingMessageSize;
            OTA_SignalEvent( &otaEvent );
        }

        idx++;
        remainingBytes -= OTA_FILE_BLOCK_SIZE;
    }

    /* Process all of the events for receiving an MQTT message. */
    TEST_ASSERT_EQUAL( 0, otaAgent.statistics.otaPacketsProcessed );

    otaAgent.statistics.otaPacketsProcessed = UINT32_MAX;

    processEntireQueue();

    /* OTA agent should complete the update and go back to waiting for job state. */
    receiveAndProcessOtaEvent();

    /* Check if received complete file. */
    for( idx = 0; idx < OTA_TEST_FILE_SIZE; ++idx )
    {
        TEST_ASSERT_EQUAL( pFileBlock[ idx % sizeof( pFileBlock ) ], pOtaFileBuffer[ idx ] );
    }
}

/* This test is to check if the library handles the situation where the length of the
 * job name downloaded using OTA is greater than the maximum size supported by the library. */
void test_OTA_jobIdMaxLength()
{
    pOtaJobDoc = JOB_DOC_INVALID_JOB_ID_LEN_MAX;

    otaGoToState( OtaAgentStateWaitingForJob );
    TEST_ASSERT_EQUAL( OtaAgentStateWaitingForJob, OTA_GetState() );

    otaReceiveJobDocument();
    receiveAndProcessOtaEvent();

    TEST_ASSERT_EQUAL( OtaAgentStateWaitingForJob, OTA_GetState() );
}

/* Enlarge job name and size in doc param to simulate if the size of pJobNameBuffer in ota.c
 * and pActiveJobName in OtaAgentContext_t is different. */
void test_OTA_jobBufferLargerThanpActiveJobName()
{
    pOtaJobDoc = JOB_DOC_INVALID_JOB_ID_LEN_MAX;

    otaGoToState( OtaAgentStateWaitingForJob );
    TEST_ASSERT_EQUAL( OtaAgentStateWaitingForJob, OTA_GetState() );

    /* Initialize JOB Id buffer .*/
    otaAgent.fileContext.pJobName = pLargerJobNameBuffer;
    otaAgent.fileContext.jobNameMaxSize = ( uint16_t ) sizeof( pLargerJobNameBuffer );

    otaReceiveJobDocument();
    receiveAndProcessOtaEvent();

    TEST_ASSERT_EQUAL( OtaAgentStateWaitingForJob, OTA_GetState() );
}<|MERGE_RESOLUTION|>--- conflicted
+++ resolved
@@ -140,13 +140,11 @@
 /* Flag to unsubscribe to topics after ota shutdown. */
 static const uint8_t unsubscribeFlag = 1;
 
-<<<<<<< HEAD
+/* Larger job name buffer to simulate if local buffer is larger than buffer in agent context. */
+static uint8_t pLargerJobNameBuffer[ OTA_JOB_ID_MAX_SIZE * 2 ];
+
 /* A counter to record how many file blocks are received. */
 static int otaReceivedFileBlockNumber = 0;
-=======
-/* Larger job name buffer to simulate if local buffer is larger than buffer in agent context. */
-static uint8_t pLargerJobNameBuffer[ OTA_JOB_ID_MAX_SIZE * 2 ];
->>>>>>> a0f24c01
 
 /* ========================================================================== */
 

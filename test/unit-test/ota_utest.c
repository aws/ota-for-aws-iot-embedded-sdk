/*
 * AWS IoT Over-the-air Update v2.0.0 (Release Candidate)
 * Copyright (C) 2020 Amazon.com, Inc. or its affiliates.  All Rights Reserved.
 *
 * Permission is hereby granted, free of charge, to any person obtaining a copy of
 * this software and associated documentation files (the "Software"), to deal in
 * the Software without restriction, including without limitation the rights to
 * use, copy, modify, merge, publish, distribute, sublicense, and/or sell copies of
 * the Software, and to permit persons to whom the Software is furnished to do so,
 * subject to the following conditions:
 *
 * The above copyright notice and this permission notice shall be included in all
 * copies or substantial portions of the Software.
 *
 * THE SOFTWARE IS PROVIDED "AS IS", WITHOUT WARRANTY OF ANY KIND, EXPRESS OR
 * IMPLIED, INCLUDING BUT NOT LIMITED TO THE WARRANTIES OF MERCHANTABILITY, FITNESS
 * FOR A PARTICULAR PURPOSE AND NONINFRINGEMENT. IN NO EVENT SHALL THE AUTHORS OR
 * COPYRIGHT HOLDERS BE LIABLE FOR ANY CLAIM, DAMAGES OR OTHER LIABILITY, WHETHER
 * IN AN ACTION OF CONTRACT, TORT OR OTHERWISE, ARISING FROM, OUT OF OR IN
 * CONNECTION WITH THE SOFTWARE OR THE USE OR OTHER DEALINGS IN THE SOFTWARE.
 */

/**
 * @file ota_utest.c
 * @brief Unit tests for functions in OTA agent.
 */

/* Standard includes. */
#include <stdlib.h>
#include <string.h>
#include <stdbool.h>
#include <stdint.h>

/* 3rdparty includes. */
#include <unistd.h>
#include "unity.h"

/* OTA includes. */
#include "ota_appversion32.h"
#include "ota.h"
#include "ota_private.h"
#include "ota_mqtt_private.h"
#include "ota_http_private.h"
#include "ota_interface_private.h"

/* test includes. */
#include "utest_helpers.h"

/* Job document for testing. */
#define OTA_TEST_FILE_SIZE               10240
#define OTA_TEST_FILE_NUM_BLOCKS         ( OTA_TEST_FILE_SIZE / OTA_FILE_BLOCK_SIZE + 1 )
#define OTA_TEST_DUPLICATE_NUM_BLOCKS    3
#define OTA_TEST_FILE_SIZE_STR           "10240"
#define JOB_DOC_A                        "{\"clientToken\":\"0:testclient\",\"timestamp\":1602795143,\"execution\":{\"jobId\":\"AFR_OTA-testjob20\",\"status\":\"QUEUED\",\"queuedAt\":1602795128,\"lastUpdatedAt\":1602795128,\"versionNumber\":1,\"executionNumber\":1,\"jobDocument\":{\"afr_ota\":{\"protocols\":[\"MQTT\"],\"streamname\":\"AFR_OTA-XYZ\",\"files\":[{\"filepath\":\"/test/demo\",\"filesize\":" OTA_TEST_FILE_SIZE_STR ",\"fileid\":0,\"certfile\":\"test.crt\",\"sig-sha256-ecdsa\":\"MEQCIF2QDvww1G/kpRGZ8FYvQrok1bSZvXjXefRk7sqNcyPTAiB4dvGt8fozIY5NC0vUDJ2MY42ZERYEcrbwA4n6q7vrBg==\"}] }}}}"
#define JOB_DOC_B                        "{\"clientToken\":\"0:testclient\",\"timestamp\":1602795143,\"execution\":{\"jobId\":\"AFR_OTA-testjob21\",\"status\":\"QUEUED\",\"queuedAt\":1602795128,\"lastUpdatedAt\":1602795128,\"versionNumber\":1,\"executionNumber\":1,\"jobDocument\":{\"afr_ota\":{\"protocols\":[\"MQTT\"],\"streamname\":\"AFR_OTA-XYZ\",\"files\":[{\"filepath\":\"/test/demo\",\"filesize\":" OTA_TEST_FILE_SIZE_STR ",\"fileid\":0,\"certfile\":\"test.crt\",\"sig-sha256-ecdsa\":\"MEQCIF2QDvww1G/kpRGZ8FYvQrok1bSZvXjXefRk7sqNcyPTAiB4dvGt8fozIY5NC0vUDJ2MY42ZERYEcrbwA4n6q7vrBg==\"}] }}}}"
#define JOB_DOC_SELF_TEST                "{\"clientToken\":\"0:testclient\",\"timestamp\":1602795143,\"execution\":{\"jobId\":\"AFR_OTA-testjob20\",\"status\":\"IN_PROGRESS\",\"statusDetails\":{\"self_test\":\"ready\",\"updatedBy\":\"0x1000000\"},\"queuedAt\":1602795128,\"lastUpdatedAt\":1602795128,\"versionNumber\":1,\"executionNumber\":1,\"jobDocument\":{\"afr_ota\":{\"protocols\":[\"MQTT\"],\"streamname\":\"AFR_OTA-XYZ\",\"files\":[{\"filepath\":\"/test/demo\",\"filesize\":" OTA_TEST_FILE_SIZE_STR ",\"fileid\":0,\"certfile\":\"test.crt\",\"sig-sha256-ecdsa\":\"MEQCIF2QDvww1G/kpRGZ8FYvQrok1bSZvXjXefRk7sqNcyPTAiB4dvGt8fozIY5NC0vUDJ2MY42ZERYEcrbwA4n6q7vrBg==\"}] }}}}"
#define JOB_DOC_SELF_TEST_DOWNGRADE      "{\"clientToken\":\"0:testclient\",\"timestamp\":1602795143,\"execution\":{\"jobId\":\"AFR_OTA-testjob20\",\"status\":\"IN_PROGRESS\",\"statusDetails\":{\"self_test\":\"ready\",\"updatedBy\":\"0x1000001\"},\"queuedAt\":1602795128,\"lastUpdatedAt\":1602795128,\"versionNumber\":1,\"executionNumber\":1,\"jobDocument\":{\"afr_ota\":{\"protocols\":[\"MQTT\"],\"streamname\":\"AFR_OTA-XYZ\",\"files\":[{\"filepath\":\"/test/demo\",\"filesize\":" OTA_TEST_FILE_SIZE_STR ",\"fileid\":0,\"certfile\":\"test.crt\",\"sig-sha256-ecdsa\":\"MEQCIF2QDvww1G/kpRGZ8FYvQrok1bSZvXjXefRk7sqNcyPTAiB4dvGt8fozIY5NC0vUDJ2MY42ZERYEcrbwA4n6q7vrBg==\"}] }}}}"
#define JOB_DOC_HTTP                     "{\"clientToken\":\"0:testclient\",\"timestamp\":1602795143,\"execution\":{\"jobId\":\"AFR_OTA-testjob22\",\"status\":\"QUEUED\",\"queuedAt\":1602795128,\"lastUpdatedAt\":1602795128,\"versionNumber\":1,\"executionNumber\":1,\"jobDocument\":{\"afr_ota\":{\"protocols\":[\"HTTP\"],\"files\":[{\"filepath\":\"/test/demo\",\"filesize\":" OTA_TEST_FILE_SIZE_STR ",\"fileid\":0,\"certfile\":\"test.crt\",\"update_data_url\":\"https://dummy-url.com/ota.bin\",\"auth_scheme\":\"aws.s3.presigned\",\"sig-sha256-ecdsa\":\"MEQCIF2QDvww1G/kpRGZ8FYvQrok1bSZvXjXefRk7sqNcyPTAiB4dvGt8fozIY5NC0vUDJ2MY42ZERYEcrbwA4n6q7vrBg==\"}] }}}}"
#define JOB_DOC_ONE_BLOCK                "{\"clientToken\":\"0:testclient\",\"timestamp\":1602795143,\"execution\":{\"jobId\":\"AFR_OTA-testjob22\",\"status\":\"QUEUED\",\"queuedAt\":1602795128,\"lastUpdatedAt\":1602795128,\"versionNumber\":1,\"executionNumber\":1,\"jobDocument\":{\"afr_ota\":{\"protocols\":[\"HTTP\"],\"files\":[{\"filepath\":\"/test/demo\",\"filesize\": \"1024\" ,\"fileid\":0,\"certfile\":\"test.crt\",\"update_data_url\":\"https://dummy-url.com/ota.bin\",\"auth_scheme\":\"aws.s3.presigned\",\"sig-sha256-ecdsa\":\"MEQCIF2QDvww1G/kpRGZ8FYvQrok1bSZvXjXefRk7sqNcyPTAiB4dvGt8fozIY5NC0vUDJ2MY42ZERYEcrbwA4n6q7vrBg==\"}] }}}}"
#define JOB_DOC_INVALID                  "not a json"
#define JOB_DOC_INVALID_PROTOCOL         "{\"clientToken\":\"0:testclient\",\"timestamp\":1602795143,\"execution\":{\"jobId\":\"AFR_OTA-testjob20\",\"status\":\"QUEUED\",\"queuedAt\":1602795128,\"lastUpdatedAt\":1602795128,\"versionNumber\":1,\"executionNumber\":1,\"jobDocument\":{\"afr_ota\":{\"protocols\":[\"XYZ\"],\"streamname\":\"AFR_OTA-XYZ\",\"files\":[{\"filepath\":\"/test/demo\",\"filesize\":" OTA_TEST_FILE_SIZE_STR ",\"fileid\":0,\"certfile\":\"test.crt\",\"sig-sha256-ecdsa\":\"MEQCIF2QDvww1G/kpRGZ8FYvQrok1bSZvXjXefRk7sqNcyPTAiB4dvGt8fozIY5NC0vUDJ2MY42ZERYEcrbwA4n6q7vrBg==\"}] }}}}"
#define JOB_DOC_INVALID_BASE64_KEY       "{\"clientToken\":\"0:testclient\",\"timestamp\":1602795143,\"execution\":{\"jobId\":\"AFR_OTA-testjob20\",\"status\":\"QUEUED\",\"queuedAt\":1602795128,\"lastUpdatedAt\":1602795128,\"versionNumber\":1,\"executionNumber\":1,\"jobDocument\":{\"afr_ota\":{\"protocols\":[\"MQTT\"],\"streamname\":\"AFR_OTA-XYZ\",\"files\":[{\"filepath\":\"/test/demo\",\"filesize\":" OTA_TEST_FILE_SIZE_STR ",\"fileid\":0,\"certfile\":\"test.crt\",\"sig-sha256-ecdsa\":\"Zg===\"}] }}}}"
#define JOB_DOC_MISSING_KEY              "{\"clientToken\":\"0:testclient\",\"timestamp\":1602795143,\"execution\":{\"jobId\":\"AFR_OTA-testjob20\",\"status\":\"QUEUED\",\"queuedAt\":1602795128,\"lastUpdatedAt\":1602795128,\"versionNumber\":1,\"executionNumber\":1,\"jobDocument\":{\"afr_ota\":{\"protocols\":[\"MQTT\"],\"streamname\":\"AFR_OTA-XYZ\",\"files\":[{\"filepath\":\"/test/demo\",\"fileid\":0,\"certfile\":\"test.crt\",\"sig-sha256-ecdsa\":\"MEQCIF2QDvww1G/kpRGZ8FYvQrok1bSZvXjXefRk7sqNcyPTAiB4dvGt8fozIY5NC0vUDJ2MY42ZERYEcrbwA4n6q7vrBg==\"}] }}}}"
#define JOB_DOC_INVALID_NUMBER_NAN       "{\"clientToken\":\"0:testclient\",\"timestamp\":1602795143,\"execution\":{\"jobId\":\"AFR_OTA-testjob20\",\"status\":\"QUEUED\",\"queuedAt\":1602795128,\"lastUpdatedAt\":1602795128,\"versionNumber\":1,\"executionNumber\":1,\"jobDocument\":{\"afr_ota\":{\"protocols\":[\"MQTT\"],\"streamname\":\"AFR_OTA-XYZ\",\"files\":[{\"filepath\":\"/test/demo\",\"filesize\": \"NaN\",\"fileid\":\"NaN\",\"certfile\":\"test.crt\",\"sig-sha256-ecdsa\":\"MEQCIF2QDvww1G/kpRGZ8FYvQrok1bSZvXjXefRk7sqNcyPTAiB4dvGt8fozIY5NC0vUDJ2MY42ZERYEcrbwA4n6q7vrBg==\"}] }}}}"
#define JOB_DOC_INVALID_NUMBER_VAL       "{\"clientToken\":\"0:testclient\",\"timestamp\":1602795143,\"execution\":{\"jobId\":\"AFR_OTA-testjob20\",\"status\":\"QUEUED\",\"queuedAt\":1602795128,\"lastUpdatedAt\":1602795128,\"versionNumber\":1,\"executionNumber\":1,\"jobDocument\":{\"afr_ota\":{\"protocols\":[\"MQTT\"],\"streamname\":\"AFR_OTA-XYZ\",\"files\":[{\"filepath\":\"/test/demo\",\"filesize\": 19223372036854775808,\"fileid\":\"NaN\",\"certfile\":\"test.crt\",\"sig-sha256-ecdsa\":\"MEQCIF2QDvww1G/kpRGZ8FYvQrok1bSZvXjXefRk7sqNcyPTAiB4dvGt8fozIY5NC0vUDJ2MY42ZERYEcrbwA4n6q7vrBg==\"}] }}}}"
#define JOB_DOC_SERVERFILE_ID            "{\"clientToken\":\"0:testclient\",\"timestamp\":1602795143,\"execution\":{\"jobId\":\"AFR_OTA-testjob20\",\"status\":\"IN_PROGRESS\",\"statusDetails\":{\"self_test\":\"ready\",\"updatedBy\":\"0x1000000\"},\"queuedAt\":1602795128,\"lastUpdatedAt\":1602795128,\"versionNumber\":1,\"executionNumber\":1,\"jobDocument\":{\"afr_ota\":{\"protocols\":[\"MQTT\"],\"streamname\":\"AFR_OTA-XYZ\",\"files\":[{\"filepath\":\"/test/demo\",\"filesize\":" OTA_TEST_FILE_SIZE_STR ",\"fileid\":1,\"certfile\":\"test.crt\",\"sig-sha256-ecdsa\":\"MEQCIF2QDvww1G/kpRGZ8FYvQrok1bSZvXjXefRk7sqNcyPTAiB4dvGt8fozIY5NC0vUDJ2MY42ZERYEcrbwA4n6q7vrBg==\"}] }}}}"

/* OTA application buffer size. */
#define OTA_UPDATE_FILE_PATH_SIZE        100
#define OTA_CERT_FILE_PATH_SIZE          100
#define OTA_STREAM_NAME_SIZE             50
#define OTA_INVALID_STREAM_NAME_SIZE     5  /* Size insufficient to hold stream name used in the default job document (AFR_OTA-testjob20). */
#define OTA_DECODE_MEMORY_SIZE           OTA_FILE_BLOCK_SIZE
#define OTA_FILE_BITMAP_SIZE             50
#define OTA_UPDATE_URL_SIZE              100
#define OTA_AUTH_SCHEME_SIZE             50
#define OTA_APP_BUFFER_SIZE       \
    ( OTA_UPDATE_FILE_PATH_SIZE + \
      OTA_CERT_FILE_PATH_SIZE +   \
      OTA_STREAM_NAME_SIZE +      \
      OTA_DECODE_MEMORY_SIZE +    \
      OTA_FILE_BITMAP_SIZE +      \
      OTA_UPDATE_URL_SIZE +       \
      OTA_AUTH_SCHEME_SIZE )

#define min( x, y )    ( x < y ? x : y )

/* Firmware version. */
const AppVersion32_t appFirmwareVersion =
{
    .u.x.major = 1,
    .u.x.minor = 0,
    .u.x.build = 1,
};

/* OTA code signing signature algorithm. */
const char OTA_JsonFileSignatureKey[ OTA_FILE_SIG_KEY_STR_MAX_LENGTH ] = "sig-sha256-ecdsa";

/* OTA client name. */
static const char * pOtaDefaultClientId = "ota_utest";

/* OTA job doc. */
static const char * pOtaJobDoc = NULL;

/* OTA interface. */
static OtaInterfaces_t otaInterfaces;

/* OTA image state. */
static OtaPalImageState_t palImageState = OtaPalImageStateUnknown;
static bool resetCalled = false;

/* OTA application buffer. */
static OtaAppBuffer_t pOtaAppBuffer;
static uint8_t pUserBuffer[ OTA_APP_BUFFER_SIZE ];

/* OTA Event. */
static OtaEventMsg_t otaEventQueue[ OTA_NUM_MSG_Q_ENTRIES ];
static OtaEventMsg_t * otaEventQueueEnd = otaEventQueue;
static OtaEventData_t eventBuffer;
static bool eventIgnore;

/* OTA File handle and buffer. */
static FILE * pOtaFileHandle = NULL;
static uint8_t pOtaFileBuffer[ OTA_TEST_FILE_SIZE ];

/* 2 seconds default wait time for OTA state machine transition. */
static const int otaDefaultWait = 0;

/* Flag to unsubscribe to topics after ota shutdown. */
static const uint8_t unsubscribeFlag = 1;

/* ========================================================================== */

/* Global static variable defined in ota.c for managing the state machine. */
extern OtaAgentContext_t otaAgent;

/* Global static variable defined in ota.c for managing the data interface
 * protocol function pointers. */
extern OtaDataInterface_t otaDataInterface;

/* Global static variable defined in ota.c for managing the control interface
 * protocol function pointers. */
extern OtaControlInterface_t otaControlInterface;

/* The OTA job document model. */
extern const JsonDocParam_t * otaJobDocModelParamStructure;

/* Static function defined in ota.c for processing events. */
extern void receiveAndProcessOtaEvent( void );

/* Static state machine function handlers under test defined in ota.c. */
extern OtaErr_t initFileHandler( const OtaEventData_t * pEventData );
extern OtaErr_t requestDataHandler( const OtaEventData_t * pEventData );
extern OtaErr_t requestJobHandler( const OtaEventData_t * pEventData );
extern OtaErr_t processDataHandler( const OtaEventData_t * pEventData );
extern OtaErr_t resumeHandler( const OtaEventData_t * pEventData );
extern OtaErr_t jobNotificationHandler( const OtaEventData_t * pEventData );
extern OtaErr_t shutdownHandler( const OtaEventData_t * pEventData );

/* Static helper functions under test defined in ota.c. */
extern OtaErr_t setImageStateWithReason( OtaImageState_t stateToSet,
                                         uint32_t reasonToSet );
extern bool otaClose( OtaFileContext_t * const pFileContext );
extern bool validateDataBlock( const OtaFileContext_t * pFileContext,
                               uint32_t blockIndex,
                               uint32_t blockSize );

extern DocParseErr_t initDocModel( JsonDocModel_t * pDocModel,
                                   const JsonDocParam_t * pBodyDef,
                                   void * contextBaseAddr,
                                   uint32_t contextSize,
                                   uint16_t numJobParams );

extern OtaFileContext_t * parseJobDoc( const JsonDocParam_t * pJsonDoc,
                                       uint16_t numJobParams,
                                       const char * pJson,
                                       uint32_t messageLength,
                                       bool * pUpdateJob );

extern DocParseErr_t validateJSON( const char * pJson,
                                   uint32_t messageLength );

/* ========================================================================== */
/* ====================== Unit test helper functions ======================== */
/* ========================================================================== */

static void * mockMallocAlwaysFail( size_t size )
{
    ( void ) size;
    return NULL;
}

static OtaOsStatus_t mockOSEventReset( OtaEventContext_t * unused )
{
    otaEventQueueEnd = otaEventQueue;
    eventIgnore = false;

    ( void ) unused;

    return OtaOsSuccess;
}

/* Allow an event to be sent only once, after that ignore all incoming event. Useful to make sure
 * internal OTA handler are not able to send any event. */
static OtaOsStatus_t mockOSEventSendThenStop( OtaEventContext_t * unused_1,
                                              const void * pEventMsg,
                                              uint32_t unused_2 )
{
    ( void ) unused_1;
    ( void ) unused_2;

    if( otaEventQueueEnd >= otaEventQueue + OTA_NUM_MSG_Q_ENTRIES )
    {
        return OtaOsEventQueueSendFailed;
    }

    if( !eventIgnore )
    {
        const OtaEventMsg_t * pOtaEvent = pEventMsg;

        otaEventQueueEnd->eventId = pOtaEvent->eventId;
        otaEventQueueEnd->pEventData = pOtaEvent->pEventData;
        otaEventQueueEnd++;

        eventIgnore = true;
    }

    return OtaOsSuccess;
}

/* A variant of mockOSEventSendThenStop, but return failure after first event sent. */
static OtaOsStatus_t mockOSEventSendThenFail( OtaEventContext_t * unused_1,
                                              const void * pEventMsg,
                                              uint32_t unused_2 )
{
    OtaOsStatus_t err = OtaOsSuccess;

    ( void ) unused_1;
    ( void ) unused_2;

    if( eventIgnore )
    {
        err = OtaOsEventQueueSendFailed;
    }
    else
    {
        err = mockOSEventSendThenStop( unused_1, pEventMsg, unused_2 );
    }

    return err;
}

/* Allow events to be sent any number of times. */
static OtaOsStatus_t mockOSEventSend( OtaEventContext_t * unused_1,
                                      const void * pEventMsg,
                                      uint32_t unused_2 )
{
    ( void ) unused_1;
    ( void ) unused_2;

    if( otaEventQueueEnd >= otaEventQueue + OTA_NUM_MSG_Q_ENTRIES )
    {
        return OtaOsEventQueueSendFailed;
    }

    const OtaEventMsg_t * pOtaEvent = pEventMsg;

    otaEventQueueEnd->eventId = pOtaEvent->eventId;
    otaEventQueueEnd->pEventData = pOtaEvent->pEventData;
    otaEventQueueEnd++;

    return OtaOsSuccess;
}

/* Ignore all incoming events and return fail. */
static OtaOsStatus_t mockOSEventSendAlwaysFail( OtaEventContext_t * unused_1,
                                                const void * pEventMsg,
                                                uint32_t unused_2 )
{
    ( void ) unused_1;
    ( void ) pEventMsg;
    ( void ) unused_2;

    return OtaOsEventQueueSendFailed;
}

static OtaOsStatus_t mockOSEventReceive( OtaEventContext_t * unused_1,
                                         void * pEventMsg,
                                         uint32_t unused_2 )
{
    OtaOsStatus_t err = OtaOsSuccess;
    OtaEventMsg_t * pOtaEvent = pEventMsg;
    size_t currQueueSize = otaEventQueueEnd - otaEventQueue;

    ( void ) unused_1;
    ( void ) unused_2;

    if( otaEventQueueEnd != otaEventQueue )
    {
        pOtaEvent->eventId = otaEventQueue[ 0 ].eventId;
        pOtaEvent->pEventData = otaEventQueue[ 0 ].pEventData;
        memmove( otaEventQueue, otaEventQueue + 1, sizeof( OtaEventMsg_t ) * ( currQueueSize - 1 ) );
        otaEventQueueEnd--;
    }
    else
    {
        err = OtaOsEventQueueReceiveFailed;
    }

    return err;
}

static OtaOsStatus_t stubOSTimerStart( OtaTimerId_t timerId,
                                       const char * const pTimerName,
                                       const uint32_t timeout,
                                       OtaTimerCallback_t callback )
{
    ( void ) timerId;
    ( void ) pTimerName;
    ( void ) timeout;
    ( void ) callback;
    return OtaOsSuccess;
}

static OtaOsStatus_t mockOSTimerInvokeCallback( OtaTimerId_t timerId,
                                                const char * const pTimerName,
                                                const uint32_t timeout,
                                                OtaTimerCallback_t callback )
{
    callback( timerId );
    ( void ) timeout;
    ( void ) pTimerName;
    return OtaOsSuccess;
}

static OtaOsStatus_t mockOSTimerStartAlwaysFail( OtaTimerId_t unused_1,
                                                 const char * const unused_2,
                                                 const uint32_t unused_3,
                                                 OtaTimerCallback_t unused_4 )
{
    ( void ) unused_1;
    ( void ) unused_2;
    ( void ) unused_3;
    ( void ) unused_4;
    return OtaOsTimerStartFailed;
}

static OtaOsStatus_t stubOSTimerStop( OtaTimerId_t timerId )
{
    ( void ) timerId;
    return OtaOsSuccess;
}

static OtaOsStatus_t stubOSTimerDelete( OtaTimerId_t timerId )
{
    ( void ) timerId;
    return OtaOsSuccess;
}

static OtaMqttStatus_t stubMqttSubscribe( const char * unused_1,
                                          uint16_t unused_2,
                                          uint8_t unused_3 )
{
    ( void ) unused_1;
    ( void ) unused_2;
    ( void ) unused_3;

    return OtaMqttSuccess;
}

static OtaMqttStatus_t stubMqttSubscribeAlwaysFail( const char * unused_1,
                                                    uint16_t unused_2,
                                                    uint8_t unused_3 )
{
    ( void ) unused_1;
    ( void ) unused_2;
    ( void ) unused_3;

    return OtaMqttSubscribeFailed;
}

static OtaMqttStatus_t stubMqttPublish( const char * const unused_1,
                                        uint16_t unused_2,
                                        const char * unused_3,
                                        uint32_t unused_4,
                                        uint8_t unused_5 )
{
    ( void ) unused_1;
    ( void ) unused_2;
    ( void ) unused_3;
    ( void ) unused_4;
    ( void ) unused_5;

    return OtaMqttSuccess;
}

OtaErr_t mockControlInterfaceRequestJobAlwaysFail( OtaAgentContext_t * unused )
{
    ( void ) unused;

    return OtaErrRequestJobFailed;
}

OtaErr_t mockControlInterfaceUpdateJobAlwaysFail( OtaAgentContext_t * unused1,
                                                  OtaJobStatus_t unused2,
                                                  int32_t unused3,
                                                  int32_t unused4 )
{
    ( void ) unused1;
    ( void ) unused2;
    ( void ) unused3;
    ( void ) unused4;

    return OtaErrUpdateJobStatusFailed;
}

OtaErr_t mockDataInterfaceInitFileTransferAlwaysFail( OtaAgentContext_t * unused )
{
    ( void ) unused;

    return OtaErrInitFileTransferFailed;
}


OtaErr_t mockDataInitFileTransferAlwaysSucceed( OtaAgentContext_t * unused )
{
    ( void ) unused;

    return OtaErrNone;
}

static OtaMqttStatus_t stubMqttPublishAlwaysFail( const char * const unused_1,
                                                  uint16_t unused_2,
                                                  const char * unused_3,
                                                  uint32_t unused_4,
                                                  uint8_t unused_5 )
{
    ( void ) unused_1;
    ( void ) unused_2;
    ( void ) unused_3;
    ( void ) unused_4;
    ( void ) unused_5;

    return OtaMqttPublishFailed;
}

static OtaMqttStatus_t stubMqttUnsubscribe( const char * unused_1,
                                            uint16_t unused_2,
                                            uint8_t unused_3 )
{
    ( void ) unused_1;
    ( void ) unused_2;
    ( void ) unused_3;

    return OtaMqttSuccess;
}

static OtaMqttStatus_t stubMqttUnsubscribeAlwaysFail( const char * unused_1,
                                                      uint16_t unused_2,
                                                      uint8_t unused_3 )
{
    ( void ) unused_1;
    ( void ) unused_2;
    ( void ) unused_3;

    return OtaMqttUnsubscribeFailed;
}

static OtaHttpStatus_t stubHttpInit( char * url )
{
    ( void ) url;

    return OtaHttpSuccess;
}

static OtaHttpStatus_t mockHttpInitAlwaysFail( char * url )
{
    ( void ) url;
    return OtaHttpInitFailed;
}

static OtaHttpStatus_t stubHttpRequest( uint32_t rangeStart,
                                        uint32_t rangeEnd )
{
    ( void ) rangeEnd;
    ( void ) rangeStart;
    return OtaHttpSuccess;
}

static OtaHttpStatus_t mockHttpRequestAlwaysFail( uint32_t rangeStart,
                                                  uint32_t rangeEnd )
{
    ( void ) rangeEnd;
    ( void ) rangeStart;

    return OtaHttpRequestFailed;
}

static OtaHttpStatus_t stubHttpDeinit()
{
    return OtaHttpSuccess;
}

static OtaHttpStatus_t stubHttpDeinitAlwaysFail()
{
    return OtaHttpDeinitFailed;
}

OtaPalStatus_t mockPalAbort( OtaFileContext_t * const pFileContext )
{
    ( void ) pFileContext;

    return OTA_PAL_COMBINE_ERR( OtaPalSuccess, 0 );
}

OtaPalStatus_t mockPalCreateFileForRx( OtaFileContext_t * const pFileContext )
{
    pOtaFileHandle = ( FILE * ) pOtaFileBuffer;
    pFileContext->pFile = pOtaFileHandle;
    return OTA_PAL_COMBINE_ERR( OtaPalSuccess, 0 );
}

OtaPalStatus_t mockPalCreateFileForRxAlwaysFail( OtaFileContext_t * const pFileContext )
{
    ( void ) pFileContext;
    return OTA_PAL_COMBINE_ERR( OtaPalRxFileCreateFailed, 0 );
}


OtaPalStatus_t mockPalCloseFile( OtaFileContext_t * const pFileContext )
{
    ( void ) pFileContext;
    return OTA_PAL_COMBINE_ERR( OtaPalSuccess, 0 );
}

OtaPalStatus_t mockPalCloseFileAlwaysFail( OtaFileContext_t * const pFileContext )
{
    ( void ) pFileContext;
    return OTA_PAL_COMBINE_ERR( OtaPalFileClose, 0 );
}

OtaPalStatus_t mockPalCloseFileSigCheckFail( OtaFileContext_t * const pFileContext )
{
    ( void ) pFileContext;
    return OTA_PAL_COMBINE_ERR( OtaPalSignatureCheckFailed, 0 );
}

int16_t mockPalWriteBlock( OtaFileContext_t * const pFileContext,
                           uint32_t offset,
                           uint8_t * const pData,
                           uint32_t blockSize )
{
    ( void ) pFileContext;

    if( offset >= OTA_TEST_FILE_SIZE )
    {
        TEST_ASSERT_TRUE_MESSAGE( false, "Offset is bigger than test file buffer." );
    }

    memcpy( pOtaFileBuffer + offset, pData, blockSize );
    return blockSize;
}

OtaPalStatus_t mockPalActivate( OtaFileContext_t * const pFileContext )
{
    ( void ) pFileContext;
    return OTA_PAL_COMBINE_ERR( OtaPalSuccess, 0 );
}

OtaPalStatus_t mockPalActivateReturnFail( OtaFileContext_t * const pFileContext )
{
    ( void ) pFileContext;
    return OTA_PAL_COMBINE_ERR( OtaPalActivateFailed, 0 );
}

OtaPalStatus_t mockPalResetDevice( OtaFileContext_t * const pFileContext )
{
    ( void ) pFileContext;
    resetCalled = true;
    return OTA_PAL_COMBINE_ERR( OtaPalSuccess, 0 );
}

OtaPalStatus_t mockPalSetPlatformImageState( OtaFileContext_t * const pFileContext,
                                             OtaImageState_t eState )
{
    ( void ) pFileContext;

    switch( eState )
    {
        case OtaImageStateTesting:
            palImageState = OtaPalImageStatePendingCommit;
            break;

        case OtaImageStateAccepted:
            palImageState = OtaPalImageStateValid;
            break;

        default:
            palImageState = OtaPalImageStateInvalid;
            break;
    }

    return OTA_PAL_COMBINE_ERR( OtaPalSuccess, 0 );
}

OtaPalStatus_t mockPalSetPlatformImageStateAlwaysFail( OtaFileContext_t * const pFileContext,
                                                       OtaImageState_t eState )
{
    ( void ) pFileContext;
    ( void ) eState;
    return OTA_PAL_COMBINE_ERR( OtaPalBadImageState, 0 );
}

OtaPalImageState_t mockPalGetPlatformImageState( OtaFileContext_t * const pFileContext )
{
    ( void ) pFileContext;
    return palImageState;
}

OtaPalImageState_t mockPalGetPlatformImageStateAlwaysInvalid( OtaFileContext_t * const pFileContext )
{
    ( void ) pFileContext;
    return OtaPalImageStateInvalid;
}

OtaPalImageState_t mockPalGetPlatformImageStateAlwaysPendingCommit( OtaFileContext_t * const pFileContext )
{
    ( void ) pFileContext;
    return OtaPalImageStatePendingCommit;
}

static void mockAppCallback( OtaJobEvent_t event,
                             const void * pData )
{
    ( void ) pData;

    if( event == OtaJobEventStartTest )
    {
        OTA_SetImageState( OtaImageStateAccepted );
    }
}

/* Set default OTA OS interface to mockOSEventSendThenStop. This allows us to easily control the
 * state machine transition by blocking any event in OTA internal handlers. */
static void otaInterfaceDefault()
{
    otaInterfaces.os.event.init = mockOSEventReset;
    otaInterfaces.os.event.send = mockOSEventSendThenStop;
    otaInterfaces.os.event.recv = mockOSEventReceive;
    otaInterfaces.os.event.deinit = mockOSEventReset;

    otaInterfaces.os.timer.start = stubOSTimerStart;
    otaInterfaces.os.timer.stop = stubOSTimerStop;
    otaInterfaces.os.timer.delete = stubOSTimerDelete;

    otaInterfaces.os.mem.malloc = malloc;
    otaInterfaces.os.mem.free = free;

    otaInterfaces.mqtt.subscribe = stubMqttSubscribe;
    otaInterfaces.mqtt.publish = stubMqttPublish;
    otaInterfaces.mqtt.unsubscribe = stubMqttUnsubscribe;

    otaInterfaces.http.init = stubHttpInit;
    otaInterfaces.http.deinit = stubHttpDeinit;
    otaInterfaces.http.request = stubHttpRequest;

    otaInterfaces.pal.abort = mockPalAbort;
    otaInterfaces.pal.createFile = mockPalCreateFileForRx;
    otaInterfaces.pal.closeFile = mockPalCloseFile;
    otaInterfaces.pal.writeBlock = mockPalWriteBlock;
    otaInterfaces.pal.activate = mockPalActivate;
    otaInterfaces.pal.reset = mockPalResetDevice;
    otaInterfaces.pal.setPlatformImageState = mockPalSetPlatformImageState;
    otaInterfaces.pal.getPlatformImageState = mockPalGetPlatformImageState;
}

static void otaAppBufferDefault()
{
    pOtaAppBuffer.pUpdateFilePath = pUserBuffer;
    pOtaAppBuffer.updateFilePathsize = OTA_UPDATE_FILE_PATH_SIZE;
    pOtaAppBuffer.pCertFilePath = pOtaAppBuffer.pUpdateFilePath + pOtaAppBuffer.updateFilePathsize;
    pOtaAppBuffer.certFilePathSize = OTA_CERT_FILE_PATH_SIZE;
    pOtaAppBuffer.pStreamName = pOtaAppBuffer.pCertFilePath + pOtaAppBuffer.certFilePathSize;
    pOtaAppBuffer.streamNameSize = OTA_STREAM_NAME_SIZE;
    pOtaAppBuffer.pDecodeMemory = pOtaAppBuffer.pStreamName + pOtaAppBuffer.streamNameSize;
    pOtaAppBuffer.decodeMemorySize = OTA_DECODE_MEMORY_SIZE;
    pOtaAppBuffer.pFileBitmap = pOtaAppBuffer.pDecodeMemory + pOtaAppBuffer.decodeMemorySize;
    pOtaAppBuffer.fileBitmapSize = OTA_FILE_BITMAP_SIZE;
    pOtaAppBuffer.pUrl = pOtaAppBuffer.pStreamName + pOtaAppBuffer.streamNameSize;
    pOtaAppBuffer.urlSize = OTA_UPDATE_URL_SIZE;
    pOtaAppBuffer.pAuthScheme = pOtaAppBuffer.pUrl + pOtaAppBuffer.urlSize;
    pOtaAppBuffer.authSchemeSize = OTA_AUTH_SCHEME_SIZE;
}

/* Helper function for processing all elements in the queue if there are any. */
static void processEntireQueue()
{
    if( otaEventQueueEnd >= otaEventQueue + OTA_NUM_MSG_Q_ENTRIES )
    {
        return;
    }

    while( otaEventQueueEnd != otaEventQueue )
    {
        receiveAndProcessOtaEvent();
    }
}

static void otaInit( const char * pClientID,
                     OtaAppCallback_t appCallback )
{
    OTA_Init( &pOtaAppBuffer,
              &otaInterfaces,
              ( const uint8_t * ) pClientID,
              appCallback );
}

static void otaInitDefault()
{
    otaInit( pOtaDefaultClientId, mockAppCallback );
}

static void otaDeinit()
{
    mockOSEventReset( NULL );
    OTA_Shutdown( otaDefaultWait, unsubscribeFlag );
    processEntireQueue();
}

static void otaReceiveJobDocument()
{
    TEST_ASSERT_NOT_EQUAL( NULL, pOtaJobDoc );
    size_t job_doc_len = strlen( pOtaJobDoc );
    OtaEventMsg_t otaEvent = { 0 };

    /* Parse success would create the file, let it invoke our mock when creating file. */
    otaEvent.eventId = OtaAgentEventReceivedJobDocument;
    otaEvent.pEventData = &eventBuffer;
    memcpy( otaEvent.pEventData->data, pOtaJobDoc, job_doc_len );
    otaEvent.pEventData->dataLength = job_doc_len;
    OTA_SignalEvent( &otaEvent );
}

/* Jump to any state in OTA agent. The event send interface must be set to
 * mockOSEventSendThenStop to prevent any OTA internal state transitions. */
static void otaGoToState( OtaState_t state )
{
    OtaEventMsg_t otaEvent = { 0 };

    if( state == OTA_GetState() )
    {
        return;
    }

    if( OtaAgentStateStopped == OTA_GetState() )
    {
        otaInitDefault();
    }

    /* Default to the MQTT job doc. */
    if( pOtaJobDoc == NULL )
    {
        pOtaJobDoc = JOB_DOC_A;
    }

    switch( state )
    {
        case OtaAgentStateInit:

            /* Nothing needs to be done here since we should either be in init state already or
             * we are in other running states. */
            break;

        case OtaAgentStateReady:
            otaAgent.state = OtaAgentStateReady;
            break;

        case OtaAgentStateRequestingJob:
            otaGoToState( OtaAgentStateReady );
            otaEvent.eventId = OtaAgentEventStart;
            OTA_SignalEvent( &otaEvent );
            receiveAndProcessOtaEvent();
            break;

        case OtaAgentStateWaitingForJob:
            otaGoToState( OtaAgentStateRequestingJob );
            otaEvent.eventId = OtaAgentEventRequestJobDocument;
            OTA_SignalEvent( &otaEvent );
            receiveAndProcessOtaEvent();
            break;

        case OtaAgentStateCreatingFile:
            otaGoToState( OtaAgentStateWaitingForJob );
            otaReceiveJobDocument();
            receiveAndProcessOtaEvent();
            break;

        case OtaAgentStateRequestingFileBlock:
            otaGoToState( OtaAgentStateCreatingFile );
            otaEvent.eventId = OtaAgentEventCreateFile;
            OTA_SignalEvent( &otaEvent );
            receiveAndProcessOtaEvent();
            break;

        case OtaAgentStateWaitingForFileBlock:
            otaGoToState( OtaAgentStateRequestingFileBlock );
            otaEvent.eventId = OtaAgentEventRequestFileBlock;
            OTA_SignalEvent( &otaEvent );
            receiveAndProcessOtaEvent();
            break;

        case OtaAgentStateSuspended:
            otaGoToState( OtaAgentStateReady );
            OTA_Suspend();
            receiveAndProcessOtaEvent();
            break;

        default:
            break;
    }

    mockOSEventReset( NULL );
}

/* ========================================================================== */
/* ================ Unit test setup and tear down functions ================= */
/* ========================================================================== */

void setUp()
{
    TEST_ASSERT_EQUAL( OtaAgentStateStopped, OTA_GetState() );
    otaInterfaceDefault();
    otaAppBufferDefault();
}

void tearDown()
{
    palImageState = OtaPalImageStateUnknown;
    resetCalled = false;
    pOtaJobDoc = NULL;
    pOtaFileHandle = NULL;
    memset( pOtaFileBuffer, 0, OTA_TEST_FILE_SIZE );
    otaInterfaceDefault();
    otaDeinit();
    TEST_ASSERT_EQUAL( OtaAgentStateStopped, OTA_GetState() );
}

/* ========================================================================== */
/* =============================== Unit tests =============================== */
/* ========================================================================== */

void test_OTA_InitWhenStopped()
{
    otaGoToState( OtaAgentStateInit );
    TEST_ASSERT_EQUAL( OtaAgentStateInit, OTA_GetState() );
}

void test_OTA_InitWhenReady()
{
    otaGoToState( OtaAgentStateReady );
    TEST_ASSERT_EQUAL( OtaAgentStateReady, OTA_GetState() );

    /* Calling init again should remain in ready state. */
    otaInitDefault();
    TEST_ASSERT_EQUAL( OtaAgentStateReady, OTA_GetState() );

    /* Explicitly test NULL client name and NULL complete callback. */
    otaInit( NULL, NULL );
    TEST_ASSERT_EQUAL( OtaAgentStateReady, OTA_GetState() );
}

void test_OTA_InitWithNullName()
{
    /* Explicitly test NULL client name. OTA agent should remain in stopped state. */
    otaInit( NULL, mockAppCallback );
    TEST_ASSERT_EQUAL( OtaAgentStateStopped, OTA_GetState() );
}

void test_OTA_InitWithNameTooLong()
{
    /* OTA does not accept name longer than 64. Explicitly test long client name. */
    char long_name[ 100 ] = { 0 };

    memset( long_name, 1, sizeof( long_name ) - 1 );
    otaInit( long_name, mockAppCallback );
    TEST_ASSERT_EQUAL( OtaAgentStateStopped, OTA_GetState() );
}

void test_OTA_InitNullAppBuffers()
{
    /* Test for having NULL pointers but valid sizes. */
    pOtaAppBuffer.pUpdateFilePath = NULL;
    pOtaAppBuffer.updateFilePathsize = OTA_UPDATE_FILE_PATH_SIZE;
    pOtaAppBuffer.pCertFilePath = NULL;
    pOtaAppBuffer.certFilePathSize = OTA_CERT_FILE_PATH_SIZE;
    pOtaAppBuffer.pStreamName = NULL;
    pOtaAppBuffer.streamNameSize = OTA_STREAM_NAME_SIZE;
    pOtaAppBuffer.pDecodeMemory = NULL;
    pOtaAppBuffer.decodeMemorySize = OTA_DECODE_MEMORY_SIZE;
    pOtaAppBuffer.pFileBitmap = NULL;
    pOtaAppBuffer.fileBitmapSize = OTA_FILE_BITMAP_SIZE;
    pOtaAppBuffer.pUrl = NULL;
    pOtaAppBuffer.urlSize = OTA_UPDATE_URL_SIZE;
    pOtaAppBuffer.pAuthScheme = NULL;
    pOtaAppBuffer.authSchemeSize = OTA_AUTH_SCHEME_SIZE;

    OTA_Init( &pOtaAppBuffer,
              &otaInterfaces,
              ( const uint8_t * ) pOtaDefaultClientId,
              mockAppCallback );
    TEST_ASSERT_EQUAL( OtaAgentStateInit, OTA_GetState() );
}

void test_OTA_InitZeroAppBufferSizes()
{
    /* Test for having valid pointers with zero sizes. */
    pOtaAppBuffer.pUpdateFilePath = pUserBuffer;
    pOtaAppBuffer.updateFilePathsize = 0;
    pOtaAppBuffer.pCertFilePath = pUserBuffer;
    pOtaAppBuffer.certFilePathSize = 0;
    pOtaAppBuffer.pStreamName = pUserBuffer;
    pOtaAppBuffer.streamNameSize = 0;
    pOtaAppBuffer.pDecodeMemory = pUserBuffer;
    pOtaAppBuffer.decodeMemorySize = 0;
    pOtaAppBuffer.pFileBitmap = pUserBuffer;
    pOtaAppBuffer.fileBitmapSize = 0;
    pOtaAppBuffer.pUrl = pUserBuffer;
    pOtaAppBuffer.urlSize = 0;
    pOtaAppBuffer.pAuthScheme = pUserBuffer;
    pOtaAppBuffer.authSchemeSize = 0;

    OTA_Init( &pOtaAppBuffer,
              &otaInterfaces,
              ( const uint8_t * ) pOtaDefaultClientId,
              mockAppCallback );
    TEST_ASSERT_EQUAL( OtaAgentStateInit, OTA_GetState() );
}

void test_OTA_ShutdownWithDelay()
{
    otaGoToState( OtaAgentStateReady );
    OTA_Shutdown( 2000, 0 );
    receiveAndProcessOtaEvent();
    TEST_ASSERT_EQUAL( OtaAgentStateStopped, OTA_GetState() );
}

void test_OTA_ShutdownWhenStopped()
{
    /* Calling shutdown when already stopped should have no effect. */
    OTA_Shutdown( otaDefaultWait, unsubscribeFlag );
    receiveAndProcessOtaEvent();
    TEST_ASSERT_EQUAL( OtaAgentStateStopped, OTA_GetState() );
}

void test_OTA_ShutdownFailToSendEvent()
{
    otaGoToState( OtaAgentStateReady );
    TEST_ASSERT_EQUAL( OtaAgentStateReady, OTA_GetState() );

    /* Set the event send interface to a mock function that always fail. */
    otaInterfaces.os.event.send = mockOSEventSendAlwaysFail;

    /* Shutdown should now fail and OTA agent should remain in ready state. */
    OTA_Shutdown( otaDefaultWait, unsubscribeFlag );
    receiveAndProcessOtaEvent();
    TEST_ASSERT_EQUAL( OtaAgentStateReady, OTA_GetState() );
}

void test_OTA_ShutdownTwiceBeforeProcessing()
{
    otaInterfaces.os.event.send = mockOSEventSend;

    otaGoToState( OtaAgentStateReady );
    OTA_Shutdown( 0, 0 );
    OTA_Shutdown( 0, 0 );
    receiveAndProcessOtaEvent();
    receiveAndProcessOtaEvent();
    TEST_ASSERT_EQUAL( OtaAgentStateStopped, OTA_GetState() );
}

void test_OTA_CloseNullInput()
{
    TEST_ASSERT_EQUAL( false, otaClose( NULL ) );
}

void test_OTA_StartWhenReady()
{
    OtaEventMsg_t otaEvent = { 0 };

    /* Let the PAL says it's not in self test.*/
    palImageState = OtaPalImageStateValid;

    otaGoToState( OtaAgentStateReady );
    TEST_ASSERT_EQUAL( OtaAgentStateReady, OTA_GetState() );

    otaEvent.eventId = OtaAgentEventStart;
    OTA_SignalEvent( &otaEvent );
    receiveAndProcessOtaEvent();
    TEST_ASSERT_EQUAL( OtaAgentStateRequestingJob, OTA_GetState() );
}

void test_OTA_StartFailedWhenReady()
{
    OtaEventMsg_t otaEvent = { 0 };

    /* Let the PAL says it's not in self test.*/
    palImageState = OtaPalImageStateValid;

    otaGoToState( OtaAgentStateReady );
    TEST_ASSERT_EQUAL( OtaAgentStateReady, OTA_GetState() );

    /* Set the event send interface to a mock function that fails after first event sent. */
    otaInterfaces.os.event.send = mockOSEventSendThenFail;

    /* The event handler should fail, so OTA agent should remain in OtaAgentStateReady state. */
    otaEvent.eventId = OtaAgentEventStart;
    OTA_SignalEvent( &otaEvent );
    receiveAndProcessOtaEvent();
    TEST_ASSERT_EQUAL( OtaAgentStateReady, OTA_GetState() );
}

void test_OTA_SuspendWhenStopped()
{
    /* Calling suspend when stopped should return an error. */
    TEST_ASSERT_NOT_EQUAL( OtaErrNone, OTA_Suspend() );

    /* OTA agent should remain in stopped state. */
    TEST_ASSERT_EQUAL( OtaAgentStateStopped, OTA_GetState() );
}

void test_OTA_SuspendWhenReady()
{
    otaGoToState( OtaAgentStateReady );
    TEST_ASSERT_EQUAL( OtaAgentStateReady, OTA_GetState() );

    TEST_ASSERT_EQUAL( OtaErrNone, OTA_Suspend() );
    receiveAndProcessOtaEvent();
    TEST_ASSERT_EQUAL( OtaAgentStateSuspended, OTA_GetState() );
}

void test_OTA_SuspendFailedWhenReady()
{
    otaGoToState( OtaAgentStateReady );
    TEST_ASSERT_EQUAL( OtaAgentStateReady, OTA_GetState() );

    /* Set the event send interface to a mock function that always fail. */
    otaInterfaces.os.event.send = mockOSEventSendAlwaysFail;

    /* Suspend should fail and OTA agent should remain in ready state. */
    TEST_ASSERT_EQUAL( OtaErrSignalEventFailed, OTA_Suspend() );
    TEST_ASSERT_EQUAL( OtaAgentStateReady, OTA_GetState() );
}

void test_OTA_ResumeWhenStopped()
{
    /* Calling resume when stopped should return an error. */
    TEST_ASSERT_NOT_EQUAL( OtaErrNone, OTA_Resume() );

    /* OTA agent should remain in stopped state. */
    TEST_ASSERT_EQUAL( OtaAgentStateStopped, OTA_GetState() );
}

void test_OTA_ResumeWhenSuspended()
{
    otaGoToState( OtaAgentStateSuspended );
    TEST_ASSERT_EQUAL( OtaAgentStateSuspended, OTA_GetState() );

    TEST_ASSERT_EQUAL( OtaErrNone, OTA_Resume() );
    receiveAndProcessOtaEvent();
    TEST_ASSERT_EQUAL( OtaAgentStateRequestingJob, OTA_GetState() );
}

void test_OTA_ResumeWhenReady()
{
    otaGoToState( OtaAgentStateReady );
    TEST_ASSERT_EQUAL( OtaAgentStateReady, OTA_GetState() );

    /* Calling resume when OTA agent is not suspend state. This should be an unexpected event and
     * the agent should remain in ready state. */
    TEST_ASSERT_EQUAL( OtaErrNone, OTA_Resume() );
    receiveAndProcessOtaEvent();
    TEST_ASSERT_EQUAL( OtaAgentStateReady, OTA_GetState() );
}

void test_OTA_ResumeFailedWhenSuspended()
{
    otaGoToState( OtaAgentStateSuspended );
    TEST_ASSERT_EQUAL( OtaAgentStateSuspended, OTA_GetState() );

    /* Set the event send interface to a mock function that always fail. */
    otaInterfaces.os.event.send = mockOSEventSendAlwaysFail;

    /* Resume should fail and OTA agent should remain in suspend state. */
    TEST_ASSERT_EQUAL( OtaErrSignalEventFailed, OTA_Resume() );
    TEST_ASSERT_EQUAL( OtaAgentStateSuspended, OTA_GetState() );
}

void test_OTA_Statistics()
{
    otaGoToState( OtaAgentStateReady );
    TEST_ASSERT_EQUAL( OtaAgentStateReady, OTA_GetState() );

    TEST_ASSERT_EQUAL( OtaErrInvalidArg, OTA_GetStatistics( NULL ) );

    OtaAgentStatistics_t statistics = { 0 };
    TEST_ASSERT_EQUAL( OtaErrNone, OTA_GetStatistics( &statistics ) );

    TEST_ASSERT_EQUAL( 0, statistics.otaPacketsReceived );
    TEST_ASSERT_EQUAL( 0, statistics.otaPacketsQueued );
    TEST_ASSERT_EQUAL( 0, statistics.otaPacketsProcessed );
    TEST_ASSERT_EQUAL( 0, statistics.otaPacketsDropped );
}

void test_OTA_CheckForUpdate()
{
    otaGoToState( OtaAgentStateRequestingJob );
    TEST_ASSERT_EQUAL( OtaAgentStateRequestingJob, OTA_GetState() );

    TEST_ASSERT_EQUAL( OtaErrNone, OTA_CheckForUpdate() );
    receiveAndProcessOtaEvent();
    TEST_ASSERT_EQUAL( OtaAgentStateWaitingForJob, OTA_GetState() );
}

void test_OTA_CheckForUpdateFailToSendEvent()
{
    otaGoToState( OtaAgentStateRequestingJob );
    TEST_ASSERT_EQUAL( OtaAgentStateRequestingJob, OTA_GetState() );

    /* Set the event send interface to a mock function that always fail. */
    otaInterfaces.os.event.send = mockOSEventSendAlwaysFail;

    /* Check for update should fail and OTA agent should remain in requesting job state. */
    TEST_ASSERT_EQUAL( OtaErrSignalEventFailed, OTA_CheckForUpdate() );
    TEST_ASSERT_EQUAL( OtaAgentStateRequestingJob, OTA_GetState() );
}

void test_OTA_ActivateNewImage()
{
    otaGoToState( OtaAgentStateReady );
    TEST_ASSERT_EQUAL( OtaAgentStateReady, OTA_GetState() );

    /* Activate image simply calls the PAL implementation and return its return value. */
    TEST_ASSERT_EQUAL( OtaErrNone, OTA_ActivateNewImage() );

    otaInterfaces.pal.activate = mockPalActivateReturnFail;
    TEST_ASSERT_EQUAL( OtaErrActivateFailed, OTA_ActivateNewImage() );
}

/* OTA pal function pointers should be NULL when OTA agent stopped. Calling OTA_ActivateNewImage
 * should fail. */
void test_OTA_ActivateNewImageWhenStopped()
{
    TEST_ASSERT_NOT_EQUAL( OtaErrNone, OTA_ActivateNewImage() );
}

void test_OTA_ActivateNewImageNullPalActivate()
{
    /* Have all other interfaces besides the activate function of the PAL
     * interface. */
    otaInterfaces.pal.activate = NULL;

    /* Initialize the OTA Agent to set the interfaces before trying to
     * activate the new image. */
    OTA_Init( &pOtaAppBuffer,
              &otaInterfaces,
              ( const uint8_t * ) pOtaDefaultClientId,
              mockAppCallback );

    TEST_ASSERT_EQUAL( OtaAgentStateInit, OTA_GetState() );
    TEST_ASSERT_EQUAL( OtaErrActivateFailed, OTA_ActivateNewImage() );
}

void test_OTA_ImageStateAbortWithActiveJob()
{
    otaGoToState( OtaAgentStateWaitingForFileBlock );

    /* Calling abort with an active job would make OTA agent transit to waiting for job state. */
    TEST_ASSERT_EQUAL( OtaErrNone, OTA_SetImageState( OtaImageStateAborted ) );
    receiveAndProcessOtaEvent();
    TEST_ASSERT_EQUAL( OtaAgentStateWaitingForJob, OTA_GetState() );
}

void test_OTA_ImageStateAbortWithNoJob()
{
    otaGoToState( OtaAgentStateReady );
    TEST_ASSERT_EQUAL( OtaAgentStateReady, OTA_GetState() );

    /* Set the event send interface to a mock function that allows events to be sent continuously
     * since setting image state to abort would send an user abort event in the handler. */
    otaInterfaces.os.event.send = mockOSEventSend;

    /* Calling abort without an active job would fail. OTA agent should remain in ready state. */
    TEST_ASSERT_EQUAL( OtaErrNone, OTA_SetImageState( OtaImageStateAborted ) );
    receiveAndProcessOtaEvent();
    TEST_ASSERT_EQUAL( OtaAgentStateReady, OTA_GetState() );
}

void test_OTA_ImageStateAbortFailToSendEvent()
{
    otaGoToState( OtaAgentStateReady );
    TEST_ASSERT_EQUAL( OtaAgentStateReady, OTA_GetState() );

    /* Set the event send interface to a mock function that always fail. */
    otaInterfaces.os.event.send = mockOSEventSendAlwaysFail;

    TEST_ASSERT_EQUAL( OtaErrSignalEventFailed, OTA_SetImageState( OtaImageStateAborted ) );
    TEST_ASSERT_EQUAL( OtaAgentStateReady, OTA_GetState() );
}

void test_OTA_ImageStateAbortUpdateStatusFail()
{
    /* Allow event to be sent continuously so that retries can work. */
    otaInterfaces.os.event.send = mockOSEventSend;

    otaGoToState( OtaAgentStateWaitingForFileBlock );

    /* Successfully send the event to abort the image. */
    TEST_ASSERT_EQUAL( OtaErrNone, OTA_SetImageState( OtaImageStateAborted ) );

    /* Process the event to abort the image and fail to update the job status. */
    otaControlInterface.updateJobStatus = mockControlInterfaceUpdateJobAlwaysFail;
    receiveAndProcessOtaEvent();

    /* Test that the image state will be set regardless of whether or not the
     * job status was updated successfully. */
    TEST_ASSERT_EQUAL( OtaImageStateAborted, OTA_GetImageState() );
}

void test_OTA_ImageStateRjectWithActiveJob()
{
    otaGoToState( OtaAgentStateWaitingForFileBlock );

    TEST_ASSERT_EQUAL( OtaErrNone, OTA_SetImageState( OtaImageStateRejected ) );
    TEST_ASSERT_EQUAL( OtaImageStateRejected, OTA_GetImageState() );
}

void test_OTA_ImageStateRjectWithNoJob()
{
    otaGoToState( OtaAgentStateReady );
    TEST_ASSERT_EQUAL( OtaAgentStateReady, OTA_GetState() );

    TEST_ASSERT_EQUAL( OtaErrNoActiveJob, OTA_SetImageState( OtaImageStateRejected ) );
    TEST_ASSERT_EQUAL( OtaImageStateRejected, OTA_GetImageState() );
}

void test_OTA_ImageStateAcceptWithActiveJob()
{
    otaGoToState( OtaAgentStateWaitingForFileBlock );

    TEST_ASSERT_EQUAL( OtaErrNone, OTA_SetImageState( OtaImageStateAccepted ) );
    TEST_ASSERT_EQUAL( OtaImageStateAccepted, OTA_GetImageState() );
}

void test_OTA_ImageStateAcceptWithNoJob()
{
    otaGoToState( OtaAgentStateReady );
    TEST_ASSERT_EQUAL( OtaAgentStateReady, OTA_GetState() );

    TEST_ASSERT_EQUAL( OtaErrNoActiveJob, OTA_SetImageState( OtaImageStateAccepted ) );
    TEST_ASSERT_EQUAL( OtaImageStateAccepted, OTA_GetImageState() );
}

void test_OTA_ImageStateInvalidState()
{
    TEST_ASSERT_EQUAL( OtaErrInvalidArg, OTA_SetImageState( -1 ) );
}

void test_OTA_ImageStatePalFail()
{
    otaInterfaces.pal.setPlatformImageState = mockPalSetPlatformImageStateAlwaysFail;
    otaGoToState( OtaAgentStateReady );
    TEST_ASSERT_EQUAL( OtaErrNoActiveJob, OTA_SetImageState( OtaImageStateAccepted ) );
    TEST_ASSERT_EQUAL( OtaImageStateRejected, OTA_GetImageState() );
}

void test_OTA_ImageStateWithReasonPalFail()
{
    OtaImageState_t stateToSet = OtaImageStateAccepted;
    OtaErr_t error;

    otaGoToState( OtaAgentStateReady );
    otaInterfaces.pal.setPlatformImageState = mockPalSetPlatformImageStateAlwaysFail;
    error = setImageStateWithReason( stateToSet, OtaErrImageStateMismatch );
    TEST_ASSERT_EQUAL( OtaErrNoActiveJob, error );
}

void test_OTA_RequestJobDocumentRetryFail()
{
    OtaEventMsg_t otaEvent = { 0 };
    uint32_t i = 0;

    otaGoToState( OtaAgentStateReady );
    TEST_ASSERT_EQUAL( OtaAgentStateReady, OTA_GetState() );

    /* Let MQTT publish fail so request job will also fail. */
    otaInterfaces.mqtt.publish = stubMqttPublishAlwaysFail;

    /* Let timer invoke callback directly. */
    otaInterfaces.os.timer.start = mockOSTimerInvokeCallback;

    /* Allow event to be sent continuously so that retries can work. */
    otaInterfaces.os.event.send = mockOSEventSend;

    /* Place the OTA Agent into the state for requesting a job. */
    otaEvent.eventId = OtaAgentEventStart;
    OTA_SignalEvent( &otaEvent );
    receiveAndProcessOtaEvent();
    TEST_ASSERT_EQUAL( OtaAgentStateRequestingJob, OTA_GetState() );

    /* Fail the maximum number of attempts to request a job document. */
    for( i = 0U; i < otaconfigMAX_NUM_REQUEST_MOMENTUM; ++i )
    {
        receiveAndProcessOtaEvent();
        TEST_ASSERT_EQUAL( OtaAgentStateRequestingJob, OTA_GetState() );
    }

    /* Attempt to request another job document after failing the maximum number
     * of times, triggering a shutdown event. */
    receiveAndProcessOtaEvent();
    TEST_ASSERT_EQUAL( OtaAgentStateRequestingJob, OTA_GetState() );

    /* Shutdown after processing the shutdown event. */
    receiveAndProcessOtaEvent();
    TEST_ASSERT_EQUAL( OtaAgentStateStopped, OTA_GetState() );
}

void test_OTA_ProcessJobDocumentInvalidJson()
{
    pOtaJobDoc = JOB_DOC_INVALID;

    otaGoToState( OtaAgentStateWaitingForJob );
    TEST_ASSERT_EQUAL( OtaAgentStateWaitingForJob, OTA_GetState() );

    otaReceiveJobDocument();
    receiveAndProcessOtaEvent();
    TEST_ASSERT_EQUAL( OtaAgentStateWaitingForJob, OTA_GetState() );
}

/**
 * @brief Test that the job is rejected if the file key signature cannot be
 * decoded.
 */
void test_OTA_ProcessJobDocumentInvalidBase64Key()
{
    pOtaJobDoc = JOB_DOC_INVALID_BASE64_KEY;


    otaGoToState( OtaAgentStateWaitingForJob );
    TEST_ASSERT_EQUAL( OtaAgentStateWaitingForJob, OTA_GetState() );

    otaReceiveJobDocument();
    receiveAndProcessOtaEvent();
    TEST_ASSERT_EQUAL( OtaAgentStateWaitingForJob, OTA_GetState() );
}

/**
 * @brief Test that the job is rejected if a required key(here filesize)
 * is missing from the job document.
 */
void test_OTA_ProcessJobDocumentMissingRequiredKey()
{
    pOtaJobDoc = JOB_DOC_MISSING_KEY;

    otaGoToState( OtaAgentStateWaitingForJob );
    TEST_ASSERT_EQUAL( OtaAgentStateWaitingForJob, OTA_GetState() );

    otaReceiveJobDocument();
    receiveAndProcessOtaEvent();
    TEST_ASSERT_EQUAL( OtaAgentStateWaitingForJob, OTA_GetState() );
}

/**
 * @brief Test that the job is rejected if a field that is expected
 * to be an integer is NaN.
 */
void test_OTA_ProcessJobDocumentInvalidNum()
{
    pOtaJobDoc = JOB_DOC_INVALID_NUMBER_VAL;

    otaGoToState( OtaAgentStateWaitingForJob );
    TEST_ASSERT_EQUAL( OtaAgentStateWaitingForJob, OTA_GetState() );

    otaReceiveJobDocument();
    receiveAndProcessOtaEvent();
    TEST_ASSERT_EQUAL( OtaAgentStateWaitingForJob, OTA_GetState() );
}

/**
 * @brief Test that the job is rejected if a field that is expected
 * to be an integer is greater than the maximum allowed number for
 * string to int conversion (LONG_MAX).
 */
void test_OTA_ProcessJobDocumentNumOverflow()
{
    pOtaJobDoc = JOB_DOC_INVALID_NUMBER_NAN;

    otaGoToState( OtaAgentStateWaitingForJob );
    TEST_ASSERT_EQUAL( OtaAgentStateWaitingForJob, OTA_GetState() );

    otaReceiveJobDocument();
    receiveAndProcessOtaEvent();
    TEST_ASSERT_EQUAL( OtaAgentStateWaitingForJob, OTA_GetState() );
}

void test_OTA_RejectWhileAborted()
{
    pOtaJobDoc = JOB_DOC_INVALID;

    otaGoToState( OtaAgentStateWaitingForJob );
    TEST_ASSERT_EQUAL( OtaAgentStateWaitingForJob, OTA_GetState() );

    otaInterfaces.pal.setPlatformImageState = mockPalSetPlatformImageStateAlwaysFail;
    otaReceiveJobDocument();
    receiveAndProcessOtaEvent();

    /* Test that the OTA Agent is able to recover after failing to reject a job
     * due to already having aborted the job. It is not necessary for the call
     * to setPlatformImageState to fail for this behavior to happen, but it is
     * required to reach the branch that checks for this scenario. */
    TEST_ASSERT_EQUAL( OtaAgentStateWaitingForJob, OTA_GetState() );
}

void test_OTA_ProcessJobDocumentInvalidProtocol()
{
    pOtaJobDoc = JOB_DOC_INVALID_PROTOCOL;

    otaGoToState( OtaAgentStateWaitingForJob );
    TEST_ASSERT_EQUAL( OtaAgentStateWaitingForJob, OTA_GetState() );

    otaReceiveJobDocument();
    receiveAndProcessOtaEvent();
    TEST_ASSERT_EQUAL( OtaAgentStateCreatingFile, OTA_GetState() );
}

void test_OTA_ProcessJobDocumentValidJson()
{
    pOtaJobDoc = JOB_DOC_A;

    otaGoToState( OtaAgentStateWaitingForJob );
    TEST_ASSERT_EQUAL( OtaAgentStateWaitingForJob, OTA_GetState() );

    otaReceiveJobDocument();
    receiveAndProcessOtaEvent();
    TEST_ASSERT_EQUAL( OtaAgentStateCreatingFile, OTA_GetState() );
}

void test_OTA_ProcessJobDocumentPalCreateFileFail()
{
    otaInterfaces.pal.createFile = mockPalCreateFileForRxAlwaysFail;

    otaGoToState( OtaAgentStateWaitingForJob );
    TEST_ASSERT_EQUAL( OtaAgentStateWaitingForJob, OTA_GetState() );

    otaReceiveJobDocument();
    receiveAndProcessOtaEvent();
    TEST_ASSERT_EQUAL( OtaAgentStateWaitingForJob, OTA_GetState() );
}

void test_OTA_ProcessJobDocumentBitmapMallocFail()
{
    pOtaAppBuffer.pFileBitmap = NULL;
    otaInterfaces.os.mem.malloc = mockMallocAlwaysFail;

    otaGoToState( OtaAgentStateWaitingForJob );
    TEST_ASSERT_EQUAL( OtaAgentStateWaitingForJob, OTA_GetState() );

    otaReceiveJobDocument();
    receiveAndProcessOtaEvent();
    TEST_ASSERT_EQUAL( OtaImageStateAborted, OTA_GetImageState() );
}

void test_OTA_ProcessJobDocumentEventSendFail( void )
{
    pOtaJobDoc = JOB_DOC_A;

    otaGoToState( OtaAgentStateWaitingForJob );
    TEST_ASSERT_EQUAL( OtaAgentStateWaitingForJob, OTA_GetState() );

    otaReceiveJobDocument();

    otaInterfaces.os.event.send = mockOSEventSendAlwaysFail;
    receiveAndProcessOtaEvent();
    TEST_ASSERT_EQUAL( OtaAgentStateWaitingForJob, OTA_GetState() );
}

static void otaInitFileTransfer()
{
    OtaEventMsg_t otaEvent = { 0 };

    otaGoToState( OtaAgentStateCreatingFile );
    TEST_ASSERT_EQUAL( OtaAgentStateCreatingFile, OTA_GetState() );

    otaEvent.eventId = OtaAgentEventCreateFile;
    OTA_SignalEvent( &otaEvent );
    receiveAndProcessOtaEvent();
    TEST_ASSERT_EQUAL( OtaAgentStateRequestingFileBlock, OTA_GetState() );
}

void test_OTA_InitFileTransferMqtt()
{
    pOtaJobDoc = JOB_DOC_A;
    otaInitFileTransfer();
}

void test_OTA_InitFileTransferHttp()
{
    pOtaJobDoc = JOB_DOC_HTTP;
    otaInitFileTransfer();
}

void test_OTA_InitFileTransferRetryFail()
{
    uint32_t i = 0U;

    /* Use HTTP data transfer so we can intentionally fail the init transfer. */
    pOtaJobDoc = JOB_DOC_HTTP;

    otaGoToState( OtaAgentStateWaitingForJob );
    TEST_ASSERT_EQUAL( OtaAgentStateWaitingForJob, OTA_GetState() );

    /* Let http init fail so init file transfer will also fail. */
    otaInterfaces.http.init = mockHttpInitAlwaysFail;

    /* Let timer invoke callback directly. */
    otaInterfaces.os.timer.start = mockOSTimerInvokeCallback;

    /* Allow event to be sent continuously so that retries can work. */
    otaInterfaces.os.event.send = mockOSEventSend;

    /* After receiving a valid job document, OTA agent should first transit to creating file state.
     * Then keep calling init file transfer until failed, which should then shutdown itself. */
    otaReceiveJobDocument();
    receiveAndProcessOtaEvent();
    TEST_ASSERT_EQUAL( OtaAgentStateCreatingFile, OTA_GetState() );

    /* Make the maximum number of failures based on the momentum parameter. */
    for( i = 0U; i < otaconfigMAX_NUM_REQUEST_MOMENTUM; ++i )
    {
        receiveAndProcessOtaEvent();
        TEST_ASSERT_EQUAL( OtaAgentStateCreatingFile, OTA_GetState() );
    }

    /* Make another attempt after already reaching the maximum number of
     * allowable attempts, which generates a shutdown event. */
    receiveAndProcessOtaEvent();
    TEST_ASSERT_EQUAL( OtaAgentStateCreatingFile, OTA_GetState() );

    /* Shutdown the OTA Agent after processing the event. */
    receiveAndProcessOtaEvent();
    TEST_ASSERT_EQUAL( OtaAgentStateStopped, OTA_GetState() );
}

static void otaRequestFileBlock()
{
    OtaEventMsg_t otaEvent = { 0 };

    otaGoToState( OtaAgentStateRequestingFileBlock );
    TEST_ASSERT_EQUAL( OtaAgentStateRequestingFileBlock, OTA_GetState() );

    otaEvent.eventId = OtaAgentEventRequestFileBlock;
    OTA_SignalEvent( &otaEvent );
    receiveAndProcessOtaEvent();
    TEST_ASSERT_EQUAL( OtaAgentStateWaitingForFileBlock, OTA_GetState() );
}

void test_OTA_RequestFileBlockMqtt()
{
    pOtaJobDoc = JOB_DOC_A;
    otaRequestFileBlock();
}

void test_OTA_RequestFileBlockHttp()
{
    pOtaJobDoc = JOB_DOC_HTTP;
    otaRequestFileBlock();
}

void test_OTA_RequestFileBlockHttpOneBlock()
{
    pOtaJobDoc = JOB_DOC_ONE_BLOCK;
    otaRequestFileBlock();
}

void test_OTA_RequestFileBlockTimerFails()
{
    OtaEventMsg_t otaEvent = { 0 };

    /* Set the event send functionality to always succeed. */
    otaInterfaces.os.event.send = mockOSEventSend;

    /* Prepare the OTA Agent to request a block. */
    otaGoToState( OtaAgentStateRequestingFileBlock );
    TEST_ASSERT_EQUAL( OtaAgentStateRequestingFileBlock, OTA_GetState() );

    otaEvent.eventId = OtaAgentEventRequestFileBlock;
    OTA_SignalEvent( &otaEvent );

    /* Set the request timer to fail when attempting to start. */
    otaInterfaces.os.timer.start = mockOSTimerStartAlwaysFail;
    /* Process the event to request a block. */
    receiveAndProcessOtaEvent();
    /* Process the event to shut down. */
    receiveAndProcessOtaEvent();
    TEST_ASSERT_EQUAL( OtaAgentStateStopped, OTA_GetState() );
}

void test_OTA_RequestFileBlockRetryFail()
{
    uint32_t i = 0;

    /* Use HTTP data transfer so we can intentionally fail the file block request. */
    pOtaJobDoc = JOB_DOC_HTTP;

    otaGoToState( OtaAgentStateWaitingForJob );
    TEST_ASSERT_EQUAL( OtaAgentStateWaitingForJob, OTA_GetState() );

    /* Let http request fail so request file block will also fail. */
    otaInterfaces.http.request = mockHttpRequestAlwaysFail;

    /* Let timer invoke callback directly. */
    otaInterfaces.os.timer.start = mockOSTimerInvokeCallback;

    /* Allow event to be sent continuously so that retries can work. */
    otaInterfaces.os.event.send = mockOSEventSend;

    /* After receiving a valid job document and starts file transfer, OTA agent should first transit
     * to requesting file block state. Then keep calling request file block until failed. */

    /* Receive the job document. */
    otaReceiveJobDocument();
    receiveAndProcessOtaEvent();
    TEST_ASSERT_EQUAL( OtaAgentStateCreatingFile, OTA_GetState() );

    /* Successfully initialize the file transfer. */
    receiveAndProcessOtaEvent();
    TEST_ASSERT_EQUAL( OtaAgentStateRequestingFileBlock, OTA_GetState() );

    /* Request a file block and fail the maximum number of times. */
    for( i = 0; i < otaconfigMAX_NUM_REQUEST_MOMENTUM; ++i )
    {
        receiveAndProcessOtaEvent();
        TEST_ASSERT_EQUAL( OtaAgentStateRequestingFileBlock, OTA_GetState() );
    }

    /* The timer triggers as we check for the number of attempts so far. The
     * number of attempts is at the maximum already so we also create a
     * shutdown event. */
    receiveAndProcessOtaEvent();
    TEST_ASSERT_EQUAL( OtaAgentStateRequestingFileBlock, OTA_GetState() );

    /* Process the timer event. */
    receiveAndProcessOtaEvent();
    TEST_ASSERT_EQUAL( OtaAgentStateRequestingFileBlock, OTA_GetState() );

    /* Process the shutdown event. */
    receiveAndProcessOtaEvent();
    TEST_ASSERT_EQUAL( OtaAgentStateStopped, OTA_GetState() );
}

void test_OTA_ReceiveFileBlockEmpty()
{
    OtaEventMsg_t otaEvent = { 0 };

    otaGoToState( OtaAgentStateWaitingForFileBlock );
    TEST_ASSERT_EQUAL( OtaAgentStateWaitingForFileBlock, OTA_GetState() );

    /* Set the event send interface to a mock function that allows events to be sent continuously.
     * This is required because decode failure would cause OtaAgentEventCloseFile event to be sent
     * within the OTA event handler and we want it to be processed. */
    otaInterfaces.os.event.send = mockOSEventSend;

    otaEvent.eventId = OtaAgentEventReceivedFileBlock;
    otaEvent.pEventData = &eventBuffer;
    otaEvent.pEventData->dataLength = 0;
    OTA_SignalEvent( &otaEvent );
    /* Process the event for receiving the block to trigger digesting it. */
    receiveAndProcessOtaEvent();

    /* Process the event generated after failing to decode the block. The
     * expected result is that we close the file and begin waiting for a new
     * job document. */
    receiveAndProcessOtaEvent();
    TEST_ASSERT_EQUAL( OtaAgentStateWaitingForJob, OTA_GetState() );
}

void test_OTA_ReceiveFileBlockTooLarge()
{
    OtaEventMsg_t otaEvent = { 0 };

    pOtaJobDoc = JOB_DOC_HTTP;

    otaGoToState( OtaAgentStateWaitingForFileBlock );
    TEST_ASSERT_EQUAL( OtaAgentStateWaitingForFileBlock, OTA_GetState() );

    otaInterfaces.os.event.send = mockOSEventSend;

    otaEvent.eventId = OtaAgentEventReceivedFileBlock;
    otaEvent.pEventData = &eventBuffer;
    otaEvent.pEventData->dataLength = OTA_FILE_BLOCK_SIZE + 1;
    OTA_SignalEvent( &otaEvent );
    /* Process the event for receiving the block to trigger digesting it. */
    receiveAndProcessOtaEvent();
    /* Process the event generated after failing to decode the block. */
    receiveAndProcessOtaEvent();
    TEST_ASSERT_EQUAL( OtaAgentStateWaitingForJob, OTA_GetState() );
}

void test_OTA_ReceiveLastFileBlockTooSmall()
{
    OtaEventMsg_t otaEvent = { 0 };

    pOtaJobDoc = JOB_DOC_ONE_BLOCK;

    otaGoToState( OtaAgentStateWaitingForFileBlock );
    TEST_ASSERT_EQUAL( OtaAgentStateWaitingForFileBlock, OTA_GetState() );

    otaInterfaces.os.event.send = mockOSEventSend;

    otaEvent.eventId = OtaAgentEventReceivedFileBlock;
    otaEvent.pEventData = &eventBuffer;
    otaEvent.pEventData->dataLength = OTA_FILE_BLOCK_SIZE - 1;
    OTA_SignalEvent( &otaEvent );
    /* Process the event to receive the invalid block. */
    receiveAndProcessOtaEvent();
    /* Process the event generated after receiving an invalid block. */
    receiveAndProcessOtaEvent();
    TEST_ASSERT_EQUAL( OtaAgentStateWaitingForJob, OTA_GetState() );
}

void test_OTA_ReceiveFileBlockCompleteMqtt()
{
    OtaEventMsg_t otaEvent;
    OtaEventData_t eventBuffers[ OTA_TEST_FILE_NUM_BLOCKS * OTA_TEST_DUPLICATE_NUM_BLOCKS ];
    uint8_t pFileBlock[ OTA_FILE_BLOCK_SIZE ] = { 0 };
    uint8_t pStreamingMessage[ OTA_FILE_BLOCK_SIZE * 2 ] = { 0 };
    size_t streamingMessageSize = 0;
    int remainingBytes = OTA_TEST_FILE_SIZE;
    int idx = 0;
    int dupIdx = 0;

    otaGoToState( OtaAgentStateWaitingForFileBlock );
    TEST_ASSERT_EQUAL( OtaAgentStateWaitingForFileBlock, OTA_GetState() );

    /* Set the event send interface to a mock function that allows events to be sent continuously
     * because we're receiving multiple blocks in this test. */
    otaInterfaces.os.event.send = mockOSEventSend;

    /* Fill the file block. */
    for( idx = 0; idx < ( int ) sizeof( pFileBlock ); idx++ )
    {
        pFileBlock[ idx ] = idx % UINT8_MAX;
    }

    /* Send blocks. */
    idx = 0;

    while( remainingBytes >= 0 )
    {
        /* Intentionally send duplicate blocks to test if we are handling it correctly. */
        for( dupIdx = 0; dupIdx < OTA_TEST_DUPLICATE_NUM_BLOCKS; dupIdx++ )
        {
            /* Construct a AWS IoT streaming message. */
            createOtaStreamingMessage(
                pStreamingMessage,
                sizeof( pStreamingMessage ),
                idx,
                pFileBlock,
                min( ( uint32_t ) remainingBytes, OTA_FILE_BLOCK_SIZE ),
                &streamingMessageSize,
                true );

            otaEvent.eventId = OtaAgentEventReceivedFileBlock;
            otaEvent.pEventData = &eventBuffers[ idx * OTA_TEST_DUPLICATE_NUM_BLOCKS + dupIdx ];
            memcpy( otaEvent.pEventData->data, pStreamingMessage, streamingMessageSize );
            otaEvent.pEventData->dataLength = streamingMessageSize;
            OTA_SignalEvent( &otaEvent );
        }

        idx++;
        remainingBytes -= OTA_FILE_BLOCK_SIZE;
    }

    /* Process all of the events for receiving an MQTT message. */
    processEntireQueue();
    /* OTA agent should complete the update and go back to waiting for job state. */
    receiveAndProcessOtaEvent();
    TEST_ASSERT_EQUAL( OtaAgentStateWaitingForJob, OTA_GetState() );

    /* Check if received complete file. */
    for( idx = 0; idx < OTA_TEST_FILE_SIZE; ++idx )
    {
        TEST_ASSERT_EQUAL( pFileBlock[ idx % sizeof( pFileBlock ) ], pOtaFileBuffer[ idx ] );
    }
}

void test_OTA_ReceiveFileBlockCompleteDynamicBufferMqtt()
{
    memset( &pOtaAppBuffer, 0, sizeof( pOtaAppBuffer ) );
    test_OTA_ReceiveFileBlockCompleteMqtt();
}

void test_OTA_ReceiveFileBlockMallocFail()
{
    uint8_t pStreamingMessage[ OTA_FILE_BLOCK_SIZE * 2 ] = { 0 };
    uint8_t pFileBlock[ OTA_FILE_BLOCK_SIZE ] = { 0 };
    size_t streamingMessageSize = 0;
    OtaEventData_t eventBuffer;
    OtaEventMsg_t otaEvent = { 0 };

    otaInterfaces.os.event.send = mockOSEventSend;

    /* Pass an invalid values for pDecodeMemory and decodeMemorySize so the
     * OTA Agent dynamically allocates the buffer instead of using one provided
     * by the user. */
    pOtaAppBuffer.pDecodeMemory = NULL;
    pOtaAppBuffer.decodeMemorySize = 0;

    /* Get into the state before receiving a data block. */
    otaGoToState( OtaAgentStateWaitingForFileBlock );
    TEST_ASSERT_EQUAL( OtaAgentStateWaitingForFileBlock, OTA_GetState() );

    /* Create and send the data block. */
    createOtaStreamingMessage(
        pStreamingMessage,
        sizeof( pStreamingMessage ),
        0,
        pFileBlock,
        OTA_FILE_BLOCK_SIZE,
        &streamingMessageSize,
        true );

    otaEvent.eventId = OtaAgentEventReceivedFileBlock;
    otaEvent.pEventData = &eventBuffer;
    memcpy( otaEvent.pEventData->data, pStreamingMessage, streamingMessageSize );
    otaEvent.pEventData->dataLength = streamingMessageSize;
    OTA_SignalEvent( &otaEvent );

    /* Set malloc to fail and receive the block. */
    otaInterfaces.os.mem.malloc = mockMallocAlwaysFail;
    receiveAndProcessOtaEvent();
    /* Receive the event for closing the file after the failure. */
    receiveAndProcessOtaEvent();
    TEST_ASSERT_EQUAL( OtaAgentStateWaitingForJob, OTA_GetState() );
}

void test_OTA_DroppedFileBlock()
{
    OtaEventMsg_t otaEvent = { 0 };

    otaInterfaces.os.event.send = mockOSEventSend;

    /* Get ready to receive a block. */
    otaGoToState( OtaAgentStateWaitingForFileBlock );
    TEST_ASSERT_EQUAL( OtaAgentStateWaitingForFileBlock, OTA_GetState() );
    /* No blocks have been received or dropped yet. */
    TEST_ASSERT_EQUAL( 0, otaAgent.statistics.otaPacketsDropped );


    /* Prepare an event as if we are receiving a data block. */
    otaEvent.eventId = OtaAgentEventReceivedFileBlock;
    otaEvent.pEventData = &eventBuffer;
    otaEvent.pEventData->dataLength = 0;

    /* Set the interface to fail sending the data block. */
    otaInterfaces.os.event.send = mockOSEventSendAlwaysFail;

    /* Simulate the application receiving a data block and failing to send it
     * to the OTA Agent. */
    TEST_ASSERT_EQUAL( false, OTA_SignalEvent( &otaEvent ) );
    TEST_ASSERT_EQUAL( 1, otaAgent.statistics.otaPacketsDropped );
    TEST_ASSERT_EQUAL( OtaAgentStateWaitingForFileBlock, OTA_GetState() );
}

void test_OTA_ReceiveFileBlockCompleteHttp()
{
    OtaEventMsg_t otaEvent;
    OtaEventData_t eventBuffers[ OTA_TEST_FILE_NUM_BLOCKS ];
    uint8_t pFileBlock[ OTA_FILE_BLOCK_SIZE ] = { 0 };
    int remainingBytes = OTA_TEST_FILE_SIZE;
    int fileBlockSize = 0;
    int idx = 0;

    pOtaJobDoc = JOB_DOC_HTTP;
    otaGoToState( OtaAgentStateWaitingForFileBlock );
    TEST_ASSERT_EQUAL( OtaAgentStateWaitingForFileBlock, OTA_GetState() );

    /* Set the event send interface to a mock function that allows events to be sent continuously
     * because we're receiving multiple blocks in this test. */
    otaInterfaces.os.event.send = mockOSEventSend;

    /* Fill the file block. */
    for( idx = 0; idx < ( int ) sizeof( pFileBlock ); idx++ )
    {
        pFileBlock[ idx ] = idx % UINT8_MAX;
    }

    idx = 0;

    while( remainingBytes >= 0 )
    {
        fileBlockSize = min( ( uint32_t ) remainingBytes, OTA_FILE_BLOCK_SIZE );
        otaEvent.eventId = OtaAgentEventReceivedFileBlock;
        otaEvent.pEventData = &eventBuffers[ idx ];
        memcpy( otaEvent.pEventData->data, pFileBlock, fileBlockSize );
        otaEvent.pEventData->dataLength = fileBlockSize;
        OTA_SignalEvent( &otaEvent );

        idx++;
        remainingBytes -= OTA_FILE_BLOCK_SIZE;
    }

    /* OTA agent should complete the update and go back to waiting for job state. */
    processEntireQueue();
    TEST_ASSERT_EQUAL( OtaAgentStateWaitingForJob, OTA_GetState() );

    /* Check if received complete file. */
    for( idx = 0; idx < OTA_TEST_FILE_SIZE; ++idx )
    {
        TEST_ASSERT_EQUAL( pFileBlock[ idx % sizeof( pFileBlock ) ], pOtaFileBuffer[ idx ] );
    }
}

void test_OTA_ReceiveFileBlockCompleteDynamicBufferHttp()
{
    memset( &pOtaAppBuffer, 0, sizeof( pOtaAppBuffer ) );
    test_OTA_ReceiveFileBlockCompleteHttp();
}

/**
 * @brief Test that extractAndStoreArray fails if device does not have sufficient
 * memory to allocate the string/array (here streamname).
 */
void test_OTA_ExtractArrayMemAllocFails()
{
    otaInterfaces.os.mem.malloc = mockMallocAlwaysFail;
    pOtaAppBuffer.streamNameSize = 0;

    /* Try to reach state OtaAgentStateCreatingFile, which would require the device
     * to receive a job document and allocate resources and store the parameters.
     * Insufficient memory causes the job to fail and state reverts to  OtaAgentStateWaitingForJob.
     */
    otaGoToState( OtaAgentStateCreatingFile );
    TEST_ASSERT_EQUAL( OtaAgentStateWaitingForJob, OTA_GetState() );
}

/**
 * @brief Test that extractAndStoreArray fails if user buffer is insufficient
 * to allocate the string/array (here streamname).
 */
void test_OTA_ExtractArrayInsufficientBuffer()
{
    pOtaAppBuffer.streamNameSize = OTA_INVALID_STREAM_NAME_SIZE;

    /* Try to reach state OtaAgentStateCreatingFile, which would require the device
     * to receive a job document and allocate resources and store the parameters.
     * Insufficient memory causes the job to fail and state reverts to  OtaAgentStateWaitingForJob.
     */
    otaGoToState( OtaAgentStateCreatingFile );
    TEST_ASSERT_EQUAL( OtaAgentStateWaitingForJob, OTA_GetState() );
}


void test_OTA_ProcessJobDocumentFileIdNotZero()
{
    pOtaJobDoc = JOB_DOC_SERVERFILE_ID;

    /* Set the event send interface to a mock function that allows events to be sent continuously.
     * This is to complete the self test process. */
    otaInterfaces.os.event.send = mockOSEventSend;

    otaGoToState( OtaAgentStateWaitingForJob );
    TEST_ASSERT_EQUAL( OtaAgentStateWaitingForJob, OTA_GetState() );

    otaReceiveJobDocument();
    receiveAndProcessOtaEvent();
    receiveAndProcessOtaEvent();
    TEST_ASSERT_EQUAL( OtaAgentStateWaitingForJob, OTA_GetState() );
    TEST_ASSERT_EQUAL( OtaImageStateAccepted, OTA_GetImageState() );
}

static void invokeSelfTestHandler()
{
    pOtaJobDoc = JOB_DOC_SELF_TEST;

    /* Set the event send interface to a mock function that allows events to be sent continuously.
     * This is to complete the self test process. */
    otaInterfaces.os.event.send = mockOSEventSend;

    otaGoToState( OtaAgentStateWaitingForJob );
    TEST_ASSERT_EQUAL( OtaAgentStateWaitingForJob, OTA_GetState() );

    otaReceiveJobDocument();
    receiveAndProcessOtaEvent();
    receiveAndProcessOtaEvent();
}

void test_OTA_SelfTestJob()
{
    invokeSelfTestHandler();
    TEST_ASSERT_EQUAL( OtaAgentStateWaitingForJob, OTA_GetState() );
    TEST_ASSERT_EQUAL( OtaImageStateAccepted, OTA_GetImageState() );
}

void test_OTA_SelfTestJobEventSendFail()
{
    pOtaJobDoc = JOB_DOC_SELF_TEST;

    otaGoToState( OtaAgentStateWaitingForJob );
    TEST_ASSERT_EQUAL( OtaAgentStateWaitingForJob, OTA_GetState() );

    /* Set the event send interface to a mock function that always fails to
     * send the event. */
    otaReceiveJobDocument();
    otaInterfaces.os.event.send = mockOSEventSendAlwaysFail;

    receiveAndProcessOtaEvent();
    TEST_ASSERT_EQUAL( OtaAgentStateWaitingForJob, OTA_GetState() );
}

void test_OTA_SelfTestJobNonSelfTestPlatform()
{
    /* Let the PAL always says it's not in self test. */
    otaInterfaces.pal.getPlatformImageState = mockPalGetPlatformImageStateAlwaysInvalid;

    invokeSelfTestHandler();
    TEST_ASSERT_EQUAL( OtaAgentStateWaitingForJob, OTA_GetState() );
    TEST_ASSERT_EQUAL( OtaImageStateRejected, OTA_GetImageState() );
}

void test_OTA_NonSelfTestJobSelfTestPlatform()
{
    /* Let the PAL always says it's in self test. */
    otaInterfaces.pal.getPlatformImageState = mockPalGetPlatformImageStateAlwaysPendingCommit;

    otaGoToState( OtaAgentStateCreatingFile );
    TEST_ASSERT_EQUAL( OtaAgentStateCreatingFile, OTA_GetState() );
}

void test_OTA_SelfTestJobDowngrade()
{
    pOtaJobDoc = JOB_DOC_SELF_TEST_DOWNGRADE;

    otaGoToState( OtaAgentStateWaitingForJob );
    TEST_ASSERT_EQUAL( OtaAgentStateWaitingForJob, OTA_GetState() );

    otaReceiveJobDocument();
    receiveAndProcessOtaEvent();
    TEST_ASSERT_EQUAL( true, resetCalled );
}

void test_OTA_StartWithSelfTest()
{
    /* Directly set pal image state to pending commit, pretending we're in self test. */
    palImageState = OtaPalImageStatePendingCommit;

    /* Let timer start to invoke callback directly. */
    otaInterfaces.os.timer.start = mockOSTimerInvokeCallback;

    /* Start OTA agent. */
    otaGoToState( OtaAgentStateWaitingForJob );
    TEST_ASSERT_EQUAL( OtaAgentStateWaitingForJob, OTA_GetState() );
    TEST_ASSERT_EQUAL( true, resetCalled );
}

void test_OTA_ReceiveNewJobDocWhileInProgress()
{
    pOtaJobDoc = JOB_DOC_A;

    otaGoToState( OtaAgentStateWaitingForFileBlock );
    TEST_ASSERT_EQUAL( OtaAgentStateWaitingForFileBlock, OTA_GetState() );

    /* Reset the event queue so that we can send the next event. */
    mockOSEventReset( NULL );

    /* Sending another job document should cause OTA agent to abort current update. */
    pOtaJobDoc = JOB_DOC_B;
    otaReceiveJobDocument();
    receiveAndProcessOtaEvent();
    TEST_ASSERT_EQUAL( OtaAgentStateRequestingJob, OTA_GetState() );
}

static void refreshWithJobDoc( const char * initJobDoc,
                               const char * newJobDoc )
{
    OtaEventMsg_t otaEvent = { 0 };

    pOtaJobDoc = initJobDoc;

    otaGoToState( OtaAgentStateWaitingForFileBlock );
    TEST_ASSERT_EQUAL( OtaAgentStateWaitingForFileBlock, OTA_GetState() );

    /* Set the event send interface to a mock function that allows events to be sent continuously.
     * We need this to go through the process of refreshing job doc. */
    otaInterfaces.os.event.send = mockOSEventSend;

    /* First send request job doc event while we're in progress, this should make OTA agent to
     * to request job doc again and transit to waiting for job state. */
    otaEvent.eventId = OtaAgentEventRequestJobDocument;
    OTA_SignalEvent( &otaEvent );
    receiveAndProcessOtaEvent();
    TEST_ASSERT_EQUAL( OtaAgentStateWaitingForJob, OTA_GetState() );

    /* Now send the new job doc, OTA agent should abort current job and start the new job. */
    pOtaJobDoc = newJobDoc;
    otaReceiveJobDocument();
    receiveAndProcessOtaEvent();
    TEST_ASSERT_EQUAL( OtaAgentStateCreatingFile, OTA_GetState() );

    /* Request file block. */
    receiveAndProcessOtaEvent();
    TEST_ASSERT_EQUAL( OtaAgentStateRequestingFileBlock, OTA_GetState() );

    /* Wait for the file block. */
    receiveAndProcessOtaEvent();
    TEST_ASSERT_EQUAL( OtaAgentStateWaitingForFileBlock, OTA_GetState() );
}

void test_OTA_RefreshWithSameJobDoc()
{
    refreshWithJobDoc( JOB_DOC_A, JOB_DOC_A );
}

void test_OTA_RefreshWithDifferentJobDoc()
{
    refreshWithJobDoc( JOB_DOC_A, JOB_DOC_B );
}

void test_OTA_RefreshWithSameJobDocHttpDynamicBuffer()
{
    memset( &pOtaAppBuffer, 0, sizeof( pOtaAppBuffer ) );
    refreshWithJobDoc( JOB_DOC_HTTP, JOB_DOC_HTTP );
}

void test_OTA_UnexpectedEventReceiveJobDoc()
{
    OtaEventMsg_t otaEvent = { 0 };

    otaGoToState( OtaAgentStateSuspended );
    TEST_ASSERT_EQUAL( OtaAgentStateSuspended, OTA_GetState() );

    otaEvent.eventId = OtaAgentEventReceivedJobDocument;
    OTA_SignalEvent( &otaEvent );

    receiveAndProcessOtaEvent();
    TEST_ASSERT_EQUAL( OtaAgentStateSuspended, OTA_GetState() );
}

void test_OTA_UnexpectedEventReceiveFileBlock()
{
    OtaEventMsg_t otaEvent = { 0 };

    otaGoToState( OtaAgentStateSuspended );
    TEST_ASSERT_EQUAL( OtaAgentStateSuspended, OTA_GetState() );

    otaEvent.eventId = OtaAgentEventReceivedFileBlock;
    OTA_SignalEvent( &otaEvent );

    receiveAndProcessOtaEvent();
    TEST_ASSERT_EQUAL( OtaAgentStateSuspended, OTA_GetState() );
}

void test_OTA_UnexpectedEventOthers()
{
    OtaEventMsg_t otaEvent = { 0 };

    otaGoToState( OtaAgentStateSuspended );
    TEST_ASSERT_EQUAL( OtaAgentStateSuspended, OTA_GetState() );

    otaEvent.eventId = OtaAgentEventStart;
    OTA_SignalEvent( &otaEvent );

    receiveAndProcessOtaEvent();
    TEST_ASSERT_EQUAL( OtaAgentStateSuspended, OTA_GetState() );
}

void test_OTA_ReceiveFileBlockCompleteMqttSigCheckFail()
{
    otaInterfaces.pal.closeFile = mockPalCloseFileSigCheckFail;
    test_OTA_ReceiveFileBlockCompleteMqtt();
}

void test_OTA_ReceiveFileBlockCompleteMqttFailtoClose()
{
    otaInterfaces.pal.closeFile = mockPalCloseFileAlwaysFail;
    test_OTA_ReceiveFileBlockCompleteMqtt();
}

void test_OTA_EventProcessingTask_ExitOnAbort()
{
    OtaEventMsg_t otaEvent = { 0 };

    otaGoToState( OtaAgentStateReady );
    otaEvent.eventId = OtaAgentEventShutdown;
    OTA_SignalEvent( &otaEvent );
    OTA_EventProcessingTask( NULL );

    /* Test that the OTA_EventProcessingTask aborts correctly after receiving
     * and event to shutdown the OTA Agent. */
    TEST_ASSERT_EQUAL( OtaAgentStateStopped, OTA_GetState() );
}

/* ========================================================================== */
/* ====================== OTA MQTT and HTTP Unit Tests ====================== */
/* ========================================================================== */

/* Test that mqtt cleanup fails with unsubscribe failure. */
void test_OTA_MQTT_CleanupFailed()
{
    OtaEventMsg_t otaEvent = { 0 };

    otaAgent.unsubscribeOnShutdown = 1;

    otaGoToState( OtaAgentStateRequestingJob );
    TEST_ASSERT_EQUAL( OtaAgentStateRequestingJob, OTA_GetState() );

    otaInterfaces.mqtt.unsubscribe = stubMqttUnsubscribeAlwaysFail;

    otaEvent.eventId = OtaAgentEventShutdown;
    OTA_SignalEvent( &otaEvent );
    receiveAndProcessOtaEvent();
    TEST_ASSERT_EQUAL( OtaAgentStateStopped, OTA_GetState() );
}

/* Test that requestFileBlock_Mqtt fails if the Encoding fails. */
void test_OTA_MQTT_EncodingFailed()
{
    OtaErr_t err = OtaErrNone;

    otaInitDefault();

    /* Explicitly set BitMap to NULL for the encoding to fail. */
    OtaFileContext_t * pFileContext = &( otaAgent.fileContext );
    pFileContext->pRxBlockBitmap = NULL;

    err = requestFileBlock_Mqtt( &otaAgent );
    TEST_ASSERT_EQUAL( OtaErrFailedToEncodeCbor, err );
}

/* Test that requestFileBlock_Mqtt fails if the Publish fails. */
void test_OTA_MQTT_RequestFileFailed()
{
    OtaErr_t err = OtaErrNone;

    otaInitDefault();
    otaInterfaces.mqtt.publish = stubMqttPublishAlwaysFail;
    err = requestFileBlock_Mqtt( &otaAgent );
    TEST_ASSERT_EQUAL( OtaErrRequestFileBlockFailed, err );
}

/* Test that requestJob_Mqtt fails if the Subscribe fails. */
void test_OTA_MQTT_JobSubscribingFailed()
{
    OtaErr_t err = OtaErrNone;

    otaInitDefault();
    otaInterfaces.mqtt.subscribe = stubMqttSubscribeAlwaysFail;
    err = requestJob_Mqtt( &otaAgent );
    TEST_ASSERT_EQUAL( OtaErrRequestJobFailed, err );
}

/* Test that initFileTransfer_Mqtt fails if the Subscribe fails. */
void test_OTA_MQTT_InitFileTransferSubscribeFailed()
{
    OtaErr_t err = OtaErrNone;

    otaInitDefault();
    otaInterfaces.mqtt.subscribe = stubMqttSubscribeAlwaysFail;
    err = initFileTransfer_Mqtt( &otaAgent );
    TEST_ASSERT_EQUAL( OtaErrInitFileTransferFailed, err );
}

/* Test that updateJobStatus_Mqtt fails if the Publish fails. */
void test_OTA_MQTT_UpdateStatusFailed()
{
    OtaErr_t err = OtaErrNone;

    otaInitDefault();
    otaInterfaces.mqtt.publish = stubMqttPublishAlwaysFail;
    err = updateJobStatus_Mqtt( &otaAgent, JobStatusSucceeded, 0, 0 );
    TEST_ASSERT_EQUAL( OtaErrUpdateJobStatusFailed, err );
}

/* Test data cleanup fails with HTTP deinit failure*/
void test_OTA_HTTP_cleanupFailed()
{
    OtaErr_t err = OtaErrNone;

    otaInitDefault();
    otaInterfaces.http.deinit = stubHttpDeinitAlwaysFail;
    err = cleanupData_Http( &otaAgent );
    TEST_ASSERT_EQUAL( OtaErrCleanupDataFailed, err );
}

/* ========================================================================== */
/* ======================= OTA StrError Unit Tests ========================== */
/* ========================================================================== */

/**
 * @brief Test OTA_Err_strerror returns correct strings.
 */
void test_OTA_Err_strerror( void )
{
    OtaErr_t err;
    const char * str = NULL;

    err = OtaErrNone;
    str = OTA_Err_strerror( err );
    TEST_ASSERT_EQUAL_STRING( "OtaErrNone", str );
    err = OtaErrUninitialized;
    str = OTA_Err_strerror( err );
    TEST_ASSERT_EQUAL_STRING( "OtaErrUninitialized", str );
    err = OtaErrPanic;
    str = OTA_Err_strerror( err );
    TEST_ASSERT_EQUAL_STRING( "OtaErrPanic", str );
    err = OtaErrInvalidArg;
    str = OTA_Err_strerror( err );
    TEST_ASSERT_EQUAL_STRING( "OtaErrInvalidArg", str );
    err = OtaErrAgentStopped;
    str = OTA_Err_strerror( err );
    TEST_ASSERT_EQUAL_STRING( "OtaErrAgentStopped", str );
    err = OtaErrSignalEventFailed;
    str = OTA_Err_strerror( err );
    TEST_ASSERT_EQUAL_STRING( "OtaErrSignalEventFailed", str );
    err = OtaErrRequestJobFailed;
    str = OTA_Err_strerror( err );
    TEST_ASSERT_EQUAL_STRING( "OtaErrRequestJobFailed", str );
    err = OtaErrInitFileTransferFailed;
    str = OTA_Err_strerror( err );
    TEST_ASSERT_EQUAL_STRING( "OtaErrInitFileTransferFailed", str );
    err = OtaErrRequestFileBlockFailed;
    str = OTA_Err_strerror( err );
    TEST_ASSERT_EQUAL_STRING( "OtaErrRequestFileBlockFailed", str );
    err = OtaErrCleanupControlFailed;
    str = OTA_Err_strerror( err );
    TEST_ASSERT_EQUAL_STRING( "OtaErrCleanupControlFailed", str );
    err = OtaErrCleanupDataFailed;
    str = OTA_Err_strerror( err );
    TEST_ASSERT_EQUAL_STRING( "OtaErrCleanupDataFailed", str );
    err = OtaErrUpdateJobStatusFailed;
    str = OTA_Err_strerror( err );
    TEST_ASSERT_EQUAL_STRING( "OtaErrUpdateJobStatusFailed", str );
    err = OtaErrJobParserError;
    str = OTA_Err_strerror( err );
    TEST_ASSERT_EQUAL_STRING( "OtaErrJobParserError", str );
    err = OtaErrInvalidDataProtocol;
    str = OTA_Err_strerror( err );
    TEST_ASSERT_EQUAL_STRING( "OtaErrInvalidDataProtocol", str );
    err = OtaErrMomentumAbort;
    str = OTA_Err_strerror( err );
    TEST_ASSERT_EQUAL_STRING( "OtaErrMomentumAbort", str );
    err = OtaErrDowngradeNotAllowed;
    str = OTA_Err_strerror( err );
    TEST_ASSERT_EQUAL_STRING( "OtaErrDowngradeNotAllowed", str );
    err = OtaErrSameFirmwareVersion;
    str = OTA_Err_strerror( err );
    TEST_ASSERT_EQUAL_STRING( "OtaErrSameFirmwareVersion", str );
    err = OtaErrImageStateMismatch;
    str = OTA_Err_strerror( err );
    TEST_ASSERT_EQUAL_STRING( "OtaErrImageStateMismatch", str );
    err = OtaErrNoActiveJob;
    str = OTA_Err_strerror( err );
    TEST_ASSERT_EQUAL_STRING( "OtaErrNoActiveJob", str );
    err = OtaErrUserAbort;
    str = OTA_Err_strerror( err );
    TEST_ASSERT_EQUAL_STRING( "OtaErrUserAbort", str );
    err = OtaErrFailedToEncodeCbor;
    str = OTA_Err_strerror( err );
    TEST_ASSERT_EQUAL_STRING( "OtaErrFailedToEncodeCbor", str );
    err = OtaErrFailedToDecodeCbor;
    str = OTA_Err_strerror( err );
    TEST_ASSERT_EQUAL_STRING( "OtaErrFailedToDecodeCbor", str );
    err = OtaErrActivateFailed;
    str = OTA_Err_strerror( err );
    TEST_ASSERT_EQUAL_STRING( "OtaErrActivateFailed", str );
    err = OtaErrActivateFailed + 1;
    str = OTA_Err_strerror( err );
    TEST_ASSERT_EQUAL_STRING( "InvalidErrorCode", str );
}

/**
 * @brief Test OTA_OsStatus_strerror returns correct strings.
 */
void test_OTA_OsStatus_strerror( void )
{
    OtaOsStatus_t status;
    const char * str = NULL;

    status = OtaOsSuccess;
    str = OTA_OsStatus_strerror( status );
    TEST_ASSERT_EQUAL_STRING( "OtaOsSuccess", str );
    status = OtaOsEventQueueCreateFailed;
    str = OTA_OsStatus_strerror( status );
    TEST_ASSERT_EQUAL_STRING( "OtaOsEventQueueCreateFailed", str );
    status = OtaOsEventQueueSendFailed;
    str = OTA_OsStatus_strerror( status );
    TEST_ASSERT_EQUAL_STRING( "OtaOsEventQueueSendFailed", str );
    status = OtaOsEventQueueReceiveFailed;
    str = OTA_OsStatus_strerror( status );
    TEST_ASSERT_EQUAL_STRING( "OtaOsEventQueueReceiveFailed", str );
    status = OtaOsEventQueueDeleteFailed;
    str = OTA_OsStatus_strerror( status );
    TEST_ASSERT_EQUAL_STRING( "OtaOsEventQueueDeleteFailed", str );
    status = OtaOsTimerCreateFailed;
    str = OTA_OsStatus_strerror( status );
    TEST_ASSERT_EQUAL_STRING( "OtaOsTimerCreateFailed", str );
    status = OtaOsTimerStartFailed;
    str = OTA_OsStatus_strerror( status );
    TEST_ASSERT_EQUAL_STRING( "OtaOsTimerStartFailed", str );
    status = OtaOsTimerRestartFailed;
    str = OTA_OsStatus_strerror( status );
    TEST_ASSERT_EQUAL_STRING( "OtaOsTimerRestartFailed", str );
    status = OtaOsTimerStopFailed;
    str = OTA_OsStatus_strerror( status );
    TEST_ASSERT_EQUAL_STRING( "OtaOsTimerStopFailed", str );
    status = OtaOsTimerDeleteFailed;
    str = OTA_OsStatus_strerror( status );
    TEST_ASSERT_EQUAL_STRING( "OtaOsTimerDeleteFailed", str );
    status = OtaOsTimerDeleteFailed + 1;
    str = OTA_OsStatus_strerror( status );
    TEST_ASSERT_EQUAL_STRING( "InvalidErrorCode", str );
}

/**
 * @brief Test OTA_PalStatus_strerror returns correct strings.
 */
void test_OTA_PalStatus_strerror( void )
{
    OtaPalMainStatus_t status;
    const char * str = NULL;

    status = OtaPalSuccess;
    str = OTA_PalStatus_strerror( status );
    TEST_ASSERT_EQUAL_STRING( "OtaPalSuccess", str );
    status = OtaPalUninitialized;
    str = OTA_PalStatus_strerror( status );
    TEST_ASSERT_EQUAL_STRING( "OtaPalUninitialized", str );
    status = OtaPalOutOfMemory;
    str = OTA_PalStatus_strerror( status );
    TEST_ASSERT_EQUAL_STRING( "OtaPalOutOfMemory", str );
    status = OtaPalNullFileContext;
    str = OTA_PalStatus_strerror( status );
    TEST_ASSERT_EQUAL_STRING( "OtaPalNullFileContext", str );
    status = OtaPalSignatureCheckFailed;
    str = OTA_PalStatus_strerror( status );
    TEST_ASSERT_EQUAL_STRING( "OtaPalSignatureCheckFailed", str );
    status = OtaPalRxFileCreateFailed;
    str = OTA_PalStatus_strerror( status );
    TEST_ASSERT_EQUAL_STRING( "OtaPalRxFileCreateFailed", str );
    status = OtaPalRxFileTooLarge;
    str = OTA_PalStatus_strerror( status );
    TEST_ASSERT_EQUAL_STRING( "OtaPalRxFileTooLarge", str );
    status = OtaPalBootInfoCreateFailed;
    str = OTA_PalStatus_strerror( status );
    TEST_ASSERT_EQUAL_STRING( "OtaPalBootInfoCreateFailed", str );
    status = OtaPalBadSignerCert;
    str = OTA_PalStatus_strerror( status );
    TEST_ASSERT_EQUAL_STRING( "OtaPalBadSignerCert", str );
    status = OtaPalBadImageState;
    str = OTA_PalStatus_strerror( status );
    TEST_ASSERT_EQUAL_STRING( "OtaPalBadImageState", str );
    status = OtaPalAbortFailed;
    str = OTA_PalStatus_strerror( status );
    TEST_ASSERT_EQUAL_STRING( "OtaPalAbortFailed", str );
    status = OtaPalRejectFailed;
    str = OTA_PalStatus_strerror( status );
    TEST_ASSERT_EQUAL_STRING( "OtaPalRejectFailed", str );
    status = OtaPalCommitFailed;
    str = OTA_PalStatus_strerror( status );
    TEST_ASSERT_EQUAL_STRING( "OtaPalCommitFailed", str );
    status = OtaPalActivateFailed;
    str = OTA_PalStatus_strerror( status );
    TEST_ASSERT_EQUAL_STRING( "OtaPalActivateFailed", str );
    status = OtaPalFileAbort;
    str = OTA_PalStatus_strerror( status );
    TEST_ASSERT_EQUAL_STRING( "OtaPalFileAbort", str );
    status = OtaPalFileClose;
    str = OTA_PalStatus_strerror( status );
    TEST_ASSERT_EQUAL_STRING( "OtaPalFileClose", str );
    status = OtaPalFileClose + 1;
    str = OTA_PalStatus_strerror( status );
    TEST_ASSERT_EQUAL_STRING( "InvalidErrorCode", str );
}

/**
 * @brief Test OTA_JobParse_strerror returns correct strings.
 */
void test_OTA_JobParse_strerror( void )
{
    OtaJobParseErr_t status;
    const char * str = NULL;

    status = OtaJobParseErrUnknown;
    str = OTA_JobParse_strerror( status );
    TEST_ASSERT_EQUAL_STRING( "OtaJobParseErrUnknown", str );
    status = OtaJobParseErrNone;
    str = OTA_JobParse_strerror( status );
    TEST_ASSERT_EQUAL_STRING( "OtaJobParseErrNone", str );
    status = OtaJobParseErrNullJob;
    str = OTA_JobParse_strerror( status );
    TEST_ASSERT_EQUAL_STRING( "OtaJobParseErrNullJob", str );
    status = OtaJobParseErrUpdateCurrentJob;
    str = OTA_JobParse_strerror( status );
    TEST_ASSERT_EQUAL_STRING( "OtaJobParseErrUpdateCurrentJob", str );
    status = OtaJobParseErrZeroFileSize;
    str = OTA_JobParse_strerror( status );
    TEST_ASSERT_EQUAL_STRING( "OtaJobParseErrZeroFileSize", str );
    status = OtaJobParseErrNonConformingJobDoc;
    str = OTA_JobParse_strerror( status );
    TEST_ASSERT_EQUAL_STRING( "OtaJobParseErrNonConformingJobDoc", str );
    status = OtaJobParseErrBadModelInitParams;
    str = OTA_JobParse_strerror( status );
    TEST_ASSERT_EQUAL_STRING( "OtaJobParseErrBadModelInitParams", str );
    status = OtaJobParseErrNoContextAvailable;
    str = OTA_JobParse_strerror( status );
    TEST_ASSERT_EQUAL_STRING( "OtaJobParseErrNoContextAvailable", str );
    status = OtaJobParseErrNoActiveJobs;
    str = OTA_JobParse_strerror( status );
    TEST_ASSERT_EQUAL_STRING( "OtaJobParseErrNoActiveJobs", str );
    status = OtaJobParseErrNoActiveJobs + 1;
    str = OTA_JobParse_strerror( status );
    TEST_ASSERT_EQUAL_STRING( "InvalidErrorCode", str );
}

/**
 * @brief Test OTA_MQTT_strerror returns correct strings.
 */
void test_OTA_MQTT_strerror( void )
{
    OtaMqttStatus_t status;
    const char * str = NULL;

    status = OtaMqttSuccess;
    str = OTA_MQTT_strerror( status );
    TEST_ASSERT_EQUAL_STRING( "OtaMqttSuccess", str );
    status = OtaMqttPublishFailed;
    str = OTA_MQTT_strerror( status );
    TEST_ASSERT_EQUAL_STRING( "OtaMqttPublishFailed", str );
    status = OtaMqttSubscribeFailed;
    str = OTA_MQTT_strerror( status );
    TEST_ASSERT_EQUAL_STRING( "OtaMqttSubscribeFailed", str );
    status = OtaMqttUnsubscribeFailed;
    str = OTA_MQTT_strerror( status );
    TEST_ASSERT_EQUAL_STRING( "OtaMqttUnsubscribeFailed", str );
    status = OtaMqttUnsubscribeFailed + 1;
    str = OTA_MQTT_strerror( status );
    TEST_ASSERT_EQUAL_STRING( "InvalidErrorCode", str );
}

/**
 * @brief Test OTA_HTTP_strerror returns correct strings.
 */
void test_OTA_HTTP_strerror( void )
{
    OtaHttpStatus_t status;
    const char * str = NULL;

    status = OtaHttpSuccess;
    str = OTA_HTTP_strerror( status );
    TEST_ASSERT_EQUAL_STRING( "OtaHttpSuccess", str );
    status = OtaHttpInitFailed;
    str = OTA_HTTP_strerror( status );
    TEST_ASSERT_EQUAL_STRING( "OtaHttpInitFailed", str );
    status = OtaHttpDeinitFailed;
    str = OTA_HTTP_strerror( status );
    TEST_ASSERT_EQUAL_STRING( "OtaHttpDeinitFailed", str );
    status = OtaHttpRequestFailed;
    str = OTA_HTTP_strerror( status );
    TEST_ASSERT_EQUAL_STRING( "OtaHttpRequestFailed", str );
    status = OtaHttpRequestFailed + 1;
    str = OTA_HTTP_strerror( status );
    TEST_ASSERT_EQUAL_STRING( "InvalidErrorCode", str );
}

/* ========================================================================== */
/* ================== OTA State Machine Handler Unit Tests ================== */
/* ========================================================================== */

/**
 * @brief Test that initFileHandler returns the proper error when the timer
 *        fails to start.
 */
void test_OTA_initFileHandler_TimerFails( void )
{
    OtaEventMsg_t otaEvent = { 0 };

    /* Initialize the OTA interfaces so they are not NULL. */
    otaGoToState( OtaAgentStateReady );
    /* Fail to initialize the file transfer so the timer is started. */
    otaDataInterface.initFileTransfer = mockDataInterfaceInitFileTransferAlwaysFail;
    /* Fail to start the timer. */
    otaInterfaces.os.timer.start = mockOSTimerStartAlwaysFail;

    TEST_ASSERT_EQUAL( OtaErrInitFileTransferFailed, initFileHandler( otaEvent.pEventData ) );
}

/**
 * @brief Test that initFileHandler returns the proper error when the OTA event
 *        send functionality fails.
 */
void test_OTA_initFileHandler_EventSendFails( void )
{
    OtaEventMsg_t otaEvent = { 0 };

    /* Initialize the OTA interfaces so they are not NULL. */
    otaGoToState( OtaAgentStateReady );

    /* Test failing while trying to send the shutdown event after failing
     * to initialize the file. */
    /* Fail to initialize the file transfer so the timer is started. */
    otaDataInterface.initFileTransfer = mockDataInterfaceInitFileTransferAlwaysFail;

    /* Simulate reaching the maximum number of attempts before considering
     * the attempt to be a failure. */
    otaAgent.requestMomentum = otaconfigMAX_NUM_REQUEST_MOMENTUM;
    /* Fail to send the OTA event. */
    otaInterfaces.os.event.send = mockOSEventSendAlwaysFail;

    TEST_ASSERT_EQUAL( OtaErrSignalEventFailed, initFileHandler( otaEvent.pEventData ) );

    /* Test failing while trying to send the request block event after
     * successfully initializing the file. */

    /* Succeed with the file initialization to then attempt to send the event
     * for requesting a block. */
    otaDataInterface.initFileTransfer = mockDataInitFileTransferAlwaysSucceed;
    /* Fail to send the OTA event. */
    otaInterfaces.os.event.send = mockOSEventSendAlwaysFail;

    TEST_ASSERT_EQUAL( OtaErrSignalEventFailed, initFileHandler( otaEvent.pEventData ) );
}

/**
 * @brief Test that requestDataHandler returns the proper error when the OTA
 *        event send functionality fails.
 */
void test_OTA_requestDataHandler_EventSendFails( void )
{
    OtaEventMsg_t otaEvent = { 0 };

    /* Initialize the OTA interfaces so they are not NULL. */
    otaGoToState( OtaAgentStateReady );

    /* File context has a non-zero number of blocks remaining. */
    otaAgent.fileContext.blocksRemaining = 1U;

    /* Simulate reaching the maximum number of attempts before considering
     * the attempt to be a failure. In this scenario, the handler will attempt
     * to send a shutdown event to the OTA Agent.*/
    otaAgent.requestMomentum = otaconfigMAX_NUM_REQUEST_MOMENTUM;
    /* Fail to send the OTA event. */
    otaInterfaces.os.event.send = mockOSEventSendAlwaysFail;

    TEST_ASSERT_EQUAL( OtaErrSignalEventFailed, requestDataHandler( otaEvent.pEventData ) );
}

/**
 * @brief Test that requestJobHandler returns the proper error when the timer
 *        start functionality fails.
 */
void test_OTA_requestJobHandler_TimerFails( void )
{
    OtaEventMsg_t otaEvent = { 0 };

    /* Initialize the OTA interfaces so they are not NULL. */
    otaGoToState( OtaAgentStateReady );

    /* Fail requesting the job document. */
    otaControlInterface.requestJob = mockControlInterfaceRequestJobAlwaysFail;
    /* Fail to start the request timer. */
    otaInterfaces.os.timer.start = mockOSTimerStartAlwaysFail;

    TEST_ASSERT_EQUAL( OtaErrRequestJobFailed, requestJobHandler( otaEvent.pEventData ) );
}

/**
 * @brief Test that requestJobHandler returns the proper error when the OTA
 *        event send functionality fails.
 */
void test_OTA_requestJobHandler_EventSendFails( void )
{
    OtaEventMsg_t otaEvent = { 0 };

    /* Initialize the OTA interfaces so they are not NULL. */
    otaGoToState( OtaAgentStateReady );

    /* Fail requesting the job document. */
    otaControlInterface.requestJob = mockControlInterfaceRequestJobAlwaysFail;

    /* Simulate reaching the maximum number of attempts before considering
     * the attempt to be a failure. */
    otaAgent.requestMomentum = otaconfigMAX_NUM_REQUEST_MOMENTUM;
    /* Fail to send the OTA event. */
    otaInterfaces.os.event.send = mockOSEventSendAlwaysFail;

    TEST_ASSERT_EQUAL( OtaErrSignalEventFailed, requestJobHandler( otaEvent.pEventData ) );
}

/**
 * @brief Test that processDataHandler safely handles receiving invalid events.
 */
void test_OTA_processDataHandler_InvalidEvent( void )
{
    /* Initialize the OTA interfaces so they are not NULL. */
    otaGoToState( OtaAgentStateReady );

    /* Test that passing NULL event data does not cause a segmentation fault.
     * The expected return is OtaErrNone because the error return value of this
     * handler represents the success of updating the job document when there
     * is an issue processing the block. */
    TEST_ASSERT_EQUAL( OtaErrNone, processDataHandler( NULL ) );
}

/**
 * @brief Test that resumeHandler returns the proper error when the OTA event
 *        send functionality fails.
 */
void test_OTA_resumeHandler_EventSendFails()
{
    /* Initialize the OTA interfaces so they are not NULL. */
    otaGoToState( OtaAgentStateSuspended );

    /* Fail to send the OTA event. */
    otaInterfaces.os.event.send = mockOSEventSendAlwaysFail;

    TEST_ASSERT_EQUAL( OtaErrSignalEventFailed, resumeHandler( NULL ) );
}

void test_OTA_jobNotificationHandler_EventSendFails()
{
    /* Initialize the OTA interfaces so they are not NULL. */
    otaGoToState( OtaAgentStateWaitingForFileBlock );

    otaInterfaces.os.event.send = mockOSEventSendAlwaysFail;

    TEST_ASSERT_EQUAL( OtaErrSignalEventFailed, jobNotificationHandler( NULL ) );
}

/**
 * @brief Test that shutdownHandler safely handles being called without the
 *        control and data interfaces being set.
 */
void test_OTA_shutdownHandler_NullInterface()
{
    otaGoToState( OtaAgentStateReady );

    otaDataInterface.cleanup = NULL;
    otaDataInterface.decodeFileBlock = NULL;
    otaDataInterface.initFileTransfer = NULL;
    otaDataInterface.requestFileBlock = NULL;

    otaControlInterface.cleanup = NULL;
    otaControlInterface.requestJob = NULL;
    otaControlInterface.updateJobStatus = NULL;

    TEST_ASSERT_EQUAL( OtaErrNone, shutdownHandler( NULL ) );
}

/* ========================================================================== */
/* ======================== OTA Interface Unit Tests ======================== */
/* ========================================================================== */

/**
 * @brief Test that setDataInterface sets the data interface when given valid
 *        inputs.
 */
void test_OTA_setDataInterface_ValidInput( void )
{
    OtaDataInterface_t dataInterface = { NULL, NULL, NULL, NULL };
    uint8_t pProtocol[ OTA_PROTOCOL_BUFFER_SIZE ] = { 0 };

    memcpy( pProtocol, "[\"MQTT\"]", sizeof( "[\"MQTT\"]" ) );
    TEST_ASSERT_EQUAL( OtaErrNone, setDataInterface( &dataInterface, pProtocol ) );
    TEST_ASSERT_EQUAL( initFileTransfer_Mqtt, dataInterface.initFileTransfer );
    TEST_ASSERT_EQUAL( requestFileBlock_Mqtt, dataInterface.requestFileBlock );
    TEST_ASSERT_EQUAL( decodeFileBlock_Mqtt, dataInterface.decodeFileBlock );
    TEST_ASSERT_EQUAL( cleanupData_Mqtt, dataInterface.cleanup );

    memcpy( pProtocol, "[\"HTTP\"]", sizeof( "[\"HTTP\"]" ) );
    memset( &dataInterface, 0, sizeof( dataInterface ) );
    TEST_ASSERT_EQUAL( OtaErrNone, setDataInterface( &dataInterface, pProtocol ) );
    TEST_ASSERT_EQUAL( initFileTransfer_Http, dataInterface.initFileTransfer );
    TEST_ASSERT_EQUAL( requestDataBlock_Http, dataInterface.requestFileBlock );
    TEST_ASSERT_EQUAL( decodeFileBlock_Http, dataInterface.decodeFileBlock );
    TEST_ASSERT_EQUAL( cleanupData_Http, dataInterface.cleanup );

    memcpy( pProtocol, "[\"MQTT\",\"HTTP\"]", sizeof( "[\"MQTT\",\"HTTP\"]" ) );
    memset( &dataInterface, 0, sizeof( dataInterface ) );
    TEST_ASSERT_EQUAL( OtaErrNone, setDataInterface( &dataInterface, pProtocol ) );
    TEST_ASSERT_NOT_EQUAL( NULL, dataInterface.initFileTransfer );
    TEST_ASSERT_NOT_EQUAL( NULL, dataInterface.requestFileBlock );
    TEST_ASSERT_NOT_EQUAL( NULL, dataInterface.decodeFileBlock );
    TEST_ASSERT_NOT_EQUAL( NULL, dataInterface.cleanup );

    memcpy( pProtocol, "[\"HTTP\",\"MQTT\"]", sizeof( "[\"HTTP\",\"MQTT\"]" ) );
    memset( &dataInterface, 0, sizeof( dataInterface ) );
    TEST_ASSERT_EQUAL( OtaErrNone, setDataInterface( &dataInterface, pProtocol ) );
    TEST_ASSERT_NOT_EQUAL( NULL, dataInterface.initFileTransfer );
    TEST_ASSERT_NOT_EQUAL( NULL, dataInterface.requestFileBlock );
    TEST_ASSERT_NOT_EQUAL( NULL, dataInterface.decodeFileBlock );
    TEST_ASSERT_NOT_EQUAL( NULL, dataInterface.cleanup );
}

/**
 * @brief Test that setDataInterface returns an error and does not set the data
 * interface when provided with an invalid input from a job document.
 */
void test_OTA_setDataInterface_InvalidInput( void )
{
    OtaDataInterface_t dataInterface = { NULL, NULL, NULL, NULL };
    uint8_t pProtocol[ OTA_PROTOCOL_BUFFER_SIZE ] = { 0 };

    memcpy( pProtocol, "invalid_protocol", sizeof( "invalid_protocol" ) );
    TEST_ASSERT_EQUAL( OtaErrInvalidDataProtocol, setDataInterface( &dataInterface, pProtocol ) );
    TEST_ASSERT_EQUAL( NULL, dataInterface.initFileTransfer );
    TEST_ASSERT_EQUAL( NULL, dataInterface.requestFileBlock );
    TEST_ASSERT_EQUAL( NULL, dataInterface.decodeFileBlock );
    TEST_ASSERT_EQUAL( NULL, dataInterface.cleanup );

    memcpy( pProtocol, "junkMQTT", sizeof( "junkMQTT" ) );
    TEST_ASSERT_EQUAL( OtaErrInvalidDataProtocol, setDataInterface( &dataInterface, pProtocol ) );
    TEST_ASSERT_EQUAL( NULL, dataInterface.initFileTransfer );
    TEST_ASSERT_EQUAL( NULL, dataInterface.requestFileBlock );
    TEST_ASSERT_EQUAL( NULL, dataInterface.decodeFileBlock );
    TEST_ASSERT_EQUAL( NULL, dataInterface.cleanup );

    memcpy( pProtocol, "HTTPjunk", sizeof( "HTTPjunk" ) );
    TEST_ASSERT_EQUAL( OtaErrInvalidDataProtocol, setDataInterface( &dataInterface, pProtocol ) );
    TEST_ASSERT_EQUAL( NULL, dataInterface.initFileTransfer );
    TEST_ASSERT_EQUAL( NULL, dataInterface.requestFileBlock );
    TEST_ASSERT_EQUAL( NULL, dataInterface.decodeFileBlock );
    TEST_ASSERT_EQUAL( NULL, dataInterface.cleanup );
}

<<<<<<< HEAD

/* ========================================================================== */
/* ==================== OTA private methods Unit Tests ====================== */
/* ========================================================================== */

void test_OTA_initDocModelFail()
{
    DocParseErr_t parseError = DocParseErrNone;
    JsonDocModel_t otaJobDocModel;

    parseError = initDocModel( NULL,
                               otaJobDocModelParamStructure,
                               ( void * ) &( otaAgent.fileContext ),
                               ( uint32_t ) sizeof( OtaFileContext_t ),
                               OTA_NUM_JOB_PARAMS );
    TEST_ASSERT_EQUAL( DocParseErrNullModelPointer, parseError );

    parseError = initDocModel( &otaJobDocModel,
                               NULL,
                               ( void * ) &( otaAgent.fileContext ),
                               ( uint32_t ) sizeof( OtaFileContext_t ),
                               OTA_NUM_JOB_PARAMS );
    TEST_ASSERT_EQUAL( DocParseErrNullBodyPointer, parseError );

    parseError = initDocModel( &otaJobDocModel,
                               otaJobDocModelParamStructure,
                               ( void * ) &( otaAgent.fileContext ),
                               ( uint32_t ) sizeof( OtaFileContext_t ),
                               OTA_DOC_MODEL_MAX_PARAMS + 1 );
    TEST_ASSERT_EQUAL( DocParseErrTooManyParams, parseError );
}

void test_OTA_parseJobFailsNullJsonDocument()
{
    OtaFileContext_t * pContext = NULL;
    bool updateJob = false;

    otaInitDefault();
    pContext = parseJobDoc( NULL, 0, JOB_DOC_A, strlen( JOB_DOC_A ), &updateJob );

    TEST_ASSERT_NULL( pContext );
    TEST_ASSERT_EQUAL( false, updateJob );
}

void test_OTA_extractParameterFailInvalidJobDocModel()
{
    OtaFileContext_t * pContext;
    bool updateJob = false;
    JsonDocParam_t otaCustomJobDocModelParamStructure[ 1 ] =
    {
        { OTA_JSON_JOB_ID_KEY, OTA_JOB_PARAM_REQUIRED, *otaAgent.fileContext.pJobName, otaAgent.fileContext.jobNameMaxSize, UINT16_MAX },
    };

    /* The document structure has an invalid value for ModelParamType_t. */

    otaInitDefault();
    pContext = parseJobDoc( otaCustomJobDocModelParamStructure, 1, JOB_DOC_A, strlen( JOB_DOC_A ), &updateJob );

    TEST_ASSERT_NULL( pContext );
    TEST_ASSERT_EQUAL( false, updateJob );
}

void test_OTA_validateJSONFailNullJson()
{
    DocParseErr_t err = DocParseErrNone;

    err = validateJSON( NULL, 0 );
    TEST_ASSERT_EQUAL( DocParseErrNullDocPointer, err );
=======
/* ========================================================================== */
/* ==================== OTA Private Function Unit Tests ===================== */
/* ========================================================================== */

void test_OTA_validateDataBlockInputSize()
{
    OtaFileContext_t fileContext = { 0 };

    /* Test for when the block received is the final block. */
    fileContext.fileSize = OTA_FILE_BLOCK_SIZE;
    /* Block size is too small. */
    TEST_ASSERT_EQUAL( false, validateDataBlock( &fileContext, 0, 0 ) );
    /* Block size is the expected size. */
    TEST_ASSERT_EQUAL( true, validateDataBlock( &fileContext, 0, OTA_FILE_BLOCK_SIZE ) );
    /* Block size is larger than the expected size. */
    TEST_ASSERT_EQUAL( false, validateDataBlock( &fileContext, 0, OTA_FILE_BLOCK_SIZE + 1 ) );

    /* Test for when the block is not the final block. */
    fileContext.fileSize = OTA_FILE_BLOCK_SIZE * 2;
    /* Block size is too small. */
    TEST_ASSERT_EQUAL( false, validateDataBlock( &fileContext, 0, 0 ) );
    /* Block size is the expected size. */
    TEST_ASSERT_EQUAL( true, validateDataBlock( &fileContext, 0, OTA_FILE_BLOCK_SIZE ) );
    /* Block size is larger than the expected size. */
    TEST_ASSERT_EQUAL( false, validateDataBlock( &fileContext, 0, OTA_FILE_BLOCK_SIZE + 1 ) );
>>>>>>> 78b53c6b
}<|MERGE_RESOLUTION|>--- conflicted
+++ resolved
@@ -2831,10 +2831,9 @@
     TEST_ASSERT_EQUAL( NULL, dataInterface.cleanup );
 }
 
-<<<<<<< HEAD
 
 /* ========================================================================== */
-/* ==================== OTA private methods Unit Tests ====================== */
+/* ==================== OTA Private Function Unit Tests ====================== */
 /* ========================================================================== */
 
 void test_OTA_initDocModelFail()
@@ -2900,10 +2899,7 @@
 
     err = validateJSON( NULL, 0 );
     TEST_ASSERT_EQUAL( DocParseErrNullDocPointer, err );
-=======
-/* ========================================================================== */
-/* ==================== OTA Private Function Unit Tests ===================== */
-/* ========================================================================== */
+}
 
 void test_OTA_validateDataBlockInputSize()
 {
@@ -2926,5 +2922,4 @@
     TEST_ASSERT_EQUAL( true, validateDataBlock( &fileContext, 0, OTA_FILE_BLOCK_SIZE ) );
     /* Block size is larger than the expected size. */
     TEST_ASSERT_EQUAL( false, validateDataBlock( &fileContext, 0, OTA_FILE_BLOCK_SIZE + 1 ) );
->>>>>>> 78b53c6b
 }
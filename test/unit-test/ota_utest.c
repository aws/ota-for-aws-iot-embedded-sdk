--- conflicted
+++ resolved
@@ -328,12 +328,8 @@
     return imageState;
 }
 
-<<<<<<< HEAD
-static void mockAppCallback( OtaJobEvent_t event )
-=======
-static void mockAppleteCallback( OtaJobEvent_t event,
-                                 const void * pData )
->>>>>>> 2bafccc1
+static void mockAppCallback( OtaJobEvent_t event,
+                             const void * pData )
 {
     if( event == OtaJobEventStartTest )
     {

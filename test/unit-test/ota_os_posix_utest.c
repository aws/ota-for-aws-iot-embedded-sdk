--- conflicted
+++ resolved
@@ -35,13 +35,8 @@
 #include "unity.h"
 
 /* For accessing OTA private functions and error codes. */
-<<<<<<< HEAD
-#include "ota_private.h"
+#include "ota.h"
 #include "ota_os_posix.c"
-=======
-#include "ota.h"
-#include "ota_os_posix.h"
->>>>>>> ae6c4f65
 
 
 /* Testing constants. */

--- conflicted
+++ resolved
@@ -23,18 +23,13 @@
  * http://www.FreeRTOS.org
  */
 
-<<<<<<< HEAD
+/**
+ * @file ota_os_interface.h
+ * @brief Contains OS interface statuses, type definitions and structures to store interface routines.
+ */
+
 #ifndef OTA_OS_INTERFACE_H
 #define OTA_OS_INTERFACE_H
-=======
-/**
- * @file ota_os_interface.h
- * @brief Contains OS interface statuses, type definitions and structures to store interface routines.
- */
-
-#ifndef _OTA_OS_INTERFACE_H_
-#define _OTA_OS_INTERFACE_H_
->>>>>>> a802b077
 
 struct OtaEventContext;
 

--- conflicted
+++ resolved
@@ -335,11 +335,7 @@
     OtaPalImageStateUnknown = 0,
     OtaPalImageStatePendingCommit,
     OtaPalImageStateValid,
-<<<<<<< HEAD
     OtaPalImageStateInvalid
-=======
-    OtaPalImageStateInvalid,
->>>>>>> e43dc509
 } OtaPalImageState_t;
 
 /**
@@ -409,11 +405,7 @@
     uint8_t * pUpdateUrlPath;     /*!< Url for the file. */
     uint16_t updateUrlMaxSize;    /*!< Maximum size of the url. */
     uint8_t * pAuthScheme;        /*!< Authorization scheme. */
-<<<<<<< HEAD
     uint16_t authSchemeMaxSize;   /*!< Maximum size of the auth scheme. */
-=======
-    uint8_t authSchemeMaxSize;    /*!< Maximum size of the auth scheme. */
->>>>>>> e43dc509
     uint32_t updaterVersion;      /*!< Used by OTA self-test detection, the version of Firmware that did the update. */
     bool isInSelfTest;            /*!< True if the job is in self test mode. */
     uint8_t * pProtocols;         /*!< Authorization scheme. */

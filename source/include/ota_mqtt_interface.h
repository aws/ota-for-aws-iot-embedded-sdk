--- conflicted
+++ resolved
@@ -23,18 +23,13 @@
  * http://www.FreeRTOS.org
  */
 
-<<<<<<< HEAD
-#ifndef OTA_MQTT_INTERFACE_H
-#define OTA_MQTT_INTERFACE_H
-=======
 /**
  * @file ota_mqtt_interface.h
  * @brief Contains OTA MQTT Statuses, function type definitions and mqtt interface structure.
  */
 
-#ifndef _OTA_MQTT_INTERFACE_H_
-#define _OTA_MQTT_INTERFACE_H_
->>>>>>> a802b077
+#ifndef OTA_MQTT_INTERFACE_H
+#define OTA_MQTT_INTERFACE_H
 
 /* Standard library includes. */
 #include <stddef.h>

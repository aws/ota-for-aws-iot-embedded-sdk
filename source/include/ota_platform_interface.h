/*
 * FreeRTOS OTA V2.0.0
 * Copyright (C) 2020 Amazon.com, Inc. or its affiliates.  All Rights Reserved.
 *
 * Permission is hereby granted, free of charge, to any person obtaining a copy of
 * this software and associated documentation files (the "Software"), to deal in
 * the Software without restriction, including without limitation the rights to
 * use, copy, modify, merge, publish, distribute, sublicense, and/or sell copies of
 * the Software, and to permit persons to whom the Software is furnished to do so,
 * subject to the following conditions:
 *
 * The above copyright notice and this permission notice shall be included in all
 * copies or substantial portions of the Software.
 *
 * THE SOFTWARE IS PROVIDED "AS IS", WITHOUT WARRANTY OF ANY KIND, EXPRESS OR
 * IMPLIED, INCLUDING BUT NOT LIMITED TO THE WARRANTIES OF MERCHANTABILITY, FITNESS
 * FOR A PARTICULAR PURPOSE AND NONINFRINGEMENT. IN NO EVENT SHALL THE AUTHORS OR
 * COPYRIGHT HOLDERS BE LIABLE FOR ANY CLAIM, DAMAGES OR OTHER LIABILITY, WHETHER
 * IN AN ACTION OF CONTRACT, TORT OR OTHERWISE, ARISING FROM, OUT OF OR IN
 * CONNECTION WITH THE SOFTWARE OR THE USE OR OTHER DEALINGS IN THE SOFTWARE.
 *
 * http://aws.amazon.com/freertos
 * http://www.FreeRTOS.org
 */

<<<<<<< HEAD
#ifndef OTA_PLATFORM_INTERFACE
#define OTA_PLATFORM_INTERFACE
=======
/**
 * @file ota_platform_interface.h
 * @brief Contains PAL interface statuses, type definitions and structure to store interface routines.
 */

#ifndef _OTA_PLATFORM_INTERFACE_
#define _OTA_PLATFORM_INTERFACE_
>>>>>>> a802b077

#include "ota_private.h"

/**
 * @brief The OTA platform interface return status. Composed of main and sub status.
 */
typedef uint32_t   OtaPalStatus_t;

/**
 * @brief The OTA platform interface sub status.
 */
typedef uint32_t   OtaPalSubStatus_t;

/**
 * @ingroup ota_enum_types
 * @brief The OTA platform interface main status.
 */
typedef enum OtaPalMainStatus
{
    OtaPalSuccess = 0,          /*!< @brief OTA platform interface success. */
    OtaPalUninitialized = 0xe0, /*!< @brief Result is not yet initialized from PAL. */
    OtaPalOutOfMemory,          /*!< @brief Out of memory. */
    OtaPalNullFileContext,      /*!< @brief The PAL is called with a NULL file context. */
    OtaPalSignatureCheckFailed, /*!< @brief The signature check failed for the specified file. */
    OtaPalRxFileCreateFailed,   /*!< @brief The PAL failed to create the OTA receive file. */
    OtaPalRxFileTooLarge,       /*!< @brief The OTA receive file is too big for the platform to support. */
    OtaPalBootInfoCreateFailed, /*!< @brief The PAL failed to create the OTA boot info file. */
    OtaPalBadSignerCert,        /*!< @brief The signer certificate was not readable or zero length. */
    OtaPalBadImageState,        /*!< @brief The specified OTA image state was out of range. */
    OtaPalAbortFailed,          /*!< @brief Error trying to abort the OTA. */
    OtaPalRejectFailed,         /*!< @brief Error trying to reject the OTA image. */
    OtaPalCommitFailed,         /*!< @brief The acceptance commit of the new OTA image failed. */
    OtaPalActivateFailed,       /*!< @brief The activation of the new OTA image failed. */
    OtaPalFileAbort,            /*!< @brief Error in low level file abort. */
    OtaPalFileClose             /*!< @brief Error in low level file close. */
} OtaPalMainStatus_t;

/**
 * @constantspage{ota,OTA library}
 *
 * @section ota_constants_err_code_helpers OTA Error Code Helper constants
 * @brief OTA PAL Error code helper for extracting the error code from the OTA PAL.
 *
 * @snippet this define_ota_err_code_helpers
 *
 * OTA pal error codes consist of an main code in the upper 8 bits of a 32 bit word and sometimes
 * merged with a platform specific code in the lower 24 bits. You must refer to the platform PAL
 * layer in use to determine the meaning of the lower 24 bits.
 */

/* @[define_ota_err_code_helpers] */
#define OTA_PAL_ERR_MASK    0xffffffUL                                                                                                        /*!< The PAL layer uses the signed low 24 bits of the OTA error code. */
#define OTA_PAL_SUB_BITS    24U                                                                                                               /*!< The OTA Agent error code is the highest 8 bits of the word. */
#define OTA_PAL_MAIN_ERR( err )             ( ( OtaPalMainStatus_t ) ( uint32_t ) ( ( uint32_t ) ( err ) >> ( uint32_t ) OTA_PAL_SUB_BITS ) ) /*!< Helper to get the OTA PAL main error code. */
#define OTA_PAL_SUB_ERR( err )              ( ( uint32_t ) ( err ) & ( uint32_t ) OTA_PAL_ERR_MASK )                                          /*!< Helper to get the OTA PAL sub error code. */
#define OTA_PAL_COMBINE_ERR( main, sub )    ( ( uint32_t ) ( main ) << ( uint32_t ) OTA_PAL_SUB_BITS | ( uint32_t ) ( sub ) )                 /*!< Helper to combine the OTA PAL main and sub error code. */
/* @[define_ota_err_code_helpers] */

/**
 * @brief Abort an OTA transfer.
 *
 * Aborts access to an existing open file represented by the OTA file context pFileContext. This is
 * only valid for jobs that started successfully.
 *
 * @note The input OtaFileContext_t pFileContext is checked for NULL by the OTA agent before this
 * function is called.
 * This function may be called before the file is opened, so the file pointer pFileContext->fileHandle
 * may be NULL when this function is called.
 *
 * @param[in] pFileContext OTA file context information.
 *
 * @return The OTA PAL layer error code combined with the MCU specific error code. See OTA Agent
 * error codes information in ota.h.
 *
 * The file pointer will be set to NULL after this function returns.
 * OtaPalSuccess is returned when aborting access to the open file was successful.
 * OtaPalFileAbort is returned when aborting access to the open file context was unsuccessful.
 */
typedef OtaPalStatus_t ( * OtaPalAbort_t )( OtaFileContext_t * const pFileContext );

/**
 * @brief Create a new receive file for the data chunks as they come in.
 *
 * @note Opens the file indicated in the OTA file context in the MCU file system.
 *
 * @note The previous image may be present in the designated image download partition or file, so the
 * partition or file must be completely erased or overwritten in this routine.
 *
 * @note The input OtaFileContext_t pFileContext is checked for NULL by the OTA agent before this
 * function is called.
 * The device file path is a required field in the OTA job document, so pFileContext->pFilePath is
 * checked for NULL by the OTA agent before this function is called.
 *
 * @param[in] pFileContext OTA file context information.
 *
 * @return The OTA PAL layer error code combined with the MCU specific error code. See OTA Agent
 * error codes information in ota.h.
 *
 * OtaPalSuccess is returned when file creation is successful.
 * OtaPalRxFileTooLarge is returned if the file to be created exceeds the device's non-volatile memory size constraints.
 * OtaPalBootInfoCreateFailed is returned if the bootloader information file creation fails.
 * OtaPalRxFileCreateFailed is returned for other errors creating the file in the device's non-volatile memory.
 */
typedef OtaPalStatus_t (* OtaPalCreateFileForRx_t)( OtaFileContext_t * const pFileContext );

/**
 * @brief Authenticate and close the underlying receive file in the specified OTA context.
 *
 * @note The input OtaFileContext_t pFileContext is checked for NULL by the OTA agent before this
 * function is called. This function is called only at the end of block ingestion.
 * prvPAL_CreateFileForRx() must succeed before this function is reached, so
 * pFileContext->fileHandle(or pFileContext->pFile) is never NULL.
 * The certificate path on the device is a required job document field in the OTA Agent,
 * so pFileContext->pCertFilepath is never NULL.
 * The file signature key is required job document field in the OTA Agent, so pFileContext->pSignature will
 * never be NULL.
 *
 * If the signature verification fails, file close should still be attempted.
 *
 * @param[in] pFileContext OTA file context information.
 *
 * @return The OTA PAL layer error code combined with the MCU specific error code. See OTA Agent
 * error codes information in ota.h.
 *
 * OtaPalSuccess is returned on success.
 * OtaPalSignatureCheckFailed is returned when cryptographic signature verification fails.
 * OtaPalBadSignerCert is returned for errors in the certificate itself.
 * OtaPalFileClose is returned when closing the file fails.
 */
typedef OtaPalStatus_t ( * OtaPalCloseFile_t )( OtaFileContext_t * const pFileContext );

/**
 * @brief Write a block of data to the specified file at the given offset.
 *
 * @note The input OtaFileContext_t pFileContext is checked for NULL by the OTA agent before this
 * function is called.
 * The file pointer/handle pFileContext->pFile, is checked for NULL by the OTA agent before this
 * function is called.
 * pData is checked for NULL by the OTA agent before this function is called.
 * blockSize is validated for range by the OTA agent before this function is called.
 * offset is validated by the OTA agent before this function is called.
 *
 * @param[in] pFileContext OTA file context information.
 * @param[in] offset Byte offset to write to from the beginning of the file.
 * @param[in] pData Pointer to the byte array of data to write.
 * @param[in] blockSize The number of bytes to write.
 *
 * @return The number of bytes written on a success, or a negative error code from the platform
 * abstraction layer.
 */
typedef int16_t ( * OtaPalWriteBlock_t ) ( OtaFileContext_t * const pFileContext,
                                           uint32_t offset,
                                           uint8_t * const pData,
                                           uint32_t blockSize );

/**
 * @brief Activate the newest MCU image received via OTA.
 *
 * This function shall do whatever is necessary to activate the newest MCU
 * firmware received via OTA. It is typically just a reset of the device.
 *
 * @note This function SHOULD not return. If it does, the platform does not support
 * an automatic reset or an error occurred.
 *
 * @return The OTA PAL layer error code combined with the MCU specific error code. See OTA Agent
 * error codes information in ota.h.
 */
typedef OtaPalStatus_t ( * OtaPalActivateNewImage_t )( OtaFileContext_t * const pFileContext );

/**
 * @brief Reset the device.
 *
 * This function shall reset the MCU and cause a reboot of the system.
 *
 * @note This function SHOULD not return. If it does, the platform does not support
 * an automatic reset or an error occurred.
 *
 * @return The OTA PAL layer error code combined with the MCU specific error code. See OTA Agent
 * error codes information in ota.h.
 */

typedef OtaPalStatus_t ( * OtaPalResetDevice_t ) ( OtaFileContext_t * const pFileContext );

/**
 * @brief Attempt to set the state of the OTA update image.
 *
 * Do whatever is required by the platform to Accept/Reject the OTA update image (or bundle).
 * Refer to the PAL implementation to determine what happens on your platform.
 *
 * @param[in] pFileContext File context of type OtaFileContext_t.
 *
 * @param[in] eState The desired state of the OTA update image.
 *
 * @return The OtaPalStatus_t error code combined with the MCU specific error code. See ota.h for
 *         OTA major error codes and your specific PAL implementation for the sub error code.
 *
 * Major error codes returned are:
 *
 *   OtaPalSuccess on success.
 *   OtaPalBadImageState: if you specify an invalid OtaImageState_t. No sub error code.
 *   OtaPalAbortFailed: failed to roll back the update image as requested by OtaImageStateAborted.
 *   OtaPalRejectFailed: failed to roll back the update image as requested by OtaImageStateRejected.
 *   OtaPalCommitFailed: failed to make the update image permanent as requested by OtaImageStateAccepted.
 */
typedef OtaPalStatus_t ( * OtaPalSetPlatformImageState_t )( OtaFileContext_t * const pFileContext,
                                                            OtaImageState_t eState );

/**
 * @brief Get the state of the OTA update image.
 *
 * We read this at OTA_Init time and when the latest OTA job reports itself in self
 * test. If the update image is in the "pending commit" state, we start a self test
 * timer to assure that we can successfully connect to the OTA services and accept
 * the OTA update image within a reasonable amount of time (user configurable). If
 * we don't satisfy that requirement, we assume there is something wrong with the
 * firmware and automatically reset the device, causing it to roll back to the
 * previously known working code.
 *
 * If the update image state is not in "pending commit," the self test timer is
 * not started.
 *
 * @param[in] pFileContext File context of type OtaFileContext_t.
 *
 * @return An OtaPalImageState_t. One of the following:
 *   OtaPalImageStatePendingCommit (the new firmware image is in the self test phase)
 *   OtaPalImageStateValid         (the new firmware image is already committed)
 *   OtaPalImageStateInvalid       (the new firmware image is invalid or non-existent)
 *
 *   NOTE: OtaPalImageStateUnknown should NEVER be returned and indicates an implementation error.
 */
typedef OtaPalImageState_t ( * OtaPalGetPlatformImageState_t ) ( OtaFileContext_t * const pFileContext );

/**
 * @ingroup ota_struct_types
 * @brief OTA pal Interface structure.
 */
typedef struct OtaPalInterface
{
    /* MISRA rule 21.8 prohibits the use of abort from stdlib.h. However, this is merely one of the
     * OTA platform abstraction layer interfaces, which is used to abort an OTA update. So it's a
     * false positive. */
    /* coverity[misra_c_2012_rule_21_8_violation] */
    OtaPalAbort_t abort;                                 /*!< @brief Abort an OTA transfer. */
    OtaPalCreateFileForRx_t createFile;                  /*!< @brief Create a new receive file. */
    OtaPalCloseFile_t closeFile;                         /*!< @brief Authenticate and close the receive file. */
    OtaPalWriteBlock_t writeBlock;                       /*!< @brief Write a block of data to the specified file at the given offset. */
    OtaPalActivateNewImage_t activate;                   /*!< @brief Activate the file received over-the-air. */
    OtaPalResetDevice_t reset;                           /*!< @brief Reset the device. */
    OtaPalSetPlatformImageState_t setPlatformImageState; /*!< @brief Set the state of the OTA update image. */
    OtaPalGetPlatformImageState_t getPlatformImageState; /*!< @brief Get the state of the OTA update image. */
} OtaPalInterface_t;

#endif /* ifndef OTA_PLATFORM_INTERFACE */<|MERGE_RESOLUTION|>--- conflicted
+++ resolved
@@ -23,18 +23,13 @@
  * http://www.FreeRTOS.org
  */
 
-<<<<<<< HEAD
+/**
+ * @file ota_platform_interface.h
+ * @brief Contains PAL interface statuses, type definitions and structure to store interface routines.
+ */
+
 #ifndef OTA_PLATFORM_INTERFACE
 #define OTA_PLATFORM_INTERFACE
-=======
-/**
- * @file ota_platform_interface.h
- * @brief Contains PAL interface statuses, type definitions and structure to store interface routines.
- */
-
-#ifndef _OTA_PLATFORM_INTERFACE_
-#define _OTA_PLATFORM_INTERFACE_
->>>>>>> a802b077
 
 #include "ota_private.h"
 

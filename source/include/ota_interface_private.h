/*
 * FreeRTOS OTA V2.0.0
 * Copyright (C) 2020 Amazon.com, Inc. or its affiliates.  All Rights Reserved.
 *
 * Permission is hereby granted, free of charge, to any person obtaining a copy of
 * this software and associated documentation files (the "Software"), to deal in
 * the Software without restriction, including without limitation the rights to
 * use, copy, modify, merge, publish, distribute, sublicense, and/or sell copies of
 * the Software, and to permit persons to whom the Software is furnished to do so,
 * subject to the following conditions:
 *
 * The above copyright notice and this permission notice shall be included in all
 * copies or substantial portions of the Software.
 *
 * THE SOFTWARE IS PROVIDED "AS IS", WITHOUT WARRANTY OF ANY KIND, EXPRESS OR
 * IMPLIED, INCLUDING BUT NOT LIMITED TO THE WARRANTIES OF MERCHANTABILITY, FITNESS
 * FOR A PARTICULAR PURPOSE AND NONINFRINGEMENT. IN NO EVENT SHALL THE AUTHORS OR
 * COPYRIGHT HOLDERS BE LIABLE FOR ANY CLAIM, DAMAGES OR OTHER LIABILITY, WHETHER
 * IN AN ACTION OF CONTRACT, TORT OR OTHERWISE, ARISING FROM, OUT OF OR IN
 * CONNECTION WITH THE SOFTWARE OR THE USE OR OTHER DEALINGS IN THE SOFTWARE.
 *
 * http://aws.amazon.com/freertos
 * http://www.FreeRTOS.org
 */

<<<<<<< HEAD
#ifndef AWS_IOT_OTA_INTERFACE__H
#define AWS_IOT_OTA_INTERFACE__H
=======
/**
 * @file ota_interface_private.h
 * @brief Contains function definitions and structures for data and control interfaces.
 */

#ifndef __AWS_IOT_OTA_INTERFACE__H__
#define __AWS_IOT_OTA_INTERFACE__H__
>>>>>>> a802b077

/* OTA includes. */
#include "ota.h"
#include "ota_private.h"

/* General Constants. */

/* OTA control protocol constants. */
#define OTA_CONTROL_OVER_MQTT     0x00000001 /*!< Specify control over mqtt. */

/* OTA data protocol constants. */
#define OTA_DATA_OVER_MQTT        0x00000001 /*!< Specify data over mqtt. */
#define OTA_DATA_OVER_HTTP        0x00000002 /*!< Specify data over http. */
#define OTA_DATA_NUM_PROTOCOLS    ( 2U )     /*!< Number of protocols supported. */


/**
 * @brief Represents the OTA control interface functions.
 *
 * The functions in this structure are used for the control operations
 * during over the air updates like OTA job status updates.
 */
typedef struct
{
    OtaErr_t ( * requestJob )( OtaAgentContext_t * pAgentCtx ); /*!< Request for the next available OTA job from the job service. */
    OtaErr_t ( * updateJobStatus )( OtaAgentContext_t * pAgentCtx,
                                    OtaJobStatus_t status,
                                    int32_t reason,
                                    int32_t subReason );           /*!< Updates the OTA job status with information like in progress, completion, or failure. */
    OtaErr_t ( * cleanup )( const OtaAgentContext_t * pAgentCtx ); /*!< Cleanup related to OTA control plane. */
} OtaControlInterface_t;

/**
 * @brief Represents the OTA data interface functions.
 *
 * The functions in this structure are used for the data operations
 * during over the air updates like requesting file blocks.
 */
typedef struct
{
    OtaErr_t ( * initFileTransfer )( OtaAgentContext_t * pAgentCtx ); /*!< Initialize file transfer. */
    OtaErr_t ( * requestFileBlock )( OtaAgentContext_t * pAgentCtx ); /*!< Request File block. */
    OtaErr_t ( * decodeFileBlock )( const uint8_t * pMessageBuffer,
                                    size_t messageSize,
                                    int32_t * pFileId,
                                    int32_t * pBlockId,
                                    int32_t * pBlockSize,
                                    uint8_t ** pPayload,
                                    size_t * pPayloadSize );       /*!< Decode a cbor encoded fileblock. */
    OtaErr_t ( * cleanup )( const OtaAgentContext_t * pAgentCtx ); /*!< Cleanup related to OTA data plane. */
} OtaDataInterface_t;

/**
 * @brief Set control interface for OTA operations.
 *
 * This function updates the OTA control operation functions as per the config
 * options selected.
 *
 * @param[out] pControlInterface OTA Control interface.
 *
 */
void setControlInterface( OtaControlInterface_t * pControlInterface );

/**
 * @brief Set data interface for OTA operations.
 *
 * This function updates the OTA data operation functions as per the config
 * options selected.
 *
 * @param[out] pDataInterface OTA data interface.
 *
 * @param[in] pProtocol Protocols used for the download.
 *
 */

OtaErr_t setDataInterface( OtaDataInterface_t * pDataInterface,
                           const uint8_t * pProtocol );

#endif /* ifndef AWS_IOT_OTA_INTERFACE__H */<|MERGE_RESOLUTION|>--- conflicted
+++ resolved
@@ -23,18 +23,13 @@
  * http://www.FreeRTOS.org
  */
 
-<<<<<<< HEAD
-#ifndef AWS_IOT_OTA_INTERFACE__H
-#define AWS_IOT_OTA_INTERFACE__H
-=======
 /**
  * @file ota_interface_private.h
  * @brief Contains function definitions and structures for data and control interfaces.
  */
 
-#ifndef __AWS_IOT_OTA_INTERFACE__H__
-#define __AWS_IOT_OTA_INTERFACE__H__
->>>>>>> a802b077
+#ifndef OTA_INTERFACE_PRIVATE_H
+#define OTA_INTERFACE_PRIVATE_H
 
 /* OTA includes. */
 #include "ota.h"
@@ -113,4 +108,4 @@
 OtaErr_t setDataInterface( OtaDataInterface_t * pDataInterface,
                            const uint8_t * pProtocol );
 
-#endif /* ifndef AWS_IOT_OTA_INTERFACE__H */+#endif /* ifndef OTA_INTERFACE_PRIVATE_H */
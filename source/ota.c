--- conflicted
+++ resolved
@@ -459,13 +459,8 @@
      */
     if( ( palErr != OtaPalSuccess ) && ( state != OtaImageStateAborted ) )
     {
-<<<<<<< HEAD
-        state = OtaImageStateRejected; /*lint !e9044 intentionally override state since we failed within this function. */
-        err = OtaErrSetImageStateFailed;
-=======
         /* Intentionally override state since we failed within this function. */
         state = OtaImageStateRejected;
->>>>>>> 49e39805
 
         /*
          * Capture the failure reason if not already set (and we're not already Aborted as checked above). Otherwise Keep
@@ -474,12 +469,8 @@
          */
         if( reason == OtaErrNone )
         {
-<<<<<<< HEAD
-            reason = palErr; /*lint !e9044 intentionally override reason since we failed within this function. */
-=======
             /* Intentionally override reason since we failed within this function. */
-            reason = err;
->>>>>>> 49e39805
+            reason = palErr;
         }
     }
 
@@ -2964,13 +2955,8 @@
 
         default:
 
-<<<<<<< HEAD
-            /*lint -e788 Keep lint quiet about the obvious unused states we're catching here. */
+            /* We are catching unused states here which is not possible. */
             err = OtaErrInvalidArg;
-=======
-            /* We are catching unused states here which is not possible. */
-            err = OTA_ERR_BAD_IMAGE_STATE;
->>>>>>> 49e39805
 
             break;
     }

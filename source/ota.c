/*
 * FreeRTOS OTA V2.0.0
 * Copyright (C) 2020 Amazon.com, Inc. or its affiliates.  All Rights Reserved.
 *
 * Permission is hereby granted, free of charge, to any person obtaining a copy of
 * this software and associated documentation files (the "Software"), to deal in
 * the Software without restriction, including without limitation the rights to
 * use, copy, modify, merge, publish, distribute, sublicense, and/or sell copies of
 * the Software, and to permit persons to whom the Software is furnished to do so,
 * subject to the following conditions:
 *
 * The above copyright notice and this permission notice shall be included in all
 * copies or substantial portions of the Software.
 *
 * THE SOFTWARE IS PROVIDED "AS IS", WITHOUT WARRANTY OF ANY KIND, EXPRESS OR
 * IMPLIED, INCLUDING BUT NOT LIMITED TO THE WARRANTIES OF MERCHANTABILITY, FITNESS
 * FOR A PARTICULAR PURPOSE AND NONINFRINGEMENT. IN NO EVENT SHALL THE AUTHORS OR
 * COPYRIGHT HOLDERS BE LIABLE FOR ANY CLAIM, DAMAGES OR OTHER LIABILITY, WHETHER
 * IN AN ACTION OF CONTRACT, TORT OR OTHERWISE, ARISING FROM, OUT OF OR IN
 * CONNECTION WITH THE SOFTWARE OR THE USE OR OTHER DEALINGS IN THE SOFTWARE.
 *
 * http://aws.amazon.com/freertos
 * http://www.FreeRTOS.org
 */

/* Standard library includes. */
#include <stddef.h>
#include <string.h>
#include <stdlib.h>
#include <stdio.h>
#include <errno.h>
#include <assert.h>

/* OTA agent includes. */
#include "ota.h"

/* OTA_DO_NOT_USE_CUSTOM_CONFIG allows building the OTA library
 * without a custom config. If a custom config is provided, the
 * OTA_DO_NOT_USE_CUSTOM_CONFIG macro should not be defined. */
#ifndef OTA_DO_NOT_USE_CUSTOM_CONFIG
    #include "ota_config.h"
#endif

/* Include config defaults header to get default values of configs not defined
 * in ota_config.h file. */
#include "ota_config_defaults.h"

/* OTA Base64 includes */
#include "ota_base64_private.h"

/* OTA pal includes. */
#include "ota_platform_interface.h"

/* Internal header file for shared OTA definitions. */
#include "ota_private.h"

/* OTA interface includes. */
#include "ota_interface_private.h"

/* OTA OS interface. */
#include "ota_os_interface.h"

/* Core JSON include */
#include "core_json.h"

/* Include firmware version struct definition. */
#include "ota_appversion32.h"

/* Offset helper. */
#define U16_OFFSET( type, member )    ( ( uint16_t ) offsetof( type, member ) )

/* OTA event handler definition. */

typedef OtaErr_t ( * OtaEventHandler_t )( const OtaEventData_t * pEventMsg );

/**
 * @ingroup ota_datatypes_structs
 * @brief OTA Agent state table entry.
 * */

typedef struct OtaStateTableEntry
{
    OtaState_t currentState;   /**< Current state of the agent. */
    OtaEvent_t eventId;        /**< Event corresponding to the action. */
    OtaEventHandler_t handler; /**< Handler to invoke the next action. */
    OtaState_t nextState;      /**< New state to be triggered*/
} OtaStateTableEntry_t;

/* OTA control interface. */

static OtaControlInterface_t otaControlInterface;

/* OTA data interface. */

static OtaDataInterface_t otaDataInterface;

/* OTA agent private function prototypes. */

/* Called when the OTA agent receives a file data block message. */

static IngestResult_t ingestDataBlock( OtaFileContext_t * pFileContext,
                                       const uint8_t * pRawMsg,
                                       uint32_t messageSize,
                                       OtaErr_t * pCloseResult );

/* Validate the incoming data block and store it in the file context. */

static IngestResult_t processDataBlock( OtaFileContext_t * pFileContext,
                                        uint32_t uBlockIndex,
                                        uint32_t uBlockSize,
                                        OtaErr_t * pCloseResult,
                                        uint8_t * pPayload );

/* Free the resources allocated for data ingestion and close the file handle. */

static IngestResult_t ingestDataBlockCleanup( OtaFileContext_t * pFileContext,
                                              OtaErr_t * pCloseResult );

/* Called to update the filecontext structure from the job. */

static OtaFileContext_t * getFileContextFromJob( const char * pRawMsg,
                                                 uint32_t messageLength );

/* Validate JSON document */

static DocParseErr_t validateJSON( const char * pJson,
                                   uint32_t messageLength );

/* Checks for duplicate entries in the JSON document. */

static DocParseErr_t checkDuplicates( uint32_t * paramsReceivedBitmap,
                                      uint16_t paramIndex );

/* Store the parameter from the json to the offset specified by the document model. */

static DocParseErr_t extractParameter( JsonDocParam_t docParam,
<<<<<<< HEAD
                                       void * pContextBase,
=======
                                       void * modelContextBase,
>>>>>>> b76149ae
                                       const char * pValueInJson,
                                       size_t valueLength );

/* Parse a JSON document using the specified document model. */

static DocParseErr_t parseJSONbyModel( const char * pJson,
                                       uint32_t messageLength,
                                       JsonDocModel_t * pDocModel );

/* Decode the signature key from the job document and store it.*/

static DocParseErr_t decodeAndStoreKey( const char * pValueInJson,
                                        size_t valueLength,
                                        void * pParamAdd );

/* Check if all the required parameters for the job are present in the JSON. */

static DocParseErr_t verifyRequiredParamsExtracted( const JsonDocParam_t * pModelParam,
                                                    const JsonDocModel_t * pDocModel );

/* Validate the version of the update received. */
static OtaErr_t validateUpdateVersion( const OtaFileContext_t * pFileContext );

/* Check if the JSON can be parsed through a custom callback if initial parsing fails. */

static OtaJobParseErr_t parseJobDocFromCustomCallback( const char * pJson,
                                                       uint32_t messageLength,
                                                       OtaFileContext_t * pFileContext,
                                                       OtaFileContext_t ** pFinalFile );

/* Check if the incoming job document is not conflicting with current job status. */

static OtaJobParseErr_t verifyActiveJobStatus( OtaFileContext_t * pFileContext,
                                               OtaFileContext_t ** pFinalFile,
                                               bool * pUpdateJob );

/* Check if all the file context params are valid and initialize resources for the job transfer */

static OtaJobParseErr_t validateAndStartJob( OtaFileContext_t * pFileContext,
                                             OtaFileContext_t ** pFinalFile,
                                             bool * pUpdateJob );

/* Parse the OTA job document, validate and return the populated OTA context if valid. */

static OtaFileContext_t * parseJobDoc( const char * pJson,
                                       uint32_t messageLength,
                                       bool * pUpdateJob );

/* Close an open OTA file context and free it. */

static bool otaClose( OtaFileContext_t * const pFileContext );


/* Internal function to set the image state including an optional reason code. */

static OtaErr_t setImageStateWithReason( OtaImageState_t stateToSet,
                                         uint32_t reasonToSet );


/* A helper function to cleanup resources during OTA agent shutdown. */

static void agentShutdownCleanup( void );

/* A helper function to cleanup resources when data ingestion is complete. */
static void dataHandlerCleanup( IngestResult_t result );

/*
 * Prepare the document model for use by sanity checking the initialization parameters
 * and detecting all required parameters.
 */

static DocParseErr_t initDocModel( JsonDocModel_t * pDocModel,
                                   const JsonDocParam_t * pBodyDef,
                                   void * contextBaseAddr,
                                   uint32_t contextSize,
                                   uint16_t numJobParams );

/* Check if the platform is in self-test. */

static bool inSelftest( void );

/* Function to handle events that were unexpected in the current state. */

static void handleUnexpectedEvents( const OtaEventMsg_t * pEventMsg );

/* OTA state event handler functions. */

static OtaErr_t startHandler( const OtaEventData_t * pEventData );
static OtaErr_t requestJobHandler( const OtaEventData_t * pEventData );
static OtaErr_t processJobHandler( const OtaEventData_t * pEventData );
static OtaErr_t inSelfTestHandler( const OtaEventData_t * pEventData );
static OtaErr_t initFileHandler( const OtaEventData_t * pEventData );
static OtaErr_t processDataHandler( const OtaEventData_t * pEventData );
static OtaErr_t requestDataHandler( const OtaEventData_t * pEventData );
static OtaErr_t shutdownHandler( const OtaEventData_t * pEventData );
static OtaErr_t closeFileHandler( const OtaEventData_t * pEventData );
static OtaErr_t userAbortHandler( const OtaEventData_t * pEventData );
static OtaErr_t suspendHandler( const OtaEventData_t * pEventData );
static OtaErr_t resumeHandler( const OtaEventData_t * pEventData );
static OtaErr_t jobNotificationHandler( const OtaEventData_t * pEventData );

/* This is THE OTA agent context and initialization state. */

static OtaAgentContext_t otaAgent =
{
    OtaAgentStateStopped, /* state */
    { 0 },                /* pThingName */
    { 0 },                /* fileContext */
    0,                    /* fileIndex */
    0,                    /* serverFileID */
    { 0 },                /* pActiveJobName */
    NULL,                 /* pClientTokenFromJob */
    0,                    /* timestampFromJob */
    OtaImageStateUnknown, /* imageState */
    1,                    /* numOfBlocksToReceive */
    { 0 },                /* statistics */
    0,                    /* requestMomentum */
    NULL,                 /* pOtaInterface */
    NULL,                 /* OtaAppCallback */
    NULL                  /* customJobCallback */
};

static OtaStateTableEntry_t otaTransitionTable[] =
{
    /*STATE ,                              EVENT ,                               ACTION ,               NEXT STATE                         */
    { OtaAgentStateReady,               OtaAgentEventStart,               startHandler,           OtaAgentStateRequestingJob       },
    { OtaAgentStateRequestingJob,       OtaAgentEventRequestJobDocument,  requestJobHandler,      OtaAgentStateWaitingForJob       },
    { OtaAgentStateRequestingJob,       OtaAgentEventRequestTimer,        requestJobHandler,      OtaAgentStateWaitingForJob       },
    { OtaAgentStateWaitingForJob,       OtaAgentEventReceivedJobDocument, processJobHandler,      OtaAgentStateCreatingFile        },
    { OtaAgentStateCreatingFile,        OtaAgentEventStartSelfTest,       inSelfTestHandler,      OtaAgentStateWaitingForJob       },
    { OtaAgentStateCreatingFile,        OtaAgentEventCreateFile,          initFileHandler,        OtaAgentStateRequestingFileBlock },
    { OtaAgentStateCreatingFile,        OtaAgentEventRequestTimer,        initFileHandler,        OtaAgentStateRequestingFileBlock },
    { OtaAgentStateRequestingFileBlock, OtaAgentEventRequestFileBlock,    requestDataHandler,     OtaAgentStateWaitingForFileBlock },
    { OtaAgentStateRequestingFileBlock, OtaAgentEventRequestTimer,        requestDataHandler,     OtaAgentStateWaitingForFileBlock },
    { OtaAgentStateWaitingForFileBlock, OtaAgentEventReceivedFileBlock,   processDataHandler,     OtaAgentStateWaitingForFileBlock },
    { OtaAgentStateWaitingForFileBlock, OtaAgentEventRequestTimer,        requestDataHandler,     OtaAgentStateWaitingForFileBlock },
    { OtaAgentStateWaitingForFileBlock, OtaAgentEventRequestFileBlock,    requestDataHandler,     OtaAgentStateWaitingForFileBlock },
    { OtaAgentStateWaitingForFileBlock, OtaAgentEventRequestJobDocument,  requestJobHandler,      OtaAgentStateWaitingForJob       },
    { OtaAgentStateWaitingForFileBlock, OtaAgentEventReceivedJobDocument, jobNotificationHandler, OtaAgentStateRequestingJob       },
    { OtaAgentStateWaitingForFileBlock, OtaAgentEventCloseFile,           closeFileHandler,       OtaAgentStateWaitingForJob       },
    { OtaAgentStateSuspended,           OtaAgentEventResume,              resumeHandler,          OtaAgentStateRequestingJob       },
    { OtaAgentStateAll,                 OtaAgentEventSuspend,             suspendHandler,         OtaAgentStateSuspended           },
    { OtaAgentStateAll,                 OtaAgentEventUserAbort,           userAbortHandler,       OtaAgentStateWaitingForJob       },
    { OtaAgentStateAll,                 OtaAgentEventShutdown,            shutdownHandler,        OtaAgentStateStopped             },
};

<<<<<<< HEAD
/* coverity[misra_c_2012_rule_2_2_violation] Used in logs. */
=======
>>>>>>> b76149ae
static const char * pOtaAgentStateStrings[ OtaAgentStateAll + 1 ] =
{
    "Init",
    "Ready",
    "RequestingJob",
    "WaitingForJob",
    "CreatingFile",
    "RequestingFileBlock",
    "WaitingForFileBlock",
    "ClosingFile",
    "Suspended",
    "ShuttingDown",
    "Stopped",
    "All"
};

/* coverity[misra_c_2012_rule_2_2_violation] Used in logs. */
static const char * pOtaEventStrings[ OtaAgentEventMax ] =
{
    "Start",
    "StartSelfTest",
    "RequestJobDocument",
    "ReceivedJobDocument",
    "CreateFile",
    "RequestFileBlock",
    "ReceivedFileBlock",
    "RequestTimer",
    "CloseFile",
    "Suspend",
    "Resume",
    "UserAbort",
    "Shutdown"
};

static uint8_t pJobNameBuffer[ OTA_JOB_ID_MAX_SIZE ];
static uint8_t pProtocolBuffer[ 20 ];
static Sig256_t sig256Buffer;

static void otaTimerCallback( OtaTimerId_t otaTimerId )
{
    if( otaTimerId == OtaRequestTimer )
    {
        OtaEventMsg_t xEventMsg = { 0 };

        LogDebug( ( "Self-test expired within %ums\r\n",
                    otaconfigFILE_REQUEST_WAIT_MS ) );

        xEventMsg.eventId = OtaAgentEventRequestTimer;

        /* Send request timer event. */
        if( OTA_SignalEvent( &xEventMsg ) == false )
        {
            LogError( ( "Failed to signal the OTA Agent to start request timer" ) );
        }
    }
    else if( otaTimerId == OtaSelfTestTimer )
    {
        LogError( ( "Self test failed to complete within %ums\r\n",
                    otaconfigSELF_TEST_RESPONSE_WAIT_MS ) );

        ( void ) otaAgent.pOtaInterface->pal.reset( &otaAgent.fileContext );
    }
    else
    {
        LogWarn( ( "Invalid ota timer id: "
                   "otaTimerId=%u",
                   otaTimerId ) );
    }
}

/*
 * This is a private function which checks if the platform is in self-test.
 */
static bool inSelftest( void )
{
    bool selfTest = false;

    /*
     * Get the platform state from the OTA pal layer.
     */
    if( otaAgent.pOtaInterface->pal.getPlatformImageState( &( otaAgent.fileContext ) ) == OtaPalImageStatePendingCommit )
    {
        selfTest = true;
    }

    return selfTest;
}

static OtaErr_t updateJobStatusFromImageState( OtaImageState_t state,
                                               int32_t subReason )
{
    OtaErr_t err = OTA_ERR_UNINITIALIZED;
    int32_t reason = 0;

    if( state == OtaImageStateTesting )
    {
        /* We discovered we're ready for test mode, put job status in self_test active. */
        err = otaControlInterface.updateJobStatus( &otaAgent,
                                                   JobStatusInProgress,
                                                   JobReasonSelfTestActive,
                                                   0 );
    }
    else
    {
        if( state == OtaImageStateAccepted )
        {
            /* Now that we have accepted the firmware update, we can complete the job. */
            err = otaControlInterface.updateJobStatus( &otaAgent,
                                                       JobStatusSucceeded,
                                                       JobReasonAccepted,
                                                       appFirmwareVersion.u.signedVersion32 );
        }
        else
        {
            /*
             * The firmware update was either rejected or aborted, complete the job as FAILED (Job service
             * will not allow us to set REJECTED after the job has been started already).
             */
            reason = ( state == OtaImageStateRejected ) ? JobReasonRejected : JobReasonAborted;
            err = otaControlInterface.updateJobStatus( &otaAgent,
                                                       JobStatusFailed,
                                                       reason,
                                                       subReason );
        }

        /*
         * We don't need the job name memory anymore since we're done with this job.
         */
        ( void ) memset( otaAgent.pActiveJobName, 0, OTA_JOB_ID_MAX_SIZE );
    }

    return err;
}

static OtaErr_t setImageStateWithReason( OtaImageState_t stateToSet,
                                         uint32_t reasonToSet )
{
    OtaErr_t err = OTA_ERR_UNINITIALIZED;
    OtaImageState_t state = stateToSet;
    uint32_t reason = reasonToSet;

    /* Call the platform specific code to set the image state. */
    err = otaAgent.pOtaInterface->pal.setPlatformImageState( &( otaAgent.fileContext ), state );

    /*
     * If the platform image state couldn't be set correctly, force fail the update by setting the
     * image state to "Rejected" unless it's already in "Aborted".
     */
    if( ( err != OTA_ERR_NONE ) && ( state != OtaImageStateAborted ) )
    {
        state = OtaImageStateRejected; /*lint !e9044 intentionally override state since we failed within this function. */

        /*
         * Capture the failure reason if not already set (and we're not already Aborted as checked above). Otherwise Keep
         * the original reject reason code since it is possible for the PAL to fail to update the image state in some
         * cases (e.g. a reset already caused the bundle rollback and we failed to rollback again).
         */
        if( reason == OTA_ERR_NONE )
        {
            reason = err; /*lint !e9044 intentionally override reason since we failed within this function. */
        }
    }

    /* Now update the image state and job status on service side. */
    otaAgent.imageState = state;

<<<<<<< HEAD
    if( strlen( ( const char * ) otaAgent.pActiveJobName ) > 0u )
=======
    if( strlen( ( const char * ) otaAgent.pActiveJobName ) > 0 )
>>>>>>> b76149ae
    {
        err = updateJobStatusFromImageState( state, ( int32_t ) reason );
    }
    else
    {
        err = OTA_ERR_NO_ACTIVE_JOB;
    }

    if( err != OTA_ERR_NONE )
    {
        LogWarn( ( "Failed to set image state with reason: "
                   "OtaErr_t=%u"
                   ", state=%d"
                   ", reason=%d",
                   err,
                   stateToSet,
                   reasonToSet ) );
    }

    return err;
}

static OtaErr_t startHandler( const OtaEventData_t * pEventData )
{
    OtaErr_t retVal = OTA_ERR_NONE;
    OtaEventMsg_t eventMsg = { 0 };

    ( void ) pEventData;

    /* Start self-test timer, if platform is in self-test. */
    if( inSelftest() == true )
    {
        ( void ) otaAgent.pOtaInterface->os.timer.start( OtaSelfTestTimer,
                                                         "OtaSelfTestTimer",
                                                         otaconfigSELF_TEST_RESPONSE_WAIT_MS,
                                                         otaTimerCallback );
    }

    /* Send event to OTA task to get job document. */
    eventMsg.eventId = OtaAgentEventRequestJobDocument;

    if( OTA_SignalEvent( &eventMsg ) == false )
    {
        retVal = OTA_ERR_EVENT_Q_SEND_FAILED;
    }

    return retVal;
}

static OtaErr_t inSelfTestHandler( const OtaEventData_t * pEventData )
{
    OtaErr_t err = OTA_ERR_UNINITIALIZED;

    ( void ) pEventData;

    LogInfo( ( "Beginning self-test." ) );

    /* Check the platform's OTA update image state. It should also be in self test. */
    if( inSelftest() == true )
    {
        /* Callback for application specific self-test. */
        err = OTA_ERR_NONE;
        otaAgent.OtaAppCallback( OtaJobEventStartTest );
    }
    else
    {
        /* The job is in self test but the platform image state is not so it could be
         * an attack on the platform image state. Reject the update (this should also
         * cause the image to be erased), aborting the job and reset the device. */
        LogWarn( ( "Rejecting new image and rebooting:"
                   "The job is in the self-test state while the platform is not." ) );

        err = setImageStateWithReason( OtaImageStateRejected, OTA_ERR_IMAGE_STATE_MISMATCH );
        ( void ) otaAgent.pOtaInterface->pal.reset( &( otaAgent.fileContext ) );
    }

    if( err != OTA_ERR_NONE )
    {
        LogError( ( "Failed to start self-test: "
                    "OtaErr_t=%d",
                    err ) );
    }

    return OTA_ERR_NONE;
}

static OtaErr_t requestJobHandler( const OtaEventData_t * pEventData )
{
    OtaErr_t retVal = OTA_ERR_UNINITIALIZED;
    OtaEventMsg_t eventMsg = { 0 };

    ( void ) pEventData;

    /*
     * Check if any pending jobs are available from job service.
     */
    retVal = otaControlInterface.requestJob( &otaAgent );

    if( retVal != OTA_ERR_NONE )
    {
        if( otaAgent.requestMomentum < otaconfigMAX_NUM_REQUEST_MOMENTUM )
        {
            /* Start the request timer. */
            retVal = otaAgent.pOtaInterface->os.timer.start( OtaRequestTimer,
                                                             "OtaRequestTimer",
                                                             otaconfigFILE_REQUEST_WAIT_MS,
                                                             otaTimerCallback );

            if( retVal != OTA_ERR_NONE )
            {
                LogError( ( "Failed to start request timer: "
                            "OtaErr_t=%d",
                            retVal ) );
            }
            else
            {
                otaAgent.requestMomentum++;
            }

            retVal = OTA_ERR_PUBLISH_FAILED;
        }
        else
        {
            /* Stop the request timer. */
            ( void ) otaAgent.pOtaInterface->os.timer.stop( OtaRequestTimer );

            /* Send shutdown event to the OTA Agent task. */
            eventMsg.eventId = OtaAgentEventShutdown;

            if( OTA_SignalEvent( &eventMsg ) == false )
            {
                retVal = OTA_ERR_EVENT_Q_SEND_FAILED;
            }
            else
            {
                /*
                 * Too many requests have been sent without a response or too many failures
                 * when trying to publish the request message. Abort. Store attempt count in low bits.
                 */
                retVal = ( uint32_t ) OTA_ERR_MOMENTUM_ABORT | ( otaconfigMAX_NUM_REQUEST_MOMENTUM & ( uint32_t ) OTA_PAL_ERR_MASK );
            }
        }
    }
    else
    {
        /* Stop the request timer. */
        ( void ) otaAgent.pOtaInterface->os.timer.stop( OtaRequestTimer );

        /* Reset the request momentum. */
        otaAgent.requestMomentum = 0;
    }

    return retVal;
}

static OtaErr_t processNullFileContext()
{
    OtaErr_t retVal = OTA_ERR_UNINITIALIZED;
    OtaEventMsg_t eventMsg = { 0 };

    /* If the OTA job is in the self_test state, alert the application layer. */
    if( OTA_GetImageState() == OtaImageStateTesting )
    {
        /* Send event to OTA task to start self-test. */
        eventMsg.eventId = OtaAgentEventStartSelfTest;

        if( OTA_SignalEvent( &eventMsg ) == false )
        {
            retVal = OTA_ERR_EVENT_Q_SEND_FAILED;
        }
        else
        {
            retVal = OTA_ERR_NONE;
        }
    }
    else
    {
        /*
         * If the job context returned NULL and the image state is not in the self_test state,
         * then an error occurred parsing the OTA job message.  Abort the OTA job with a parse error.
         *
         * If there is a valid job id, then a job status update will be sent.
         */
        LogError( ( "OTA job doc parse failed: OtaErr_t=%d, aborting current update.", retVal ) );

        retVal = setImageStateWithReason( OtaImageStateAborted, OTA_ERR_JOB_PARSER_ERROR );

        if( retVal != OTA_ERR_NONE )
        {
            LogError( ( "Failed to abort OTA update: OtaErr_t=%d", retVal ) );
        }

        retVal = OTA_ERR_JOB_PARSER_ERROR;
    }

    return retVal;
}

static OtaErr_t processValidFileContext()
{
    OtaErr_t retVal = OTA_ERR_UNINITIALIZED;
    OtaEventMsg_t eventMsg = { 0 };

    /* If the platform is not in the self_test state, initiate file download. */
    if( inSelftest() == false )
    {
        /* Init data interface routines */
        retVal = setDataInterface( &otaDataInterface, otaAgent.fileContext.pProtocols );

        if( retVal == OTA_ERR_NONE )
        {
            LogInfo( ( "Setting OTA data interface." ) );

            /* Received a valid context so send event to request file blocks. */
            eventMsg.eventId = OtaAgentEventCreateFile;

            /*Send the event to OTA Agent task. */
            if( OTA_SignalEvent( &eventMsg ) == false )
            {
                retVal = OTA_ERR_EVENT_Q_SEND_FAILED;
            }
        }
        else
        {
            /*
             * Failed to set the data interface so abort the OTA.If there is a valid job id,
             * then a job status update will be sent.
             */
            LogError( ( "Failed to set OTA data interface: OtaErr_t=%d, aborting current update.", retVal ) );

            retVal = setImageStateWithReason( OtaImageStateAborted, retVal );

            if( retVal != OTA_ERR_NONE )
            {
                LogError( ( "Failed to abort OTA update: OtaErr_t=%d", retVal ) );
            }
        }
    }
    else
    {
        /*
         * Received a job that is not in self-test but platform is, so reboot the device to allow
         * roll back to previous image.
         */
        LogWarn( ( "Rejecting new image and rebooting:"
                   "The platform is in the self-test state while the job is not." ) );

        ( void ) otaAgent.pOtaInterface->pal.reset( &( otaAgent.fileContext ) );
    }

    return retVal;
}

static OtaErr_t processJobHandler( const OtaEventData_t * pEventData )
{
    OtaErr_t retVal = OTA_ERR_UNINITIALIZED;
    OtaFileContext_t * pOtaFileContext = NULL;

    /*
     * Parse the job document and update file information in the file context.
     */
    pOtaFileContext = getFileContextFromJob( ( const char * ) pEventData->data,
                                             pEventData->dataLength );

    /*
     * A null context here could either mean we didn't receive a valid job or it could
     * signify that we're in the self test phase (where the OTA file transfer is already
     * completed and we have reset the device and are now running the new firmware). We
     * will check the state to determine which case we're in.
     */
    if( pOtaFileContext == NULL )
    {
        retVal = processNullFileContext();
    }
    else
    {
        retVal = processValidFileContext();
    }

    return retVal;
}

static OtaErr_t initFileHandler( const OtaEventData_t * pEventData )
{
    OtaErr_t err = OTA_ERR_UNINITIALIZED;
    OtaEventMsg_t eventMsg = { 0 };

    ( void ) pEventData;

    err = otaDataInterface.initFileTransfer( &otaAgent );

    if( err != OTA_ERR_NONE )
    {
        if( otaAgent.requestMomentum < otaconfigMAX_NUM_REQUEST_MOMENTUM )
        {
            /* Start the request timer. */
            err = otaAgent.pOtaInterface->os.timer.start( OtaRequestTimer,
                                                          "OtaRequestTimer",
                                                          otaconfigFILE_REQUEST_WAIT_MS,
                                                          otaTimerCallback );

            if( err != OTA_ERR_NONE )
            {
                LogError( ( "Failed to start request timer: "
                            "OtaErr_t=%d",
                            err ) );
            }
            else
            {
                otaAgent.requestMomentum++;
            }

            err = OTA_ERR_PUBLISH_FAILED;
        }
        else
        {
            /* Stop the request timer. */
            ( void ) otaAgent.pOtaInterface->os.timer.stop( OtaRequestTimer );

            /* Send shutdown event. */
            eventMsg.eventId = OtaAgentEventShutdown;

            if( OTA_SignalEvent( &eventMsg ) == false )
            {
                err = OTA_ERR_EVENT_Q_SEND_FAILED;
            }
            else
            {
                /* Too many requests have been sent without a response or too many failures
                 * when trying to publish the request message. Abort. Store attempt count in low bits. */
                err = ( uint32_t ) OTA_ERR_MOMENTUM_ABORT | ( otaconfigMAX_NUM_REQUEST_MOMENTUM & ( uint32_t ) OTA_PAL_ERR_MASK );
            }
        }
    }
    else
    {
        /* Reset the request momentum. */
        otaAgent.requestMomentum = 0;

        eventMsg.eventId = OtaAgentEventRequestFileBlock;

        if( OTA_SignalEvent( &eventMsg ) == false )
        {
            err = OTA_ERR_EVENT_Q_SEND_FAILED;
        }
    }

    return err;
}

static OtaErr_t requestDataHandler( const OtaEventData_t * pEventData )
{
    OtaErr_t err = OTA_ERR_UNINITIALIZED;
    OtaEventMsg_t eventMsg = { 0 };

    ( void ) pEventData;

    ( void ) pEventData;

    if( otaAgent.fileContext.blocksRemaining > 0U )
    {
        /* Start the request timer. */
        err = otaAgent.pOtaInterface->os.timer.start( OtaRequestTimer,
                                                      "OtaRequestTimer",
                                                      otaconfigFILE_REQUEST_WAIT_MS,
                                                      otaTimerCallback );

        if( ( err == OTA_ERR_NONE ) && ( otaAgent.requestMomentum < otaconfigMAX_NUM_REQUEST_MOMENTUM ) )
        {
            /* Request data blocks. */
            err = otaDataInterface.requestFileBlock( &otaAgent );

            /* Each request increases the momentum until a response is received. Too much momentum is
             * interpreted as a failure to communicate and will cause us to abort the OTA. */
            otaAgent.requestMomentum++;
        }
        else
        {
            /* Stop the request timer. */
            ( void ) otaAgent.pOtaInterface->os.timer.stop( OtaRequestTimer );

            /* Failed to send data request abort and close file. */
            err = setImageStateWithReason( OtaImageStateAborted, err );

            if( err != OTA_ERR_NONE )
            {
                LogError( ( "Failed to abort OTA update: OtaErr_t=%d", err ) );
            }

            /* Send shutdown event. */
            eventMsg.eventId = OtaAgentEventShutdown;

            if( OTA_SignalEvent( &eventMsg ) == false )
            {
                err = OTA_ERR_EVENT_Q_SEND_FAILED;
            }
            else
            {
                /* Too many requests have been sent without a response or too many failures
                 * when trying to publish the request message. Abort. Store attempt count in low bits. */
                err = ( uint32_t ) OTA_ERR_MOMENTUM_ABORT | ( otaconfigMAX_NUM_REQUEST_MOMENTUM & ( uint32_t ) OTA_PAL_ERR_MASK );

                /* Reset the request momentum. */
                otaAgent.requestMomentum = 0;
            }
        }
    }

    return err;
}

static void dataHandlerCleanup( IngestResult_t result )
{
    OtaEventMsg_t eventMsg = { 0 };

    /* Stop the request timer. */
    ( void ) otaAgent.pOtaInterface->os.timer.stop( OtaRequestTimer );

    /* Negative result codes mean we should stop the OTA process
     * because we are either done or in an unrecoverable error state.
     * We don't want to hang on to the resources. */

    /* Send event to close file. */
    eventMsg.eventId = OtaAgentEventCloseFile;

    if( OTA_SignalEvent( &eventMsg ) == false )
    {
        LogWarn( ( "Failed to trigger closing file: "
                   "Unable to signal event: "
                   "event=%d",
                   eventMsg.eventId ) );
    }

    /* Let main application know of our result. */
    otaAgent.OtaAppCallback( ( result == IngestResultFileComplete ) ? OtaJobEventActivate : OtaJobEventFail );

    /* Clear any remaining string memory holding the job name since this job is done. */
    ( void ) memset( otaAgent.pActiveJobName, 0, OTA_JOB_ID_MAX_SIZE );
}

static OtaErr_t processDataHandler( const OtaEventData_t * pEventData )
{
    OtaErr_t err = OTA_ERR_UNINITIALIZED;
    OtaErr_t closeResult = OTA_ERR_UNINITIALIZED;
    OtaEventMsg_t eventMsg = { 0 };

    /* Get the file context. */
    OtaFileContext_t * pFileContext = &( otaAgent.fileContext );

    /* Ingest data blocks received. */
    IngestResult_t result = ingestDataBlock( pFileContext,
                                             pEventData->data,
                                             pEventData->dataLength,
                                             &closeResult );

    if( result == IngestResultFileComplete )
    {
        /* File receive is complete and authenticated. Update the job status with the self_test ready identifier. */
        err = otaControlInterface.updateJobStatus( &otaAgent, JobStatusInProgress, JobReasonSigCheckPassed, 0 );
        dataHandlerCleanup( result );
    }
    else if( result < IngestResultFileComplete )
    {
        LogError( ( "Failed to ingest data block, rejecting image: ingestDataBlock returned error: "
                    "OtaErr_t=%d",
                    result ) );

        /* Call the platform specific code to reject the image. */
        ( void ) otaAgent.pOtaInterface->pal.setPlatformImageState( &( otaAgent.fileContext ), OtaImageStateRejected );

        /* Update the job status with the with failure code. */
        err = otaControlInterface.updateJobStatus( &otaAgent, JobStatusFailedWithVal, ( int32_t ) closeResult, ( int32_t ) result );

        dataHandlerCleanup( result );
    }
    else
    {
        if( result == IngestResultAccepted_Continue )
        {
            /* We're actively receiving a file so update the job status as needed. */
            /* First reset the momentum counter since we received a good block. */
            otaAgent.requestMomentum = 0;
        }

        if( otaAgent.numOfBlocksToReceive > 1U )
        {
            otaAgent.numOfBlocksToReceive--;
        }
        else
        {
            /* Start the request timer. */
            ( void ) otaAgent.pOtaInterface->os.timer.start( OtaRequestTimer,
                                                             "OtaRequestTimer",
                                                             otaconfigFILE_REQUEST_WAIT_MS,
                                                             otaTimerCallback );

            eventMsg.eventId = OtaAgentEventRequestFileBlock;

            if( OTA_SignalEvent( &eventMsg ) == false )
            {
                LogWarn( ( "Failed to trigger requesting the next block: Unable to signal event: "
                           "event=%d",
                           eventMsg.eventId ) );
            }
        }
    }

    if( err != OTA_ERR_NONE )
    {
        LogError( ( "Failed to update job status: updateJobStatus returned error: OtaErr_t=%u",
                    err ) );
    }

    return OTA_ERR_NONE;
}

static OtaErr_t closeFileHandler( const OtaEventData_t * pEventData )
{
    ( void ) pEventData;

    LogInfo( ( "Closing file: "
               "file index=%u",
               otaAgent.fileIndex ) );

    ( void ) otaClose( &( otaAgent.fileContext ) );

    return OTA_ERR_NONE;
}

static OtaErr_t userAbortHandler( const OtaEventData_t * pEventData )
{
    OtaErr_t err = OTA_ERR_UNINITIALIZED;

    ( void ) pEventData;

    /* If we have active Job abort it and close the file. */
<<<<<<< HEAD
    if( strlen( ( const char * ) otaAgent.pActiveJobName ) > 0u )
=======
    if( strlen( ( const char * ) otaAgent.pActiveJobName ) > 0 )
>>>>>>> b76149ae
    {
        err = setImageStateWithReason( OtaImageStateAborted, OTA_ERR_USER_ABORT );

        if( err == OTA_ERR_NONE )
        {
            ( void ) otaClose( &( otaAgent.fileContext ) );
        }
    }

    return err;
}

static OtaErr_t shutdownHandler( const OtaEventData_t * pEventData )
{
    ( void ) pEventData;

    LogInfo( ( "OTA Agent is shutting down." ) );

    /* If we're here, we're shutting down the OTA agent. Free up all resources and quit. */
    agentShutdownCleanup();

    /* Clear the entire agent context. This includes the OTA agent state. */
    ( void ) memset( &otaAgent, 0, sizeof( otaAgent ) );

    return OTA_ERR_NONE;
}

static OtaErr_t suspendHandler( const OtaEventData_t * pEventData )
{
    OtaErr_t err = OTA_ERR_NONE;

    ( void ) pEventData;

    /* Log the state change to suspended state.*/
    LogInfo( ( "OTA Agent is suspended." ) );

    return err;
}

static OtaErr_t resumeHandler( const OtaEventData_t * pEventData )
{
    OtaEventMsg_t eventMsg = { 0 };

    ( void ) pEventData;

    /*
     * Send signal to request job document.
     */
    eventMsg.eventId = OtaAgentEventRequestJobDocument;

    return ( OTA_SignalEvent( &eventMsg ) == true ) ? OTA_ERR_NONE : OTA_ERR_EVENT_Q_SEND_FAILED;
}

static OtaErr_t jobNotificationHandler( const OtaEventData_t * pEventData )
{
    OtaEventMsg_t eventMsg = { 0 };

    ( void ) pEventData;

    /* Stop the request timer. */
    ( void ) otaAgent.pOtaInterface->os.timer.stop( OtaRequestTimer );

    /* Abort the current job. */
    ( void ) otaAgent.pOtaInterface->pal.setPlatformImageState( &( otaAgent.fileContext ), OtaImageStateAborted );
    ( void ) otaClose( &( otaAgent.fileContext ) );

    /* Clear the active job name as its no longer required. */
    ( void ) memset( otaAgent.pActiveJobName, 0, OTA_JOB_ID_MAX_SIZE );

    /*
     * Send signal to request next OTA job document from service.
     */
    eventMsg.eventId = OtaAgentEventRequestJobDocument;

    return ( OTA_SignalEvent( &eventMsg ) == true ) ? OTA_ERR_NONE : OTA_ERR_EVENT_Q_SEND_FAILED;
}

static void freeFileContextMem( OtaFileContext_t * const pFileContext )
{
    assert( pFileContext != NULL );

    /* Free or clear the filepath buffer.*/
    if( pFileContext->pFilePath != NULL )
    {
        if( pFileContext->filePathMaxSize > 0u )
        {
            ( void ) memset( pFileContext->pFilePath, 0, pFileContext->filePathMaxSize );
        }
        else
        {
            otaAgent.pOtaInterface->os.mem.free( pFileContext->pFilePath );
            pFileContext->pFilePath = NULL;
        }
    }

    /* Free or clear the certfile path buffer.*/
    if( pFileContext->pCertFilepath != NULL )
    {
        if( pFileContext->certFilePathMaxSize > 0u )
        {
            ( void ) memset( pFileContext->pCertFilepath, 0, pFileContext->certFilePathMaxSize );
        }
        else
        {
            otaAgent.pOtaInterface->os.mem.free( pFileContext->pCertFilepath );
            pFileContext->pCertFilepath = NULL;
        }
    }

    /* Free or clear the streamname buffer.*/
    if( pFileContext->pStreamName != NULL )
    {
        if( pFileContext->streamNameMaxSize > 0u )
        {
            ( void ) memset( pFileContext->pStreamName, 0, pFileContext->streamNameMaxSize );
        }
        else
        {
            otaAgent.pOtaInterface->os.mem.free( pFileContext->pStreamName );
            pFileContext->pStreamName = NULL;
        }
    }

    /* Free or clear the bitmap buffer.*/
    if( pFileContext->pRxBlockBitmap != NULL )
    {
        if( pFileContext->blockBitmapMaxSize > 0u )
        {
            ( void ) memset( pFileContext->pRxBlockBitmap, 0, pFileContext->blockBitmapMaxSize );
        }
        else
        {
            otaAgent.pOtaInterface->os.mem.free( pFileContext->pRxBlockBitmap );
            pFileContext->pRxBlockBitmap = NULL;
        }
    }

    /* Free or clear url buffer.*/
    if( pFileContext->pUpdateUrlPath != NULL )
    {
        if( pFileContext->updateUrlMaxSize > 0u )
        {
            ( void ) memset( pFileContext->pUpdateUrlPath, 0, pFileContext->updateUrlMaxSize );
        }
        else
        {
            otaAgent.pOtaInterface->os.mem.free( pFileContext->pUpdateUrlPath );
            pFileContext->pUpdateUrlPath = NULL;
        }
    }

    /* Initialize auth scheme buffer from application buffer.*/
    if( pFileContext->pAuthScheme != NULL )
    {
        if( pFileContext->authSchemeMaxSize > 0u )
        {
            ( void ) memset( pFileContext->pAuthScheme, 0, pFileContext->authSchemeMaxSize );
        }
        else
        {
            otaAgent.pOtaInterface->os.mem.free( pFileContext->pAuthScheme );
            pFileContext->pAuthScheme = NULL;
        }
    }
}

/* Close an existing OTA file context and free its resources. */

static bool otaClose( OtaFileContext_t * const pFileContext )
{
    bool result = false;

    LogDebug( ( "Attempting to close OTA file context: "
                "file context address=0x%p",
                ( void * ) pFileContext ) );

    /* Cleanup related to selected protocol. */
    if( otaDataInterface.cleanup != NULL )
    {
        ( void ) otaDataInterface.cleanup( &otaAgent );
    }

    if( pFileContext != NULL )
    {
        /*
         * Abort any active file access and release the file resource, if needed.
         */
        ( void ) otaAgent.pOtaInterface->pal.abort( pFileContext );

        freeFileContextMem( &( otaAgent.fileContext ) );

        result = true;
    }

    return result;
}

/* Validate JSON document and the DocModel*/
static DocParseErr_t validateJSON( const char * pJson,
                                   uint32_t messageLength )
{
    DocParseErr_t err = DocParseErrNone;
    JSONStatus_t result;

    /* Check JSON document pointer is valid.*/
    if( pJson == NULL )
    {
        LogError( ( "Parameter check failed: pJson is NULL." ) );
        err = DocParseErrNullDocPointer;
    }

    /* Check if the JSON document is valid*/
    if( err == DocParseErrNone )
    {
        result = JSON_Validate( pJson, ( size_t ) messageLength );

        if( result != JSONSuccess )
        {
            LogError( ( "Invalid JSON document: "
                        "JSON_Validate returned error: "
                        "JSONStatus_t=%d",
                        result ) );
            err = DocParseErr_InvalidJSONBuffer;
        }
    }

    return err;
}

/* Decode the base64 encoded file signature key from the job document and store it in file context*/

static DocParseErr_t decodeAndStoreKey( const char * pValueInJson,
                                        size_t valueLength,
                                        void * pParamAdd )
{
    DocParseErr_t err = DocParseErrNone;
    size_t actualLen = 0;
    Base64Status_t base64Status = 0;
    Sig256_t ** pSig256 = pParamAdd;

    /* pSig256 should point to pSignature in OtaFileContext_t, which is statically allocated. */
    assert( *pSig256 != NULL );

    base64Status = base64Decode( ( *pSig256 )->data,
                                 sizeof( ( *pSig256 )->data ),
                                 &actualLen,
                                 ( const uint8_t * ) pValueInJson,
                                 valueLength );

    if( base64Status != Base64Success )
    {
        /* Stop processing on error. */
        LogError( ( "Failed to decode Base64 data: "
                    "base64Decode returned error: "
                    "error=%d",
                    base64Status ) );
        err = DocParseErrBase64Decode;
    }
    else
    {
        ( *pSig256 )->size = ( uint16_t ) actualLen;
        LogInfo( ( "Extracted parameter [ %s: %.32s... ]",
                   OTA_JsonFileSignatureKey,
                   pValueInJson ) );
    }

    return err;
}

static DocParseErr_t extractAndStoreArray( const char * pKey,
                                           const char * pValueInJson,
                                           size_t valueLength,
                                           void * pParamAdd,
                                           uint32_t * pParamSizeAdd )
{
    DocParseErr_t err = DocParseErrNone;
    char * pStringCopy = NULL;

    /* For string and array, pParamAdd should be pointing to a uint8_t pointer. */
    char ** pCharPtr = pParamAdd;

    if( *pCharPtr == NULL )
    {
        /* Malloc memory for a copy of the value string plus a zero terminator. */
        pStringCopy = otaAgent.pOtaInterface->os.mem.malloc( valueLength + 1U );

        if( pStringCopy != NULL )
        {
            *pCharPtr = pStringCopy;
        }
        else
        {
            /* Stop processing on error. */
            err = DocParseErrOutOfMemory;

            LogError( ( "Memory allocation failed "
                        "[key: valueLength]=[%s: %lu]",
                        pKey,
                        valueLength ) );
        }
    }
    else
    {
        if( *pParamSizeAdd < ( valueLength + 1U ) )
        {
            err = DocParseErrUserBufferInsuffcient;

            LogError( ( "Insufficient user memory: "
                        "[key: valueLength]=[%s: %lu]",
                        pKey,
                        valueLength ) );
        }
        else
        {
            pStringCopy = *pCharPtr;
            err = DocParseErrNone;
        }
    }

    if( err == DocParseErrNone )
    {
        /* Copy parameter string into newly allocated memory. */
        ( void ) memcpy( *pCharPtr, pValueInJson, valueLength );

        /* Zero terminate the new string. */
        pStringCopy[ valueLength ] = '\0';

        LogInfo( ( "Extracted parameter: "
                   "[key: value]=[%s: %s]",
                   pKey,
                   pStringCopy ) );
    }

    return err;
}

/* Store the parameter from the json to the offset specified by the document model. */

static DocParseErr_t extractParameter( JsonDocParam_t docParam,
                                       void * pContextBase,
                                       const char * pValueInJson,
                                       size_t valueLength )
{
    DocParseErr_t err = DocParseErrNone;
    void * pParamAdd;
    uint32_t * pParamSizeAdd;

    /* Get destination offset to parameter storage location.*/
    pParamAdd = ( uint8_t * ) pContextBase + docParam.pDestOffset;

    /* Get destination buffer size to parameter storage location. */
    pParamSizeAdd = ( void * ) ( ( uint8_t * ) pContextBase + docParam.pDestSizeOffset );

    if( ( ModelParamTypeStringCopy == docParam.modelParamType ) || ( ModelParamTypeArrayCopy == docParam.modelParamType ) )
    {
        err = extractAndStoreArray( docParam.pSrcKey, pValueInJson, valueLength, pParamAdd, pParamSizeAdd );
    }
    else if( ModelParamTypeStringInDoc == docParam.modelParamType )
    {
        /* Copy pointer to source string instead of duplicating the string. */
        *( const char ** ) pParamAdd = pValueInJson;

        LogInfo( ( "Extracted parameter: [key: value]=[%s: %.*s]",
                   docParam.pSrcKey, ( int16_t ) valueLength, pValueInJson ) );
    }
    else if( ModelParamTypeUInt32 == docParam.modelParamType )
    {
        uint32_t * pUint32 = pParamAdd;
        char * pEnd;
        const char * pStart = pValueInJson;
        errno = 0;

        *pUint32 = ( uint32_t ) strtoul( pStart, &pEnd, 0 );

        if( ( errno == 0 ) && ( pEnd == &pValueInJson[ valueLength ] ) )
        {
            LogInfo( ( "Extracted parameter: [key: value]=[%s: %u]",
                       docParam.pSrcKey, *pUint32 ) );
        }
        else
        {
            err = DocParseErrInvalidNumChar;
        }
    }
    else if( ModelParamTypeSigBase64 == docParam.modelParamType )
    {
        err = decodeAndStoreKey( pValueInJson, valueLength, pParamAdd );
    }
    else if( ModelParamTypeIdent == docParam.modelParamType )
    {
        LogDebug( ( "Identified parameter: [ %s ]",
                    docParam.pSrcKey ) );

        *( bool * ) pParamAdd = true;
    }
    else
    {
        LogWarn( ( "Invalid parameter type: %d", docParam.modelParamType ) );
    }

    if( err != DocParseErrNone )
    {
        LogError( ( "Failed to extract document parameter: error=%d, paramter key=%s",
                    err, docParam.pSrcKey ) );
    }

    return err;
}

/* Checks for duplicate entries in the JSON document. */

static DocParseErr_t checkDuplicates( uint32_t * paramsReceivedBitmap,
                                      uint16_t paramIndex )
{
    DocParseErr_t err = DocParseErrNone;

    /* TODO need to change this implementation because duplicates are not searched properly */
    /* Check for duplicates of the token*/
    if( ( *paramsReceivedBitmap & ( ( uint32_t ) 1U << paramIndex ) ) != 0U ) /*lint !e9032 paramIndex will never be greater than kDocModel_MaxParams, which is the the size of the bitmap. */
    {
        err = DocParseErrDuplicatesNotAllowed;
    }
    else
    {
        /* Mark parameter as received in the bitmap. */
        *paramsReceivedBitmap |= ( ( uint32_t ) 1U << paramIndex ); /*lint !e9032 paramIndex will never be greater than kDocModel_MaxParams, which is the the size of the bitmap. */
    }

    return err;
}

/* Check if all the required parameters for job document are extracted from the JSON */

static DocParseErr_t verifyRequiredParamsExtracted( const JsonDocParam_t * pModelParam,
                                                    const JsonDocModel_t * pDocModel )
{
    uint32_t scanIndex = 0;
    DocParseErr_t err = DocParseErrNone;
    uint32_t missingParams = ( pDocModel->paramsReceivedBitmap & pDocModel->paramsRequiredBitmap )
                             ^ pDocModel->paramsRequiredBitmap;

    if( missingParams != 0U )
    {
        /* The job document did not have all required document model parameters. */
        for( scanIndex = 0U; scanIndex < pDocModel->numModelParams; scanIndex++ )
        {
            if( ( missingParams & ( ( uint32_t ) 1U << scanIndex ) ) != 0U )
            {
                LogDebug( ( "Failed job document content check: "
                            "Required job document parameter was not extracted: "
                            "parameter=%s",
                            pModelParam[ scanIndex ].pSrcKey ) );
            }
        }

        err = DocParseErrMalformedDoc;
    }

    return err;
}

/* Extract the desired fields from the JSON document based on the specified document model. */

static DocParseErr_t parseJSONbyModel( const char * pJson,
                                       uint32_t messageLength,
                                       JsonDocModel_t * pDocModel )
{
    const JsonDocParam_t * pModelParam = NULL;
    DocParseErr_t err;
    JSONStatus_t result;
<<<<<<< HEAD
    uint16_t paramIndex = 0;
=======
    uint16_t paramIndex;
>>>>>>> b76149ae
    const char * pFileParams = NULL;
    uint32_t fileParamsLength = 0;

    /* Fetch the model parameters from the DocModel*/
    pModelParam = pDocModel->pBodyDef;

    /* Check the validity of the JSON document */
    err = validateJSON( pJson, messageLength );

    /* Traverse the docModel and search the JSON if it containing the Source Key specified*/
    for( paramIndex = 0; paramIndex < pDocModel->numModelParams; paramIndex++ )
    {
        const char * pQueryKey = pDocModel->pBodyDef[ paramIndex ].pSrcKey;
        size_t queryKeyLength = strlen( pQueryKey );
<<<<<<< HEAD
        const char * pValueInJson = NULL;
        size_t valueLength = 0;
=======
        const char * pValueInJson;
        size_t valueLength;
>>>>>>> b76149ae
        result = JSON_SearchConst( pJson, messageLength, pQueryKey, queryKeyLength, &pValueInJson, &valueLength, NULL );

        /* If not found in pJSon search for the key in FileParameters JSON*/
        if( ( result != JSONSuccess ) && ( pFileParams != NULL ) )
        {
            result = JSON_SearchConst( pFileParams, fileParamsLength, pQueryKey, queryKeyLength, &pValueInJson, &valueLength, NULL );
        }

        if( result == JSONSuccess )
        {
<<<<<<< HEAD
            if( OTA_STORE_NESTED_JSON == ( int32_t ) pModelParam[ paramIndex ].pDestOffset )
=======
            err = checkDuplicates( &( pDocModel->paramsReceivedBitmap ), paramIndex );

            if( OTA_DONT_STORE_PARAM == pModelParam[ paramIndex ].pDestOffset )
            {
                /* Do nothing if we don't need to store the parameter */
                continue;
            }
            else if( OTA_STORE_NESTED_JSON == pModelParam[ paramIndex ].pDestOffset )
>>>>>>> b76149ae
            {
                pFileParams = pValueInJson + 1;
                fileParamsLength = ( uint32_t ) valueLength - 2U;
            }
            else if( OTA_DONT_STORE_PARAM != ( int32_t ) pModelParam[ paramIndex ].pDestOffset )
            {
                err = extractParameter( pModelParam[ paramIndex ],
                                        pDocModel->contextBase,
                                        pValueInJson,
                                        valueLength );
            }
            else
            {
                /* Do nothing if we don't need to store the parameter */
            }

            if( err == DocParseErrNone )
            {
                err = checkDuplicates( &( pDocModel->paramsReceivedBitmap ), paramIndex );
            }

            if( err != DocParseErrNone )
            {
                break;
            }
        }
    }

    if( err == DocParseErrNone )
    {
        err = verifyRequiredParamsExtracted( pModelParam, pDocModel );
    }

    if( err != DocParseErrNone )
    {
        LogError( ( "Failed to parse JSON document: "
                    "DocParseErr_t=%d",
                    err ) );
    }

    return err;
}

/* Prepare the document model for use by sanity checking the initialization parameters
 * and detecting all required parameters. */

static DocParseErr_t initDocModel( JsonDocModel_t * pDocModel,
                                   const JsonDocParam_t * pBodyDef,
                                   void * contextBaseAddr,
                                   uint32_t contextSize,
                                   uint16_t numJobParams )
{
    DocParseErr_t err = DocParseErrUnknown;
    uint32_t scanIndex;

    /* Sanity check the model pointers and parameter count. Exclude the context base address and size since
     * it is technically possible to create a model that writes entirely into absolute memory locations.
     */
    if( pDocModel == NULL )
    {
        LogError( ( "Parameter check failed: pDocModel is NULL." ) );
        err = DocParseErrNullModelPointer;
    }
    else if( pBodyDef == NULL )
    {
        LogError( ( "Parameter check failed: pBodyDef is NULL." ) );
        err = DocParseErrNullBodyPointer;
    }
    else if( numJobParams > OTA_DOC_MODEL_MAX_PARAMS )
    {
        LogError( ( "Parameter check failed: "
                    "Document model has %u parameters: "
                    "Document model should have <= %u parameters.",
                    numJobParams,
                    OTA_DOC_MODEL_MAX_PARAMS ) );
        err = DocParseErrTooManyParams;
    }
    else
    {
        pDocModel->contextBase = contextBaseAddr;
        pDocModel->contextSize = contextSize;
        pDocModel->pBodyDef = pBodyDef;
        pDocModel->numModelParams = numJobParams;
        pDocModel->paramsReceivedBitmap = 0;
        pDocModel->paramsRequiredBitmap = 0;

        /* Scan the model and detect all required parameters (i.e. not optional). */
        for( scanIndex = 0; scanIndex < pDocModel->numModelParams; scanIndex++ )
        {
            if( pDocModel->pBodyDef[ scanIndex ].required == true )
            {
                /* Add parameter to the required bitmap. */
                pDocModel->paramsRequiredBitmap |= ( ( uint32_t ) 1U << scanIndex );
            }
        }

        err = DocParseErrNone;
    }

    if( err != DocParseErrNone )
    {
        LogError( ( "Failed to initialize document model: "
                    "DocParseErr_t=%d", err ) );
    }

    return err;
}

/*
 * Validate the version of the update received.
 */
static OtaErr_t validateUpdateVersion( const OtaFileContext_t * pFileContext )
{
    OtaErr_t err = OTA_ERR_UNINITIALIZED;

    /* Only check for versions if the target is self */
    if( otaAgent.serverFileID == 0U )
    {
        /* Check if version reported is the same as the running version. */
        if( pFileContext->updaterVersion == appFirmwareVersion.u.unsignedVersion32 )
        {
            /* The version is the same so either we're not actually the new firmware or
             * someone messed up and sent firmware with the same version. In either case,
             * this is a failure of the OTA update so reject the job.
             */
            LogWarn( ( "Application version of the new image is identical to the current image: "
                       "New images are expected to have a higher version number: " ) );

            err = OTA_ERR_SAME_FIRMWARE_VERSION;
        }
        /* Check if update version received is older than current version.*/
        else if( pFileContext->updaterVersion > appFirmwareVersion.u.unsignedVersion32 )
        {
            LogWarn( ( "Application version of the new image is lower than the current image: "
                       "New images are expected to have a higher version number." ) );
            err = OTA_ERR_DOWNGRADE_NOT_ALLOWED;
        }

        /* pFileContext->updaterVersion < appFirmwareVersion.u.unsignedVersion32 is true.
         * Update version received is newer than current version. */
        else
        {
            LogInfo( ( "New image has a higher version number than the current image: "
                       "Old image version=%u"
                       ", New image version=%u",
                       appFirmwareVersion.u.unsignedVersion32,
                       pFileContext->updaterVersion ) );

            err = OTA_ERR_NONE;
        }
    }
    else
    {
        /* For any other serverFileID.*/
        err = OTA_ERR_NONE;
    }

    return err;
}

/* If there is an error is parsing the json check if it can be handled by external callback. */

static OtaJobParseErr_t parseJobDocFromCustomCallback( const char * pJson,
                                                       uint32_t messageLength,
                                                       OtaFileContext_t * pFileContext,
                                                       OtaFileContext_t ** pFinalFile )
{
    OtaErr_t otaErr = OTA_ERR_NONE;
    OtaJobParseErr_t err = OtaJobParseErrNone;
    size_t jobNameLen = 0;

    assert( pFileContext != NULL );

    /* We have an unknown job parser error. Check to see if we can pass control to a callback for parsing */
    if( otaAgent.customJobCallback != NULL )
    {
        err = otaAgent.customJobCallback( pJson, messageLength );

        if( err == OtaJobParseErrNone )
        {
            /* Custom job was parsed by external callback successfully. Grab the job name from the file
             *  context and save that in the ota agent */
<<<<<<< HEAD
            jobNameLen = strlen( ( const char * ) pFileContext->pJobName );

            if( jobNameLen > 0u )
            {
                ( void ) memcpy( otaAgent.pActiveJobName, pFileContext->pJobName, jobNameLen );
=======
            if( strlen( ( const char * ) pFileContext->pJobName ) > 0 )
            {
                memcpy( otaAgent.pActiveJobName, pFileContext->pJobName, strlen( ( const char * ) pFileContext->pJobName ) );
>>>>>>> b76149ae
                otaErr = otaControlInterface.updateJobStatus( &otaAgent,
                                                              JobStatusSucceeded,
                                                              JobReasonAccepted,
                                                              0 );

                /* Everything looks OK. Set final context structure to start OTA. */
                **pFinalFile = *pFileContext;
                LogInfo( ( "Job document parsed from external callback" ) );

                /* We don't need the job name memory anymore since we're done with this job. */
                ( void ) memset( otaAgent.pActiveJobName, 0, OTA_JOB_ID_MAX_SIZE );
            }
            else
            {
                /* Job is malformed - return an error */
                err = OtaJobParseErrNonConformingJobDoc;

                LogError( ( "Custom job document was parsed, but the job name is NULL: OtaJobParseErr_t=%i",
                            err ) );
            }
        }
        else
        {
            /*Check if we received a timestamp and client token but no job ID.*/
            if( ( otaAgent.pClientTokenFromJob != NULL ) && ( otaAgent.timestampFromJob != 0U ) && ( pFileContext->pJobName == NULL ) )
            {
                /* Received job document with no execution so no active job is available.*/
                LogWarn( ( "No active jobs available for execution." ) );
                err = OtaJobParseErrNoActiveJobs;
            }
            else
            {
                /* Job is malformed - return an error */
                err = OtaJobParseErrNonConformingJobDoc;
            }
        }
    }

    if( otaErr != OTA_ERR_NONE )
    {
        LogError( ( "Failed to update job status: updateJobStatus returned error: OtaErr_t=%d",
                    otaErr ) );
    }

    return err;
}

/* Check if the incoming job document is not conflicting with current job status. */

static OtaJobParseErr_t verifyActiveJobStatus( OtaFileContext_t * pFileContext,
                                               OtaFileContext_t ** pFinalFile,
                                               bool * pUpdateJob )
{
    OtaJobParseErr_t err = OtaJobParseErrNone;

    if( pFileContext->pJobName != NULL )
    {
        /* pFileContext->pJobName is guaranteed to be zero terminated. */
        if( strcmp( ( char * ) otaAgent.pActiveJobName, ( char * ) pFileContext->pJobName ) != 0 )
        {
            LogInfo( ( "New job document received, aborting current job." ) );

            /* Abort the current job. */
            ( void ) otaAgent.pOtaInterface->pal.setPlatformImageState( &( otaAgent.fileContext ), OtaImageStateAborted );
            ( void ) otaClose( &( otaAgent.fileContext ) );

            /* Set new active job name. */
<<<<<<< HEAD
            ( void ) memcpy( otaAgent.pActiveJobName, pFileContext->pJobName, strlen( ( const char * ) pFileContext->pJobName ) );
=======
            memcpy( otaAgent.pActiveJobName, pFileContext->pJobName, strlen( ( const char * ) pFileContext->pJobName ) );
>>>>>>> b76149ae

            err = OtaJobParseErrNone;
        }
        else
        {
            /* The same job is being reported so update the url. */
            LogInfo( ( "New job document ID is identical to the current job: "
                       "Updating the URL based on the new job document." ) );

            if( otaAgent.fileContext.pUpdateUrlPath != NULL )
            {
                if( otaAgent.fileContext.updateUrlMaxSize == 0u )
                {
                    /* The buffer is allocated by us, free first then update. */
                    otaAgent.pOtaInterface->os.mem.free( otaAgent.fileContext.pUpdateUrlPath );
                    otaAgent.fileContext.pUpdateUrlPath = pFileContext->pUpdateUrlPath;
                    pFileContext->pUpdateUrlPath = NULL;
                }
                else
                {
                    /* The buffer is provided by user, directly copy the new url to it. */
                    ( void ) memcpy( otaAgent.fileContext.pUpdateUrlPath, pFileContext->pUpdateUrlPath, otaAgent.fileContext.updateUrlMaxSize );
                }
            }

            *pFinalFile = &( otaAgent.fileContext );
            *pUpdateJob = true;

            err = OtaJobParseErrUpdateCurrentJob;
        }
    }
    else
    {
        LogWarn( ( "Parameter check failed: "
                   "pJobName is NULL while the OTA Agent is busy: "
                   "Ignoring parameter check failure." ) );
        err = OtaJobParseErrNullJob;
    }

    return err;
}

/* Validate update version when receiving job doc in self test state. */
static void handleSelfTestJobDoc( OtaFileContext_t * pFileContext )
{
    OtaErr_t otaErr = OTA_ERR_NONE;
    OtaErr_t errVersionCheck = OTA_ERR_UNINITIALIZED;

    LogInfo( ( "In self test mode." ) );

    /* Validate version of the update received.*/
    errVersionCheck = validateUpdateVersion( pFileContext );

    /* coverity[misra_c_2012_rule_14_3_violation] otaconfigAllowDowngrade is a user config. */
    if( ( otaconfigAllowDowngrade == 1U ) || ( errVersionCheck == OTA_ERR_NONE ) )
    {
        /* The running firmware version is newer than the firmware that performed
         * the update or downgrade is allowed so this means we're ready to start
         * the self test phase.
         *
         * Set image state accordingly and update job status with self test identifier.
         */
        LogInfo( ( "Image version is valid: Begin testing file: File ID=%d",
                   otaAgent.serverFileID ) );

        otaErr = setImageStateWithReason( OtaImageStateTesting, errVersionCheck );

        if( otaErr != OTA_ERR_NONE )
        {
            LogError( ( "Failed to set image state to testing: OtaErr_t=%d", otaErr ) );
        }
    }
    else
    {
        LogWarn( ( "New image is being rejected: Application version of the new image is invalid: "
                   "OtaErr_t=%u", errVersionCheck ) );

        otaErr = setImageStateWithReason( OtaImageStateRejected, errVersionCheck );

        if( otaErr != OTA_ERR_NONE )
        {
            LogError( ( "Failed to set image state to rejected: OtaErr_t=%d", otaErr ) );
        }

        /* All reject cases must reset the device. */
        ( void ) otaAgent.pOtaInterface->pal.reset( &( otaAgent.fileContext ) );
    }
}

/* Check if all the file context params are valid and initialize resources for the job transfer */

static OtaJobParseErr_t validateAndStartJob( OtaFileContext_t * pFileContext,
                                             OtaFileContext_t ** pFinalFile,
                                             bool * pUpdateJob )
{
    OtaJobParseErr_t err = OtaJobParseErrNone;

    /* Validate the job document parameters. */
    if( pFileContext->fileSize == 0U )
    {
        LogError( ( "Parameter check failed: pFileContext->fileSize is 0: File size should be > 0." ) );
        err = OtaJobParseErrZeroFileSize;
    }
    /* If there's an active job, verify that it's the same as what's being reported now. */
    /* We already checked for missing parameters so we SHOULD have a job name in the context. */
<<<<<<< HEAD
    else if( strlen( ( const char * ) otaAgent.pActiveJobName ) > 0u )
=======
    else if( strlen( ( const char * ) otaAgent.pActiveJobName ) > 0 )
>>>>>>> b76149ae
    {
        err = verifyActiveJobStatus( pFileContext, pFinalFile, pUpdateJob );
    }
    else
    {
        /* Assume control of the job name from the context. */
<<<<<<< HEAD
        ( void ) memcpy( otaAgent.pActiveJobName, pFileContext->pJobName, strlen( ( const char * ) pFileContext->pJobName ) );
=======
        memcpy( otaAgent.pActiveJobName, pFileContext->pJobName, strlen( ( const char * ) pFileContext->pJobName ) );
>>>>>>> b76149ae
    }

    /* Store the File ID received in the job. */
    otaAgent.serverFileID = pFileContext->serverFileID;

    if( err == OtaJobParseErrNone )
    {
        /* If the job is in self test mode, don't start an OTA update but instead do the following:
         *
         * If the firmware that performed the update was older than the currently running firmware,
         * set the image state to "Testing." This is the success path.
         *
         * If it's the same or newer, reject the job since either the firmware was not accepted
         * during self test or an incorrect image was sent by the OTA operator.
         */
        if( pFileContext->isInSelfTest == true )
        {
            handleSelfTestJobDoc( pFileContext );
        }
        else
        {
            *pFinalFile = pFileContext;

            if( *pFinalFile == NULL )
            {
                LogError( ( "Job succesfully parsed, but there is no file context available." ) );
            }
            else
            {
                **pFinalFile = *pFileContext;

                /* Everything looks OK. Set final context structure to start OTA. */
                LogInfo( ( "Job document was accepted. Attempting to begin the update." ) );
            }
        }
    }
    else
    {
        LogError( ( "Failed to validate and start the job: OtaJobParseErr_t=%d", err ) );
    }

    return err;
}

/* This is the OTA job document model describing the parameters, their types, destination and how to extract. */
/*lint -e{708} We intentionally do some things lint warns about but produce the proper model. */
/* Namely union initialization and pointers converted to values. */

static const JsonDocParam_t otaJobDocModelParamStructure[ OTA_NUM_JOB_PARAMS ] =
{
    { OTA_JSON_CLIENT_TOKEN_KEY,    OTA_JOB_PARAM_OPTIONAL, OTA_DONT_STORE_PARAM,         OTA_DONT_STORE_PARAM, ModelParamTypeStringInDoc },
    { OTA_JSON_TIMESTAMP_KEY,       OTA_JOB_PARAM_OPTIONAL, OTA_DONT_STORE_PARAM,         OTA_DONT_STORE_PARAM, ModelParamTypeUInt32      },
    { OTA_JSON_EXECUTION_KEY,       OTA_JOB_PARAM_REQUIRED, OTA_DONT_STORE_PARAM,         OTA_DONT_STORE_PARAM, ModelParamTypeObject      },
    { OTA_JSON_JOB_ID_KEY,          OTA_JOB_PARAM_REQUIRED, U16_OFFSET( OtaFileContext_t, pJobName ),           U16_OFFSET( OtaFileContext_t, jobNameMaxSize ), ModelParamTypeStringCopy},
    { OTA_JSON_STATUS_DETAILS_KEY,  OTA_JOB_PARAM_OPTIONAL, OTA_DONT_STORE_PARAM,         OTA_DONT_STORE_PARAM, ModelParamTypeObject      },
    { OTA_JSON_SELF_TEST_KEY,       OTA_JOB_PARAM_OPTIONAL, U16_OFFSET( OtaFileContext_t, isInSelfTest ),       OTA_DONT_STORE_PARAM, ModelParamTypeIdent},
    { OTA_JSON_UPDATED_BY_KEY,      OTA_JOB_PARAM_OPTIONAL, U16_OFFSET( OtaFileContext_t, updaterVersion ),     OTA_DONT_STORE_PARAM, ModelParamTypeUInt32},
    { OTA_JSON_JOB_DOC_KEY,         OTA_JOB_PARAM_REQUIRED, OTA_DONT_STORE_PARAM,         OTA_DONT_STORE_PARAM, ModelParamTypeObject      },
    { OTA_JSON_OTA_UNIT_KEY,        OTA_JOB_PARAM_REQUIRED, OTA_DONT_STORE_PARAM,         OTA_DONT_STORE_PARAM, ModelParamTypeObject      },
    { OTA_JSON_STREAM_NAME_KEY,     OTA_JOB_PARAM_OPTIONAL, U16_OFFSET( OtaFileContext_t, pStreamName ),        U16_OFFSET( OtaFileContext_t, streamNameMaxSize ), ModelParamTypeStringCopy},
    { OTA_JSON_PROTOCOLS_KEY,       OTA_JOB_PARAM_REQUIRED, U16_OFFSET( OtaFileContext_t, pProtocols ),         U16_OFFSET( OtaFileContext_t, protocolMaxSize ), ModelParamTypeArrayCopy},
    { OTA_JSON_FILE_GROUP_KEY,      OTA_JOB_PARAM_REQUIRED, OTA_STORE_NESTED_JSON,        OTA_DONT_STORE_PARAM, ModelParamTypeArray       },
    { OTA_JSON_FILE_PATH_KEY,       OTA_JOB_PARAM_REQUIRED, U16_OFFSET( OtaFileContext_t, pFilePath ),          U16_OFFSET( OtaFileContext_t, filePathMaxSize ), ModelParamTypeStringCopy},
    { OTA_JSON_FILE_SIZE_KEY,       OTA_JOB_PARAM_REQUIRED, U16_OFFSET( OtaFileContext_t, fileSize ),           OTA_DONT_STORE_PARAM, ModelParamTypeUInt32},
    { OTA_JSON_FILE_ID_KEY,         OTA_JOB_PARAM_REQUIRED, U16_OFFSET( OtaFileContext_t, serverFileID ),       OTA_DONT_STORE_PARAM, ModelParamTypeUInt32},
    { OTA_JSON_FILE_CERT_NAME_KEY,  OTA_JOB_PARAM_REQUIRED, U16_OFFSET( OtaFileContext_t, pCertFilepath ),      U16_OFFSET( OtaFileContext_t, certFilePathMaxSize ), ModelParamTypeStringCopy},
    { OTA_JSON_UPDATE_DATA_URL_KEY, OTA_JOB_PARAM_OPTIONAL, U16_OFFSET( OtaFileContext_t, pUpdateUrlPath ),     U16_OFFSET( OtaFileContext_t, updateUrlMaxSize ), ModelParamTypeStringCopy},
    { OTA_JSON_AUTH_SCHEME_KEY,     OTA_JOB_PARAM_OPTIONAL, U16_OFFSET( OtaFileContext_t, pAuthScheme ),        U16_OFFSET( OtaFileContext_t, authSchemeMaxSize ), ModelParamTypeStringCopy},
    { OTA_JsonFileSignatureKey,     OTA_JOB_PARAM_REQUIRED, U16_OFFSET( OtaFileContext_t, pSignature ),         OTA_DONT_STORE_PARAM, ModelParamTypeSigBase64},
    { OTA_JSON_FILE_ATTRIBUTE_KEY,  OTA_JOB_PARAM_OPTIONAL, U16_OFFSET( OtaFileContext_t, fileAttributes ),     OTA_DONT_STORE_PARAM, ModelParamTypeUInt32},
    { OTA_JSON_FILETYPE_KEY,        OTA_JOB_PARAM_OPTIONAL, U16_OFFSET( OtaFileContext_t, fileType ),           OTA_DONT_STORE_PARAM, ModelParamTypeUInt32}
};

/* Parse the OTA job document and validate. Return the populated
 * OTA context if valid otherwise return NULL.
 */

static OtaFileContext_t * parseJobDoc( const char * pJson,
                                       uint32_t messageLength,
                                       bool * pUpdateJob )
{
    OtaErr_t otaErr = OTA_ERR_NONE;
    OtaJobParseErr_t err = OtaJobParseErrUnknown;
    DocParseErr_t parseError = DocParseErrNone;
    OtaFileContext_t * pFinalFile = NULL;
    OtaFileContext_t * pFileContext = &( otaAgent.fileContext );
    JsonDocModel_t otaJobDocModel;

    parseError = initDocModel( &otaJobDocModel,
                               otaJobDocModelParamStructure,
                               ( void * ) pFileContext, /*lint !e9078 !e923 Intentionally casting context pointer to a value for initDocModel. */
                               ( uint32_t ) sizeof( OtaFileContext_t ),
                               OTA_NUM_JOB_PARAMS );

    if( parseError != DocParseErrNone )
    {
        err = OtaJobParseErrBadModelInitParams;
    }
    else
    {
        parseError = parseJSONbyModel( pJson, messageLength, &otaJobDocModel );

        if( parseError == DocParseErrNone )
        {
            err = validateAndStartJob( pFileContext, &pFinalFile, pUpdateJob );
        }
        else
        {
            err = parseJobDocFromCustomCallback( pJson, messageLength, pFileContext, &pFinalFile );
        }
    }

    if( err != OtaJobParseErrNone )
    {
        /* If job parsing failed AND there's a job ID, update the job state to FAILED with
         * a reason code.  Without a job ID, we can't update the status in the job service. */
<<<<<<< HEAD
        if( strlen( ( const char * ) pFileContext->pJobName ) > 0u )
=======
        if( strlen( ( const char * ) pFileContext->pJobName ) > 0 )
>>>>>>> b76149ae
        {
            LogError( ( "Failed to parse the job document after parsing the job name: "
                        "OtaJobParseErr_t=%d, Job name=%s",
                        err, ( const char * ) pFileContext->pJobName ) );

            /* Assume control of the job name from the context. */
            ( void ) memcpy( otaAgent.pActiveJobName, pFileContext->pJobName, OTA_JOB_ID_MAX_SIZE );

            otaErr = otaControlInterface.updateJobStatus( &otaAgent,
                                                          JobStatusFailedWithVal,
                                                          ( int32_t ) OTA_ERR_JOB_PARSER_ERROR,
                                                          ( int32_t ) err );

            if( otaErr != OTA_ERR_NONE )
            {
                LogError( ( "Failed to update job status: updateJobStatus returned error: OtaErr_t=%d",
                            err ) );
            }

            /* We don't need the job name memory anymore since we're done with this job. */
            ( void ) memset( otaAgent.pActiveJobName, 0, OTA_JOB_ID_MAX_SIZE );
        }
        else
        {
            LogError( ( "Failed to parse job document: OtaJobParseErr_t=%d",
                        err ) );
        }
    }

    /* If we failed, close the open files. */
    if( pFinalFile == NULL )
    {
        /* Close any open files. */
        ( void ) otaClose( &( otaAgent.fileContext ) );
    }

    /* Return pointer to populated file context or NULL if it failed. */
    return pFinalFile;
}


/* getFileContextFromJob
 *
 * We received an OTA update job message from the job service so process
 * the message and update the file context.
 */

static OtaFileContext_t * getFileContextFromJob( const char * pRawMsg,
                                                 uint32_t messageLength )
{
    uint32_t index;
    uint32_t numBlocks;             /* How many data pages are in the expected update image. */
    uint32_t bitmapLen;             /* Length of the file block bitmap in bytes. */
    OtaFileContext_t * pUpdateFile; /* Pointer to an OTA update context. */
    OtaErr_t err = OTA_ERR_UNINITIALIZED;

    bool updateJob = false;

    /* Populate an OTA file context from the OTA job document. */

    pUpdateFile = parseJobDoc( pRawMsg, messageLength, &updateJob );

    if( updateJob == true )
    {
        LogInfo( ( "Job document for receiving an update received." ) );
    }

    if( ( updateJob == false ) && ( pUpdateFile != NULL ) && ( inSelftest() == false ) )
    {
        if( ( pUpdateFile->pRxBlockBitmap != NULL ) && ( pUpdateFile->blockBitmapMaxSize == 0u ) )
        {
            /* Free any previously allocated bitmap. */
            otaAgent.pOtaInterface->os.mem.free( pUpdateFile->pRxBlockBitmap );
            pUpdateFile->pRxBlockBitmap = NULL;
        }

        /* Calculate how many bytes we need in our bitmap for tracking received blocks.
         * The below calculation requires power of 2 page sizes. */

        numBlocks = ( pUpdateFile->fileSize + ( OTA_FILE_BLOCK_SIZE - 1U ) ) >> otaconfigLOG2_FILE_BLOCK_SIZE;
        bitmapLen = ( numBlocks + ( BITS_PER_BYTE - 1U ) ) >> LOG2_BITS_PER_BYTE;
        pUpdateFile->pRxBlockBitmap = ( uint8_t * ) otaAgent.pOtaInterface->os.mem.malloc( bitmapLen ); /*lint !e9079 FreeRTOS malloc port returns void*. */

        if( pUpdateFile->pRxBlockBitmap != NULL )
        {
            /* Mark as used any pages in the bitmap that are out of range, based on the file size.
             * This keeps us from requesting those pages during retry processing or if using a windowed
             * block request. It also avoids erroneously accepting an out of range data block should it
             * get past any safety checks.
             * Files are not always a multiple of 8 pages (8 bits/pages per byte) so some bits of the
             * last byte may be out of range and those are the bits we want to clear. */

            uint8_t bit = 1U << ( BITS_PER_BYTE - 1U );
            uint32_t numOutOfRange = ( bitmapLen * BITS_PER_BYTE ) - numBlocks;

            /* Set all bits in the bitmap to the erased state (we use 1 for erased just like flash memory). */
            ( void ) memset( pUpdateFile->pRxBlockBitmap, ( int32_t ) OTA_ERASED_BLOCKS_VAL, bitmapLen );

            for( index = 0U; index < numOutOfRange; index++ )
            {
                pUpdateFile->pRxBlockBitmap[ bitmapLen - 1U ] &= ( uint8_t ) ~bit;
                bit >>= 1U;
            }

            pUpdateFile->blocksRemaining = numBlocks; /* Initialize our blocks remaining counter. */

            /* Create/Open the OTA file on the file system. */
            err = otaAgent.pOtaInterface->pal.createFile( pUpdateFile );

            if( err != OTA_ERR_NONE )
            {
                err = setImageStateWithReason( OtaImageStateAborted, err );
                ( void ) otaClose( pUpdateFile ); /* Ignore false result since we're setting the pointer to null on the next line. */
                pUpdateFile = NULL;
            }
        }
        else
        {
            /* Can't receive the image without enough memory. */
            ( void ) otaClose( pUpdateFile );
            pUpdateFile = NULL;
        }
    }

    if( err != OTA_ERR_NONE )
    {
        LogDebug( ( "Failed to parse the file context from the job document: "
                    "OtaErr_t=%d",
                    err ) );
    }

    return pUpdateFile; /* Return the OTA file context. */
}

/*
 * validateDataBlock
 *
 * Validate the block index and size. If it is NOT the last block, it MUST be equal to a full block size.
 * If it IS the last block, it MUST be equal to the expected remainder. If the block ID is out of range,
 * that's an error.
 */
static bool validateDataBlock( const OtaFileContext_t * pFileContext,
                               uint32_t blockIndex,
                               uint32_t blockSize )
{
    bool ret = false;
    uint32_t lastBlock = 0;

    lastBlock = ( ( pFileContext->fileSize + ( OTA_FILE_BLOCK_SIZE - 1U ) ) >> otaconfigLOG2_FILE_BLOCK_SIZE ) - 1U;

    if( ( ( blockIndex < lastBlock ) && ( blockSize == OTA_FILE_BLOCK_SIZE ) ) ||
        ( ( blockIndex == lastBlock ) && ( blockSize == ( pFileContext->fileSize - ( lastBlock * OTA_FILE_BLOCK_SIZE ) ) ) ) )
    {
        ret = true;
        LogInfo( ( "Received valid file block: Block index=%u, Size=%u",
                   blockIndex, blockSize ) );
    }

    return ret;
}

/* Validate the incoming data block and store it in the file context. */

static IngestResult_t processDataBlock( OtaFileContext_t * pFileContext,
                                        uint32_t uBlockIndex,
                                        uint32_t uBlockSize,
                                        OtaErr_t * pCloseResult,
                                        uint8_t * pPayload )
{
    IngestResult_t eIngestResult = IngestResultUninitialized;
    uint32_t byte = 0;
    uint8_t bitMask = 0;

    if( validateDataBlock( pFileContext, uBlockIndex, uBlockSize ) == true )
    {
        /* Create bit mask for use in our bitmap. BITS_PER_BYTE is 8 so it will never overflow. */
        bitMask = ( uint8_t ) ( 1U << ( uBlockIndex % BITS_PER_BYTE ) );

        /* Calculate byte offset into bitmap. */
        byte = uBlockIndex >> LOG2_BITS_PER_BYTE;

        /* Check if we have already received this block. */
        if( ( ( pFileContext->pRxBlockBitmap[ byte ] ) & bitMask ) == 0U )
        {
            LogWarn( ( "Received a duplicate block: Block index=%u, Block size=%u",
                       uBlockIndex, uBlockSize ) );
            LogDebug( ( "Number of blocks remaining: %u",
                        pFileContext->blocksRemaining ) );

            eIngestResult = IngestResultDuplicate_Continue;
            *pCloseResult = OTA_ERR_NONE; /* This is a success path. */
        }
    }
    else
    {
        LogError( ( "Block range check failed: Received a block outside of the expected range: "
                    "Block index=%u, Block size=%u",
                    uBlockIndex, uBlockSize ) );
        eIngestResult = IngestResultBlockOutOfRange;
    }

    /* Process the received data block. */
    if( eIngestResult == IngestResultUninitialized )
    {
        if( pFileContext->pFile != NULL )
        {
            int32_t iBytesWritten = otaAgent.pOtaInterface->pal.writeBlock( pFileContext,
                                                                            ( uBlockIndex * OTA_FILE_BLOCK_SIZE ),
                                                                            pPayload,
                                                                            uBlockSize );

            if( iBytesWritten < 0 )
            {
                eIngestResult = IngestResultWriteBlockFailed;
                LogError( ( "Failed to ingest received block: IngestResult_t=%d",
                            eIngestResult ) );
            }
            else
            {
                /* Mark this block as received in our bitmap. */
                pFileContext->pRxBlockBitmap[ byte ] &= ( uint8_t ) ~bitMask;
                pFileContext->blocksRemaining--;
                eIngestResult = IngestResultAccepted_Continue;
                *pCloseResult = OTA_ERR_NONE;
            }
        }
        else
        {
            LogError( ( "Parameter check failed: pFileContext->pFile is NULL." ) );
            eIngestResult = IngestResultBadFileHandle;
        }
    }

    return eIngestResult;
}

/* Decode and store the incoming data block. */
static IngestResult_t decodeAndStoreDataBlock( OtaFileContext_t * pFileContext,
                                               const uint8_t * pRawMsg,
                                               uint32_t messageSize,
                                               uint8_t ** pPayload,
                                               uint32_t * uBlockSize,
                                               uint32_t * uBlockIndex )
{
    IngestResult_t eIngestResult = IngestResultUninitialized;
    int32_t lFileId = 0;
    int32_t sBlockSize = 0;
    int32_t sBlockIndex = 0;
    size_t payloadSize = 0;

    /* If we are expecting a data block, allocate space for it. */
    if( ( pFileContext->pRxBlockBitmap != NULL ) && ( pFileContext->blocksRemaining > 0U ) )
    {
        ( void ) otaAgent.pOtaInterface->os.timer.start( OtaRequestTimer,
                                                         "OtaRequestTimer",
                                                         otaconfigFILE_REQUEST_WAIT_MS,
                                                         otaTimerCallback );

        if( ( otaAgent.fileContext.pDecodeMem != NULL ) &&
            ( otaAgent.fileContext.decodeMemMaxSize != 0u ) )
        {
            *pPayload = otaAgent.fileContext.pDecodeMem;
            payloadSize = otaAgent.fileContext.decodeMemMaxSize;
        }
        else
        {
            *pPayload = otaAgent.pOtaInterface->os.mem.malloc( 1UL << otaconfigLOG2_FILE_BLOCK_SIZE );

            if( *pPayload != NULL )
            {
                payloadSize = ( 1UL << otaconfigLOG2_FILE_BLOCK_SIZE );
            }
        }
    }
    else
    {
        eIngestResult = IngestResultUnexpectedBlock;
    }

    /* Decode the file block if space is allocated. */
    if( payloadSize > 0u )
    {
        /* Decode the file block received. */
        if( OTA_ERR_NONE != otaDataInterface.decodeFileBlock(
                pRawMsg,
                messageSize,
                &lFileId,
                &sBlockIndex,
                &sBlockSize,
                pPayload,
                &payloadSize ) )
        {
            eIngestResult = IngestResultBadData;
        }
        else
        {
            *uBlockIndex = ( uint32_t ) sBlockIndex;
            *uBlockSize = ( uint32_t ) sBlockSize;
        }
    }
    else
    {
        /* If the block is expected, but we could not allocate space. */
        if( eIngestResult == IngestResultUninitialized )
        {
            eIngestResult = IngestResultNoDecodeMemory;
        }
    }

    return eIngestResult;
}

/* Free the resources allocated for data ingestion and close the file handle. */

static IngestResult_t ingestDataBlockCleanup( OtaFileContext_t * pFileContext,
                                              OtaErr_t * pCloseResult )
{
    IngestResult_t eIngestResult = IngestResultAccepted_Continue;

    if( pFileContext->blocksRemaining == 0U )
    {
        LogInfo( ( "Received final block of the update." ) );

        /* Stop the request timer. */
        ( void ) otaAgent.pOtaInterface->os.timer.stop( OtaRequestTimer );

        /* Free the bitmap now that we're done with the download. */
        if( ( pFileContext->pRxBlockBitmap != NULL ) && ( pFileContext->blockBitmapMaxSize == 0u ) )
        {
            /* Free any previously allocated bitmap. */
            otaAgent.pOtaInterface->os.mem.free( pFileContext->pRxBlockBitmap );
            pFileContext->pRxBlockBitmap = NULL;
        }

        if( pFileContext->pFile != NULL )
        {
            *pCloseResult = otaAgent.pOtaInterface->pal.closeFile( pFileContext );

            if( *pCloseResult == OTA_ERR_NONE )
            {
                LogInfo( ( "Received entire update and validated the signature." ) );
                eIngestResult = IngestResultFileComplete;
            }
            else
            {
                uint32_t closeResult = ( uint32_t ) *pCloseResult;

                LogError( ( "Failed to close the OTA file: Error=(%u:0x%06x)",
                            closeResult >> OTA_MAIN_ERR_SHIFT_DOWN_BITS,
                            closeResult & ( uint32_t ) OTA_PAL_ERR_MASK ) );

                if( ( ( closeResult ) & ( OTA_MAIN_ERR_MASK ) ) == OTA_ERR_SIGNATURE_CHECK_FAILED )
                {
                    eIngestResult = IngestResultSigCheckFail;
                }
                else
                {
                    eIngestResult = IngestResultFileCloseFail;
                }
            }

            /* File is now closed so clear the file handle in the context. */
            pFileContext->pFile = NULL;
        }
        else
        {
            LogError( ( "Parameter check failed: pFileContext->pFile is NULL." ) );
            eIngestResult = IngestResultBadFileHandle;
        }
    }
    else
    {
        LogInfo( ( "Number of blocks remaining: %u", pFileContext->blocksRemaining ) );
    }

    return eIngestResult;
}

/*
 * ingestDataBlock
 *
 * A block of file data was received by the application via some configured communication protocol.
 * If it looks like it is in range, write it to persistent storage. If it's the last block we're
 * expecting, close the file and perform the final signature check on it. If the close and signature
 * check are OK, let the caller know so it can be used by the system. Firmware updates generally
 * reboot the system and perform a self test phase. If the close or signature check fails, abort
 * the file transfer and return the result and any available details to the caller.
 */
static IngestResult_t ingestDataBlock( OtaFileContext_t * pFileContext,
                                       const uint8_t * pRawMsg,
                                       uint32_t messageSize,
                                       OtaErr_t * pCloseResult )
{
    IngestResult_t eIngestResult = IngestResultUninitialized;
    uint32_t uBlockSize = 0;
    uint32_t uBlockIndex = 0;
    uint8_t * pPayload = NULL;

    /* Check if the file context is NULL. */
    if( pFileContext == NULL )
    {
        eIngestResult = IngestResultNullContext;
    }

    /* Check if the result pointer is NULL. */
    if( eIngestResult == IngestResultUninitialized )
    {
        if( pCloseResult == NULL )
        {
            eIngestResult = IngestResultNullResultPointer;
        }
        else
        {
            /* Default to a generic ingest function error until we prove success. */
            *pCloseResult = OTA_ERR_GENERIC_INGEST_ERROR;
        }
    }

    /* Decode the received data block. */
    if( eIngestResult == IngestResultUninitialized )
    {
        /* If we have a block bitmap available then process the message. */
        eIngestResult = decodeAndStoreDataBlock( pFileContext, pRawMsg, messageSize, &pPayload, &uBlockSize, &uBlockIndex );
    }

    /* Validate the data block and process it to store the information.*/
    if( eIngestResult == IngestResultUninitialized )
    {
        eIngestResult = processDataBlock( pFileContext, uBlockIndex, uBlockSize, pCloseResult, pPayload );
    }

    /* If the ingestion is complete close the file and cleanup.*/
    if( eIngestResult == IngestResultAccepted_Continue )
    {
        eIngestResult = ingestDataBlockCleanup( pFileContext, pCloseResult );
    }

    /* Free the payload if it's dynamically allocated by us. */
    if( ( otaAgent.fileContext.decodeMemMaxSize == 0u ) &&
        ( pPayload != NULL ) )
    {
        otaAgent.pOtaInterface->os.mem.free( pPayload );
    }

    return eIngestResult;
}

/*
 * Clean up after the OTA process is done. Possibly free memory for re-use.
 */
static void agentShutdownCleanup( void )
{
    uint32_t index;

    otaAgent.state = OtaAgentStateShuttingDown;

    /* Control plane cleanup related to selected protocol. */
    if( otaControlInterface.cleanup != NULL )
    {
        ( void ) otaControlInterface.cleanup( &otaAgent );
    }

    /* Data plane cleanup related to selected protocol. */
    if( otaDataInterface.cleanup != NULL )
    {
        ( void ) otaDataInterface.cleanup( &otaAgent );
    }

    /*
     * Close any open OTA transfers.
     */
    for( index = 0; index < OTA_MAX_FILES; index++ )
    {
        ( void ) otaClose( &( otaAgent.fileContext ) );
    }

    /*
     * Clear active job name.
     */
    ( void ) memset( otaAgent.pActiveJobName, 0, OTA_JOB_ID_MAX_SIZE );
}

/*
 * Handle any events that were unexpected in the current state.
 */
static void handleUnexpectedEvents( const OtaEventMsg_t * pEventMsg )
{
    LogError( ( "Received unexpected event: "
                "Current state=[%s]"
                ", Event received=[%s]",
                pOtaAgentStateStrings[ otaAgent.state ],
                pOtaEventStrings[ pEventMsg->eventId ] ) );
}

/*
 * Execute the handler for selected index from the transition table.
 */
static void executeHandler( uint32_t index,
                            const OtaEventMsg_t * const pEventMsg )
{
    OtaErr_t err = OTA_ERR_UNINITIALIZED;

    if( otaTransitionTable[ index ].handler != NULL )
    {
        err = otaTransitionTable[ index ].handler( pEventMsg->pEventData );

        if( err == OTA_ERR_NONE )
        {
            LogDebug( ( "Executing handler for state transition: " ) );

            /*
             * Update the current state in OTA agent context.
             */
            otaAgent.state = otaTransitionTable[ index ].nextState;
        }
        else
        {
            LogError( ( "Failed to execute state transition handler: "
                        "Handler returned error: OtaErr_t=%d",
                        err ) );
        }
    }

    LogDebug( ( "Current State=[%s]"
                ", Event=[%s]"
                ", New state=[%s]",
                pOtaAgentStateStrings[ otaAgent.state ],
                pOtaEventStrings[ pEventMsg->eventId ],
                pOtaAgentStateStrings[ otaTransitionTable[ index ].nextState ] ) );
}

static uint32_t searchTransition( const OtaEventMsg_t * pEventMsg )
{
    uint32_t transitionTableLen = ( uint32_t ) ( sizeof( otaTransitionTable ) / sizeof( otaTransitionTable[ 0 ] ) );
    uint32_t i = 0;

    for( i = 0; i < transitionTableLen; i++ )
    {
        if( ( ( otaTransitionTable[ i ].currentState == otaAgent.state ) ||
              ( otaTransitionTable[ i ].currentState == OtaAgentStateAll ) ) &&
            ( otaTransitionTable[ i ].eventId == pEventMsg->eventId ) )
        {
            break;
        }
    }

    return i;
}

void otaAgentTask( void * pUnused )
{
    OtaEventMsg_t eventMsg = { 0 };
    uint32_t i = 0;
    uint32_t transitionTableLen = ( uint32_t ) ( sizeof( otaTransitionTable ) / sizeof( otaTransitionTable[ 0 ] ) );

    ( void ) pUnused;

    /*
     * OTA Agent is ready to receive and process events so update the state to ready.
     */
    otaAgent.state = OtaAgentStateReady;

    while( otaAgent.state != OtaAgentStateStopped )
    {
        /*
         * Receive the next event form the OTA event queue to process.
         */
        if( otaAgent.pOtaInterface->os.event.recv( NULL, &eventMsg, 0 ) == OTA_ERR_NONE )
        {
            /*
             * Search transition index if available in the table.
             */
            i = searchTransition( &eventMsg );

            if( i < transitionTableLen )
            {
                LogDebug( ( "Found valid event handler for state transition: "
                            "State=[%s], "
                            "Event=[%s]",
                            pOtaAgentStateStrings[ otaAgent.state ],
                            pOtaEventStrings[ eventMsg.eventId ] ) );

                /*
                 * Execute the handler function.
                 */
                executeHandler( i, &eventMsg );
            }

            if( i == transitionTableLen )
            {
                /*
                 * Handle unexpected events.
                 */
                handleUnexpectedEvents( &eventMsg );
            }
        }
    }
}

bool OTA_SignalEvent( const OtaEventMsg_t * const pEventMsg )
{
    bool retVal = false;
    OtaErr_t err = OTA_ERR_NONE;

    /*
     * Send event to back of the queue.
     */
    err = otaAgent.pOtaInterface->os.event.send( NULL, pEventMsg, 0 );

    if( err == OTA_ERR_NONE )
    {
        retVal = true;
        LogDebug( ( "Added event message to OTA event queue." ) );
    }
    else
    {
        retVal = false;
        LogError( ( "Failed to add even message to OTA event queue: "
                    "send returned error: "
                    "OtaErr_t=%d",
                    err ) );
    }

    return retVal;
}

static void initializeAppBuffers( OtaAppBuffer_t * pOtaBuffer )
{
    /* Initialize update file path buffer from application buffer.*/
    if( ( pOtaBuffer->pUpdateFilePath != NULL ) && ( pOtaBuffer->updateFilePathsize > 0u ) )
    {
        otaAgent.fileContext.pFilePath = pOtaBuffer->pUpdateFilePath;
        otaAgent.fileContext.filePathMaxSize = pOtaBuffer->updateFilePathsize;
    }
    else
    {
        otaAgent.fileContext.filePathMaxSize = 0;
    }

    /* Initialize certificate file path buffer from application buffer.*/
    if( ( pOtaBuffer->pCertFilePath != NULL ) && ( pOtaBuffer->certFilePathSize > 0u ) )
    {
        otaAgent.fileContext.pCertFilepath = pOtaBuffer->pCertFilePath;
        otaAgent.fileContext.certFilePathMaxSize = pOtaBuffer->certFilePathSize;
    }
    else
    {
        otaAgent.fileContext.certFilePathMaxSize = 0;
    }

    /* Initialize stream name buffer from application buffer.*/
    if( ( pOtaBuffer->pStreamName != NULL ) && ( pOtaBuffer->streamNameSize > 0u ) )
    {
        otaAgent.fileContext.pStreamName = pOtaBuffer->pStreamName;
        otaAgent.fileContext.streamNameMaxSize = pOtaBuffer->streamNameSize;
    }
    else
    {
        otaAgent.fileContext.streamNameMaxSize = 0;
    }

    /* Initialize file bitmap buffer from application buffer.*/
    if( ( pOtaBuffer->pDecodeMemory != NULL ) && ( pOtaBuffer->decodeMemorySize > 0u ) )
    {
        otaAgent.fileContext.pDecodeMem = pOtaBuffer->pDecodeMemory;
        otaAgent.fileContext.decodeMemMaxSize = pOtaBuffer->decodeMemorySize;
    }
    else
    {
        otaAgent.fileContext.decodeMemMaxSize = 0;
    }

    /* Initialize file bitmap buffer from application buffer.*/
    if( ( pOtaBuffer->pFileBitmap != NULL ) && ( pOtaBuffer->fileBitmapSize > 0u ) )
    {
        otaAgent.fileContext.pRxBlockBitmap = pOtaBuffer->pFileBitmap;
        otaAgent.fileContext.blockBitmapMaxSize = pOtaBuffer->fileBitmapSize;
    }
    else
    {
        otaAgent.fileContext.blockBitmapMaxSize = 0;
    }

    /* Initialize url buffer from application buffer.*/
    if( ( pOtaBuffer->pUrl != NULL ) && ( pOtaBuffer->urlSize > 0u ) )
    {
        otaAgent.fileContext.pUpdateUrlPath = pOtaBuffer->pUrl;
        otaAgent.fileContext.updateUrlMaxSize = pOtaBuffer->urlSize;
    }
    else
    {
        otaAgent.fileContext.updateUrlMaxSize = 0;
    }

    /* Initialize auth scheme buffer from application buffer.*/
    if( ( pOtaBuffer->pAuthScheme != NULL ) && ( pOtaBuffer->authSchemeSize > 0u ) )
    {
        otaAgent.fileContext.pAuthScheme = pOtaBuffer->pAuthScheme;
        otaAgent.fileContext.authSchemeMaxSize = pOtaBuffer->authSchemeSize;
    }
    else
    {
        otaAgent.fileContext.authSchemeMaxSize = 0;
    }
}

static void initializeLocalBuffers( void )
{
    /* Initialize JOB Id buffer .*/
    otaAgent.fileContext.pJobName = pJobNameBuffer;
    otaAgent.fileContext.jobNameMaxSize = ( uint16_t ) sizeof( pJobNameBuffer );

    /* Initialize protocol buffers .*/
    otaAgent.fileContext.pProtocols = pProtocolBuffer;
    otaAgent.fileContext.protocolMaxSize = ( uint16_t ) sizeof( pProtocolBuffer );

    otaAgent.fileContext.pSignature = &sig256Buffer;
}

/*
 * Public API to initialize the OTA Agent.
 *
 * If the Application calls OTA_AgentInit() after it is already initialized, we will
 * only reset the statistics counters and set the job complete callback but will not
 * modify the existing OTA agent context. You must first call OTA_AgentShutdown()
 * successfully.
 */
OtaErr_t OTA_AgentInit( OtaAppBuffer_t * pOtaBuffer,
                        OtaInterfaces_t * pOtaInterfaces,
                        const uint8_t * pThingName,
                        OtaAppCallback_t OtaAppCallback )
{
    /* Return value from this function */
    OtaErr_t returnStatus = OTA_ERR_UNINITIALIZED;

    /* If OTA agent is stopped then start running. */
    if( otaAgent.state == OtaAgentStateStopped )
    {
        /*
         * Initialize the OTA control interface based on the application protocol
         * selected in library configuration.
         */
        setControlInterface( &otaControlInterface );

        /*
         * Reset all the statistics counters.
         */
        otaAgent.statistics.otaPacketsReceived = 0;
        otaAgent.statistics.otaPacketsDropped = 0;
        otaAgent.statistics.otaPacketsQueued = 0;
        otaAgent.statistics.otaPacketsProcessed = 0;

        /*
         * Initialize OTA interfaces in OTA Agent context..
         */
        otaAgent.pOtaInterface = pOtaInterfaces;

        /* Initialize application buffers. */
        initializeAppBuffers( pOtaBuffer );

        /* Initialize local buffers. */
        initializeLocalBuffers();

        /* Initialize ota application callback.*/
        otaAgent.OtaAppCallback = OtaAppCallback;

        /*
         * The current OTA image state as set by the OTA agent.
         */
        otaAgent.imageState = OtaImageStateUnknown;

        /*
         * Initialize OTA event interface.
         */
        ( void ) otaAgent.pOtaInterface->os.event.init( NULL );

        if( pThingName == NULL )
        {
            LogError( ( "Error: Thing name is NULL.\r\n" ) );
        }
        else
        {
            uint32_t strLength = ( uint32_t ) ( strlen( ( const char * ) pThingName ) );

            if( strLength <= otaconfigMAX_THINGNAME_LEN )
            {
                /*
                 * Store the Thing name to be used for topics later. Include zero terminator
                 * when saving the Thing name.
                 */
                ( void ) memcpy( otaAgent.pThingName, pThingName, strLength + 1UL );
                returnStatus = OTA_ERR_NONE;
            }
            else
            {
                LogError( ( "Error: Thing name is too long.\r\n" ) );
            }
        }

        if( returnStatus == OTA_ERR_NONE )
        {
            /* OTA Task is not running yet so update the state to init directly in OTA context. */
            otaAgent.state = OtaAgentStateInit;
        }
    }
    /* If OTA agent is already running, just reset the statistics. */
    else
    {
        ( void ) memset( &otaAgent.statistics, 0, sizeof( otaAgent.statistics ) );
        returnStatus = OTA_ERR_NONE;
    }

    return returnStatus;
}

/*
 * Public API to shutdown the OTA Agent.
 */
OtaState_t OTA_AgentShutdown( uint32_t ticksToWait )
{
    OtaEventMsg_t eventMsg = { 0 };
    uint32_t ticks = ticksToWait;

    LogDebug( ( "Number of ticks to idle while the OTA Agent shuts down: "
                "ticks=%u",
                ticks ) );

    if( ( otaAgent.state != OtaAgentStateStopped ) && ( otaAgent.state != OtaAgentStateShuttingDown ) )
    {
        /*
         * Send shutdown signal to OTA Agent task.
         */
        eventMsg.eventId = OtaAgentEventShutdown;

        /* Send signal to OTA task. */
        if( OTA_SignalEvent( &eventMsg ) == false )
        {
            LogError( ( "Failed to signal the OTA Agent to shutdown: "
                        "OTA_SignalEvent returned false." ) );
        }
        else
        {
            /*
             * Wait for the OTA agent to complete shutdown, if requested.
             */
            while( ( ticks > 0U ) && ( otaAgent.state != OtaAgentStateStopped ) )
            {
                ticks--;
            }
        }
    }
    else
    {
        LogDebug( ( "Ignoring request to shutdown OTA Agent: "
                    "OTA Agent is already in state [%s]",
                    pOtaAgentStateStrings[ otaAgent.state ] ) );
    }

    LogDebug( ( "Number of ticks remaining when OTA Agent shutdown: "
                "ticks=%u",
                ticks ) );

    return otaAgent.state;
}

/*
 * Return the current state of the OTA agent.
 */
OtaState_t OTA_GetAgentState( void )
{
    return otaAgent.state;
}

/*
 * Return the number of packets dropped.
 */
uint32_t OTA_GetPacketsDropped( void )
{
    return otaAgent.statistics.otaPacketsDropped;
}

/*
 * Return the number of packets queued.
 */
uint32_t OTA_GetPacketsQueued( void )
{
    return otaAgent.statistics.otaPacketsQueued;
}

/*
 * Return the number of packets processed.
 */
uint32_t OTA_GetPacketsProcessed( void )
{
    return otaAgent.statistics.otaPacketsProcessed;
}

/*
 * Return the number of packets received.
 */
uint32_t OTA_GetPacketsReceived( void )
{
    return otaAgent.statistics.otaPacketsReceived;
}

OtaErr_t OTA_CheckForUpdate( void )
{
    OtaErr_t retVal = OTA_ERR_NONE;
    OtaEventMsg_t eventMsg = { 0 };

    LogInfo( ( "Sending event to trigger checking for and update." ) );

    /*
     * Send event to get OTA job document.
     */
    eventMsg.eventId = OtaAgentEventRequestJobDocument;

    if( OTA_SignalEvent( &eventMsg ) == false )
    {
        retVal = OTA_ERR_EVENT_Q_SEND_FAILED;
    }

    /*
     * The event will be processed later so return OTA_ERR_NONE.
     */
    return retVal;
}

/*
 * This should be called by the user application or the default OTA callback handler
 * after an OTA update is considered accepted. It simply calls the platform specific
 * code required to activate the received OTA update (usually just a device reset).
 */
OtaErr_t OTA_ActivateNewImage( void )
{
    OtaErr_t err = OTA_ERR_UNINITIALIZED;

    /*
     * Call platform specific code to activate the image. This should reset the device
     * and not return unless there is a problem within the PAL layer. If it does return,
     * output an error message. The device may need to be reset manually.
     */
    if( ( otaAgent.pOtaInterface != NULL ) && ( otaAgent.pOtaInterface->pal.activate != NULL ) )
    {
        err = otaAgent.pOtaInterface->pal.activate( &( otaAgent.fileContext ) );
    }

    LogError( ( "Failed to activate new image: "
                "activateNewImage returned error: "
                "Manual reset required: "
                "OtaErr_t=%d",
                err ) );

    return err;
}

/*
 * Accept, reject or abort the OTA image transfer.
 *
 * If accepting or rejecting an image transfer, this API
 * will set the OTA image state and update the job status
 * appropriately.
 * If aborting a transfer, it will trigger the OTA task to
 * abort via an RTOS event asynchronously and therefore do
 * not set the image state here.
 *
 * NOTE: This call may block due to the status update message.
 */

OtaErr_t OTA_SetImageState( OtaImageState_t state )
{
    OtaErr_t err = OTA_ERR_UNINITIALIZED;
    OtaEventMsg_t eventMsg = { 0 };

    switch( state )
    {
        case OtaImageStateAborted:

            eventMsg.eventId = OtaAgentEventUserAbort;

            /*
             * Send the event, otaAgent.imageState will be set later when the event is processed.
             */
            err = ( OTA_SignalEvent( &eventMsg ) == true ) ? OTA_ERR_NONE : OTA_ERR_EVENT_Q_SEND_FAILED;

            break;

        case OtaImageStateRejected:

            /*
             * Set the image state as rejected.
             */
            err = setImageStateWithReason( state, 0 );

            break;

        case OtaImageStateAccepted:

            /*
             * Set the image state as accepted.
             */
            err = setImageStateWithReason( state, 0 );

            break;

        default:

            /*lint -e788 Keep lint quiet about the obvious unused states we're catching here. */
            err = OTA_ERR_BAD_IMAGE_STATE;

            break;
    }

    if( err != OTA_ERR_NONE )
    {
        LogDebug( ( "Failed to update the image state: "
                    "OtaErr_t=%d",
                    err ) );
    }

    return err;
}

OtaImageState_t OTA_GetImageState( void )
{
    /*
     * Return the current OTA image state.
     */
    return otaAgent.imageState;
}

/*
 * Suspend OTA Agent task.
 */
OtaErr_t OTA_Suspend( void )
{
    OtaErr_t err = OTA_ERR_UNINITIALIZED;
    OtaEventMsg_t eventMsg = { 0 };

    /* Check if OTA Agent is running. */
    if( otaAgent.state != OtaAgentStateStopped )
    {
        /* Stop the request timer. */
<<<<<<< HEAD
        ( void ) otaAgent.pOtaInterface->os.timer.stop( OtaRequestTimer );
=======
        otaAgent.pOtaInterface->os.timer.stop( OtaRequestTimer );
>>>>>>> b76149ae

        /*
         * Send event to OTA agent task.
         */
        eventMsg.eventId = OtaAgentEventSuspend;
        err = ( OTA_SignalEvent( &eventMsg ) == true ) ? OTA_ERR_NONE : OTA_ERR_EVENT_Q_SEND_FAILED;
    }
    else
    {
        err = OTA_ERR_OTA_AGENT_STOPPED;

        LogWarn( ( "Failed to suspend OTA Agent: "
                   "OTA Agent is stopped: "
                   "OtaErr_t=%d",
                   err ) );
    }

    return err;
}

/*
 * Resume OTA Agent task.
 */
OtaErr_t OTA_Resume( void )
{
    OtaErr_t err = OTA_ERR_UNINITIALIZED;
    OtaEventMsg_t eventMsg = { 0 };

    /* Check if OTA Agent is running. */
    if( otaAgent.state != OtaAgentStateStopped )
    {
        /*
         * Send event to OTA agent task.
         */
        eventMsg.eventId = OtaAgentEventResume;
        err = ( OTA_SignalEvent( &eventMsg ) == true ) ? OTA_ERR_NONE : OTA_ERR_EVENT_Q_SEND_FAILED;
    }
    else
    {
        err = OTA_ERR_OTA_AGENT_STOPPED;

        LogWarn( ( "Failed to resume OTA Agent: "
                   "OTA Agent is stopped: "
                   "OtaErr_t=%d",
                   err ) );
    }

    return err;
}

/*-----------------------------------------------------------*/<|MERGE_RESOLUTION|>--- conflicted
+++ resolved
@@ -134,11 +134,7 @@
 /* Store the parameter from the json to the offset specified by the document model. */
 
 static DocParseErr_t extractParameter( JsonDocParam_t docParam,
-<<<<<<< HEAD
                                        void * pContextBase,
-=======
-                                       void * modelContextBase,
->>>>>>> b76149ae
                                        const char * pValueInJson,
                                        size_t valueLength );
 
@@ -285,10 +281,7 @@
     { OtaAgentStateAll,                 OtaAgentEventShutdown,            shutdownHandler,        OtaAgentStateStopped             },
 };
 
-<<<<<<< HEAD
 /* coverity[misra_c_2012_rule_2_2_violation] Used in logs. */
-=======
->>>>>>> b76149ae
 static const char * pOtaAgentStateStrings[ OtaAgentStateAll + 1 ] =
 {
     "Init",
@@ -455,11 +448,7 @@
     /* Now update the image state and job status on service side. */
     otaAgent.imageState = state;
 
-<<<<<<< HEAD
     if( strlen( ( const char * ) otaAgent.pActiveJobName ) > 0u )
-=======
-    if( strlen( ( const char * ) otaAgent.pActiveJobName ) > 0 )
->>>>>>> b76149ae
     {
         err = updateJobStatusFromImageState( state, ( int32_t ) reason );
     }
@@ -996,11 +985,7 @@
     ( void ) pEventData;
 
     /* If we have active Job abort it and close the file. */
-<<<<<<< HEAD
     if( strlen( ( const char * ) otaAgent.pActiveJobName ) > 0u )
-=======
-    if( strlen( ( const char * ) otaAgent.pActiveJobName ) > 0 )
->>>>>>> b76149ae
     {
         err = setImageStateWithReason( OtaImageStateAborted, OTA_ERR_USER_ABORT );
 
@@ -1471,11 +1456,7 @@
     const JsonDocParam_t * pModelParam = NULL;
     DocParseErr_t err;
     JSONStatus_t result;
-<<<<<<< HEAD
     uint16_t paramIndex = 0;
-=======
-    uint16_t paramIndex;
->>>>>>> b76149ae
     const char * pFileParams = NULL;
     uint32_t fileParamsLength = 0;
 
@@ -1490,13 +1471,8 @@
     {
         const char * pQueryKey = pDocModel->pBodyDef[ paramIndex ].pSrcKey;
         size_t queryKeyLength = strlen( pQueryKey );
-<<<<<<< HEAD
         const char * pValueInJson = NULL;
         size_t valueLength = 0;
-=======
-        const char * pValueInJson;
-        size_t valueLength;
->>>>>>> b76149ae
         result = JSON_SearchConst( pJson, messageLength, pQueryKey, queryKeyLength, &pValueInJson, &valueLength, NULL );
 
         /* If not found in pJSon search for the key in FileParameters JSON*/
@@ -1507,18 +1483,7 @@
 
         if( result == JSONSuccess )
         {
-<<<<<<< HEAD
             if( OTA_STORE_NESTED_JSON == ( int32_t ) pModelParam[ paramIndex ].pDestOffset )
-=======
-            err = checkDuplicates( &( pDocModel->paramsReceivedBitmap ), paramIndex );
-
-            if( OTA_DONT_STORE_PARAM == pModelParam[ paramIndex ].pDestOffset )
-            {
-                /* Do nothing if we don't need to store the parameter */
-                continue;
-            }
-            else if( OTA_STORE_NESTED_JSON == pModelParam[ paramIndex ].pDestOffset )
->>>>>>> b76149ae
             {
                 pFileParams = pValueInJson + 1;
                 fileParamsLength = ( uint32_t ) valueLength - 2U;
@@ -1701,17 +1666,11 @@
         {
             /* Custom job was parsed by external callback successfully. Grab the job name from the file
              *  context and save that in the ota agent */
-<<<<<<< HEAD
             jobNameLen = strlen( ( const char * ) pFileContext->pJobName );
 
             if( jobNameLen > 0u )
             {
                 ( void ) memcpy( otaAgent.pActiveJobName, pFileContext->pJobName, jobNameLen );
-=======
-            if( strlen( ( const char * ) pFileContext->pJobName ) > 0 )
-            {
-                memcpy( otaAgent.pActiveJobName, pFileContext->pJobName, strlen( ( const char * ) pFileContext->pJobName ) );
->>>>>>> b76149ae
                 otaErr = otaControlInterface.updateJobStatus( &otaAgent,
                                                               JobStatusSucceeded,
                                                               JobReasonAccepted,
@@ -1779,11 +1738,7 @@
             ( void ) otaClose( &( otaAgent.fileContext ) );
 
             /* Set new active job name. */
-<<<<<<< HEAD
             ( void ) memcpy( otaAgent.pActiveJobName, pFileContext->pJobName, strlen( ( const char * ) pFileContext->pJobName ) );
-=======
-            memcpy( otaAgent.pActiveJobName, pFileContext->pJobName, strlen( ( const char * ) pFileContext->pJobName ) );
->>>>>>> b76149ae
 
             err = OtaJobParseErrNone;
         }
@@ -1889,22 +1844,14 @@
     }
     /* If there's an active job, verify that it's the same as what's being reported now. */
     /* We already checked for missing parameters so we SHOULD have a job name in the context. */
-<<<<<<< HEAD
     else if( strlen( ( const char * ) otaAgent.pActiveJobName ) > 0u )
-=======
-    else if( strlen( ( const char * ) otaAgent.pActiveJobName ) > 0 )
->>>>>>> b76149ae
     {
         err = verifyActiveJobStatus( pFileContext, pFinalFile, pUpdateJob );
     }
     else
     {
         /* Assume control of the job name from the context. */
-<<<<<<< HEAD
         ( void ) memcpy( otaAgent.pActiveJobName, pFileContext->pJobName, strlen( ( const char * ) pFileContext->pJobName ) );
-=======
-        memcpy( otaAgent.pActiveJobName, pFileContext->pJobName, strlen( ( const char * ) pFileContext->pJobName ) );
->>>>>>> b76149ae
     }
 
     /* Store the File ID received in the job. */
@@ -2021,11 +1968,7 @@
     {
         /* If job parsing failed AND there's a job ID, update the job state to FAILED with
          * a reason code.  Without a job ID, we can't update the status in the job service. */
-<<<<<<< HEAD
         if( strlen( ( const char * ) pFileContext->pJobName ) > 0u )
-=======
-        if( strlen( ( const char * ) pFileContext->pJobName ) > 0 )
->>>>>>> b76149ae
         {
             LogError( ( "Failed to parse the job document after parsing the job name: "
                         "OtaJobParseErr_t=%d, Job name=%s",
@@ -3069,11 +3012,7 @@
     if( otaAgent.state != OtaAgentStateStopped )
     {
         /* Stop the request timer. */
-<<<<<<< HEAD
         ( void ) otaAgent.pOtaInterface->os.timer.stop( OtaRequestTimer );
-=======
-        otaAgent.pOtaInterface->os.timer.stop( OtaRequestTimer );
->>>>>>> b76149ae
 
         /*
          * Send event to OTA agent task.

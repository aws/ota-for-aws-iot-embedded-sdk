--- conflicted
+++ resolved
@@ -237,7 +237,6 @@
 
 static OtaAgentContext_t otaAgent =
 {
-<<<<<<< HEAD
     OtaAgentStateStopped, /* state */
     { 0 },                /* pThingName */
     { 0 },                /* fileContext */
@@ -253,23 +252,6 @@
     NULL,                 /* pOtaInterface */
     NULL,                 /* OtaAppCallback */
     NULL                  /* customJobCallback */
-=======
-    .state                = OtaAgentStateStopped,
-    .pThingName           = { 0 },
-    .fileContext          = { 0 },
-    .fileIndex            = 0,
-    .serverFileID         = 0,
-    .pActiveJobName       = { 0 },
-    .pClientTokenFromJob  = NULL,
-    .timestampFromJob     = 0,
-    .imageState           = OtaImageStateUnknown,
-    .numOfBlocksToReceive = 1,
-    .statistics           = { 0 },
-    .requestMomentum      = 0,
-    .pOtaInterface        = NULL,
-    .OtaAppCallback       = NULL,
-    .customJobCallback    = NULL
->>>>>>> e43dc509
 };
 
 static OtaStateTableEntry_t otaTransitionTable[] =
@@ -458,11 +440,7 @@
     /* Now update the image state and job status on service side. */
     otaAgent.imageState = state;
 
-<<<<<<< HEAD
     if( strlen( ( const char * ) otaAgent.pActiveJobName ) > 0 )
-=======
-    if( strlen( otaAgent.pActiveJobName ) > 0 )
->>>>>>> e43dc509
     {
         err = updateJobStatusFromImageState( state, ( int32_t ) reason );
     }
@@ -965,11 +943,7 @@
     ( void ) pEventData;
 
     /* If we have active Job abort it and close the file. */
-<<<<<<< HEAD
     if( strlen( ( const char * ) otaAgent.pActiveJobName ) > 0 )
-=======
-    if( strlen( otaAgent.pActiveJobName ) > 0 )
->>>>>>> e43dc509
     {
         err = setImageStateWithReason( OtaImageStateAborted, OTA_ERR_USER_ABORT );
 
@@ -1049,19 +1023,12 @@
 
 static void freeFileContextMem( OtaFileContext_t * const pFileContext )
 {
-<<<<<<< HEAD
-    if( pFileContext != NULL )
-    {
-        /* Free or clear the filepath buffer.*/
-        if( ( pFileContext->pFilePath != NULL ) && ( pFileContext->filePathMaxSize > 0 ) )
-=======
     assert( pFileContext != NULL );
 
     /* Free or clear the filepath buffer.*/
     if( pFileContext->pFilePath != NULL )
     {
         if( pFileContext->filePathMaxSize > 0 )
->>>>>>> e43dc509
         {
             memset( pFileContext->pFilePath, 0, pFileContext->filePathMaxSize );
         }
@@ -1070,18 +1037,12 @@
             otaAgent.pOtaInterface->os.mem.free( pFileContext->pFilePath );
             pFileContext->pFilePath = NULL;
         }
-<<<<<<< HEAD
-
-        /* Free or clear the certfile path buffer.*/
-        if( ( pFileContext->pCertFilepath != NULL ) && ( pFileContext->certFilePathMaxSize > 0 ) )
-=======
     }
 
     /* Free or clear the certfile path buffer.*/
     if( pFileContext->certFilePathMaxSize != NULL )
     {
         if( pFileContext->certFilePathMaxSize > 0 )
->>>>>>> e43dc509
         {
             memset( pFileContext->pCertFilepath, 0, pFileContext->certFilePathMaxSize );
         }
@@ -1090,18 +1051,12 @@
             otaAgent.pOtaInterface->os.mem.free( pFileContext->pCertFilepath );
             pFileContext->pCertFilepath = NULL;
         }
-<<<<<<< HEAD
-
-        /* Free or clear the streamname buffer.*/
-        if( ( pFileContext->pStreamName != NULL ) && ( pFileContext->streamNameMaxSize > 0 ) )
-=======
     }
 
     /* Free or clear the streamname buffer.*/
     if( pFileContext->pStreamName != NULL )
     {
         if( pFileContext->streamNameMaxSize > 0 )
->>>>>>> e43dc509
         {
             memset( pFileContext->pStreamName, 0, pFileContext->streamNameMaxSize );
         }
@@ -1110,18 +1065,12 @@
             otaAgent.pOtaInterface->os.mem.free( pFileContext->pStreamName );
             pFileContext->pStreamName = NULL;
         }
-<<<<<<< HEAD
-
-        /* Free or clear the bitmap buffer.*/
-        if( ( pFileContext->pRxBlockBitmap != NULL ) && ( pFileContext->blockBitmapMaxSize > 0 ) )
-=======
     }
 
     /* Free or clear the bitmap buffer.*/
     if( pFileContext->pRxBlockBitmap != NULL )
     {
         if( pFileContext->blockBitmapMaxSize > 0 )
->>>>>>> e43dc509
         {
             memset( pFileContext->pRxBlockBitmap, 0, pFileContext->blockBitmapMaxSize );
         }
@@ -1130,18 +1079,12 @@
             otaAgent.pOtaInterface->os.mem.free( pFileContext->pRxBlockBitmap );
             pFileContext->pRxBlockBitmap = NULL;
         }
-<<<<<<< HEAD
-
-        /* Free or clear url buffer.*/
-        if( ( pFileContext->pUpdateUrlPath != NULL ) && ( pFileContext->updateUrlMaxSize > 0 ) )
-=======
     }
 
     /* Free or clear url buffer.*/
     if( pFileContext->pUpdateUrlPath != NULL )
     {
         if( pFileContext->updateUrlMaxSize > 0 )
->>>>>>> e43dc509
         {
             memset( pFileContext->pUpdateUrlPath, 0, pFileContext->updateUrlMaxSize );
         }
@@ -1150,18 +1093,12 @@
             otaAgent.pOtaInterface->os.mem.free( pFileContext->pUpdateUrlPath );
             pFileContext->pUpdateUrlPath = NULL;
         }
-<<<<<<< HEAD
-
-        /* Initialize auth scheme buffer from application buffer.*/
-        if( ( pFileContext->pAuthScheme != NULL ) && ( pFileContext->authSchemeMaxSize > 0 ) )
-=======
     }
 
     /* Initialize auth scheme buffer from application buffer.*/
     if( pFileContext->pAuthScheme != NULL )
     {
         if( pFileContext->authSchemeMaxSize > 0 )
->>>>>>> e43dc509
         {
             memset( pFileContext->pAuthScheme, 0, pFileContext->authSchemeMaxSize );
         }
@@ -1249,7 +1186,6 @@
 
     /* pSig256 should point to pSignature in OtaFileContext_t, which is statically allocated. */
     assert( *pSig256 != NULL );
-<<<<<<< HEAD
 
     base64Status = base64Decode( ( *pSig256 )->data,
                                  sizeof( ( *pSig256 )->data ),
@@ -1257,15 +1193,6 @@
                                  ( const uint8_t * ) pValueInJson,
                                  valueLength );
 
-=======
-
-    base64Status = base64Decode( ( *pSig256 )->data,
-                                 sizeof( ( *pSig256 )->data ),
-                                 &actualLen,
-                                 ( const uint8_t * ) pValueInJson,
-                                 valueLength );
-
->>>>>>> e43dc509
     if( base64Status != Base64Success )
     {
         /* Stop processing on error. */
@@ -1688,15 +1615,9 @@
         {
             /* Custom job was parsed by external callback successfully. Grab the job name from the file
              *  context and save that in the ota agent */
-<<<<<<< HEAD
-            if( strlen( ( const char * ) pFileContext->pJobName ) > 0 )
-            {
-                memcpy( otaAgent.pActiveJobName, otaAgent.fileContext.pJobName, OTA_JOB_ID_MAX_SIZE );
-=======
-            if( strlen( pFileContext->pJobName ) > 0 )
+            if( ( const char * ) strlen( pFileContext->pJobName ) > 0 )
             {
                 memcpy( otaAgent.pActiveJobName, pFileContext->pJobName, strlen( pFileContext->pJobName ) );
->>>>>>> e43dc509
                 otaErr = otaControlInterface.updateJobStatus( &otaAgent,
                                                               JobStatusSucceeded,
                                                               JobReasonAccepted,
@@ -1764,11 +1685,7 @@
             ( void ) otaClose( &( otaAgent.fileContext ) );
 
             /* Set new active job name. */
-<<<<<<< HEAD
-            memcpy( otaAgent.pActiveJobName, otaAgent.fileContext.pJobName, OTA_JOB_ID_MAX_SIZE );
-=======
             memcpy( otaAgent.pActiveJobName, pFileContext->pJobName, strlen( pFileContext->pJobName ) );
->>>>>>> e43dc509
 
             err = OtaJobParseErrNone;
         }
@@ -1828,22 +1745,14 @@
     }
     /* If there's an active job, verify that it's the same as what's being reported now. */
     /* We already checked for missing parameters so we SHOULD have a job name in the context. */
-<<<<<<< HEAD
     else if( strlen( ( const char * ) otaAgent.pActiveJobName ) > 0 )
-=======
-    else if( strlen( otaAgent.pActiveJobName ) > 0 )
->>>>>>> e43dc509
     {
         err = verifyActiveJobStatus( pFileContext, pFinalFile, pUpdateJob );
     }
     else
     {
         /* Assume control of the job name from the context. */
-<<<<<<< HEAD
-        memcpy( otaAgent.pActiveJobName, otaAgent.fileContext.pJobName, OTA_JOB_ID_MAX_SIZE );
-=======
         memcpy( otaAgent.pActiveJobName, pFileContext->pJobName, strlen( pFileContext->pJobName ) );
->>>>>>> e43dc509
     }
 
     /* Store the File ID received in the job. */
@@ -1990,11 +1899,7 @@
     {
         /* If job parsing failed AND there's a job ID, update the job state to FAILED with
          * a reason code.  Without a job ID, we can't update the status in the job service. */
-<<<<<<< HEAD
         if( strlen( ( const char * ) pFileContext->pJobName ) > 0 )
-=======
-        if( strlen( pFileContext->pJobName ) > 0 )
->>>>>>> e43dc509
         {
             LogError( ( "Failed to parse the job document after parsing the job name: "
                         "OtaJobParseErr_t=%d, Job name=%s",
@@ -2758,17 +2663,10 @@
 
         /* Initialize application buffers. */
         initializeAppBuffers( pOtaBuffer );
-<<<<<<< HEAD
 
         /* Initialize local buffers. */
         initializeLocalBuffers();
 
-=======
-
-        /* Initialize local buffers. */
-        initializeLocalBuffers();
-
->>>>>>> e43dc509
         /* Initialize ota application callback.*/
         otaAgent.OtaAppCallback = OtaAppCallback;
 
@@ -2948,11 +2846,7 @@
      * and not return unless there is a problem within the PAL layer. If it does return,
      * output an error message. The device may need to be reset manually.
      */
-<<<<<<< HEAD
     if( ( otaAgent.pOtaInterface != NULL ) && ( otaAgent.pOtaInterface->pal.activate != NULL ) )
-=======
-    if( otaAgent.pOtaInterface->pal.activate != NULL )
->>>>>>> e43dc509
     {
         err = otaAgent.pOtaInterface->pal.activate( &( otaAgent.fileContext ) );
     }

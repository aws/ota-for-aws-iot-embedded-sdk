--- conflicted
+++ resolved
@@ -233,61 +233,25 @@
 static OtaErr_t resumeHandler( const OtaEventData_t * pEventData );
 static OtaErr_t jobNotificationHandler( const OtaEventData_t * pEventData );
 
-<<<<<<< HEAD
-/* OTA default callback initializer. */
-
-#define OTA_JOB_CALLBACK_DEFAULT_INITIALIZER                         \
-    {                                                                \
-        prvPAL_Abort,                    /* abortUpdate */           \
-        palDefaultActivateNewImage,      /* activateNewImage */      \
-        prvPAL_CloseFile,                /* closeFile */             \
-        prvPAL_CreateFileForRx,          /* createFileForRx */       \
-        palDefaultGetPlatformImageState, /* getPlatformImageState */ \
-        palDefaultResetDevice,           /* resetDevice */           \
-        palDefaultSetPlatformImageState, /* setPlatformImageState */ \
-        prvPAL_WriteBlock,               /* writeBlock */            \
-        defaultOTACompleteCallback,      /* completeCallback */      \
-        defaultCustomJobCallback         /* customJobCallback */     \
-    }
-
-=======
->>>>>>> 17d6d006
 /* This is THE OTA agent context and initialization state. */
 
 static OtaAgentContext_t otaAgent =
 {
-<<<<<<< HEAD
-    OtaAgentStateStopped,                 /* state */
-    { 0 },                                /* pThingName */
-    { 0 },                                /* fileContext */
-    0,                                    /* fileIndex */
-    0,                                    /* serverFileID */
-    NULL,                                 /* pOtaSingletonActiveJobName */
-    NULL,                                 /* pClientTokenFromJob */
-    0,                                    /* timestampFromJob */
-    OtaImageStateUnknown,                 /* imageState */
-    OTA_JOB_CALLBACK_DEFAULT_INITIALIZER, /* palCallbacks */
-    1,                                    /* numOfBlocksToReceive */
-    { 0 },                                /* statistics */
-    0,                                    /* requestMomentum */
-    NULL                                  /* pOtaInterface */
-=======
-    .state                = OtaAgentStateStopped,
-    .pThingName           = { 0 },
-    .fileContext          = { 0 },
-    .fileIndex            = 0,
-    .serverFileID         = 0,
-    .pActiveJobName       = { 0 },
-    .pClientTokenFromJob  = NULL,
-    .timestampFromJob     = 0,
-    .imageState           = OtaImageStateUnknown,
-    .numOfBlocksToReceive = 1,
-    .statistics           = { 0 },
-    .requestMomentum      = 0,
-    .pOtaInterface        = NULL,
-    .OtaAppCallback       = NULL,
-    .customJobCallback    = NULL
->>>>>>> 17d6d006
+    OtaAgentStateStopped, /*!< State of the OTA agent. */
+    { 0 },                /*!< Thing name + zero terminator. */
+    { 0 },                /*!< Static array of OTA file structures. */
+    0,                    /*!< Index of current file in the array. */
+    0,                    /*!< Variable to store current file ID passed down */
+    { 0 },                /*!< The currently active job name. We only allow one at a time. */
+    NULL,                 /*!< The clientToken field from the latest update job. */
+    0,                    /*!< Timestamp received from the latest job document. */
+    OtaImageStateUnknown, /*!< The current application image state. */
+    1,                    /*!< Number of data blocks to receive per data request. */
+    { 0 },                /*!< The OTA agent statistics block. */
+    0,                    /*!< The number of requests sent before a response was received. */
+    NULL,                 /*!< Collection of all interfaces used by the agent. */
+    NULL,                 /*!< OTA App callback. */
+    NULL                  /*!< Custom job callback. */
 };
 
 static OtaStateTableEntry_t otaTransitionTable[] =
@@ -1258,11 +1222,7 @@
             err = DocParseErrOutOfMemory;
 
             LogError( ( "Memory allocation failed "
-<<<<<<< HEAD
                         "[key: valueLength]=[%s: %lu]",
-=======
-                        "[key: valueLength]=[%s: %s]",
->>>>>>> 17d6d006
                         pKey,
                         valueLength ) );
         }
@@ -1274,11 +1234,7 @@
             err = DocParseErrUserBufferInsuffcient;
 
             LogError( ( "Insufficient user memory: "
-<<<<<<< HEAD
                         "[key: valueLength]=[%s: %lu]",
-=======
-                        "[key: valueLength]=[%s: %s]",
->>>>>>> 17d6d006
                         pKey,
                         valueLength ) );
         }
@@ -2669,21 +2625,6 @@
     if( otaAgent.state == OtaAgentStateStopped )
     {
         /*
-<<<<<<< HEAD
-         * Check all the callbacks for null values and initialize the values in the ota agent context.
-         * The OTA agent context is initialized with the prvPAL values. So, if null is passed in, don't
-         * do anything and just use the defaults in the OTA structure.
-         */
-        setPALCallbacks( &( pOtaInterfaces->pal ) );
-
-        if( completeCallback != NULL )
-        {
-            otaAgent.palCallbacks.completeCallback = completeCallback;
-        }
-
-        /*
-=======
->>>>>>> 17d6d006
          * Initialize the OTA control interface based on the application protocol
          * selected in library configuration.
          */
@@ -2708,12 +2649,9 @@
         /* Initialize local buffers. */
         initializeLocalBuffers();
 
-<<<<<<< HEAD
-=======
         /* Initialize ota application callback.*/
         otaAgent.OtaAppCallback = OtaAppCallback;
 
->>>>>>> 17d6d006
         /*
          * The current OTA image state as set by the OTA agent.
          */

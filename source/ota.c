--- conflicted
+++ resolved
@@ -1984,20 +1984,13 @@
 
             /* We have an unknown job parser error. Check to see if we can pass control
              * to a callback for parsing */
-            otaAgent.OtaAppCallback( OtaJobEventParseCustomJob, &jobDoc );
+            callOtaCallback( OtaJobEventParseCustomJob, &jobDoc );
         }
         else
         {
             jobDoc.parseErr = OtaJobParseErrNonConformingJobDoc;
         }
 
-<<<<<<< HEAD
-        /* We have an unknown job parser error. Check to see if we can pass control
-         * to a callback for parsing */
-        callOtaCallback( OtaJobEventParseCustomJob, &jobDoc );
-
-=======
->>>>>>> 81829893
         if( jobDoc.parseErr == OtaJobParseErrNone )
         {
             otaErr = otaControlInterface.updateJobStatus( &otaAgent, jobDoc.status, jobDoc.reason, jobDoc.subReason );

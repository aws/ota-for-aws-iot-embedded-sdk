--- conflicted
+++ resolved
@@ -271,16 +271,7 @@
 
         assert( thisLength + curLen + 1 <= bufferSizeBytes );
 
-<<<<<<< HEAD
-        /* The __THROW in library functions create additional branches tracked
-         * by code coverage tools that are unreachable. These macros prevent
-         * the tools from tracking branch coverage for these lines. */
-        /* LCOV_EXCL_BR_START */
-        ( void ) strncat( pBuffer, strings[ i ], bufferSizeBytes - curLen - 1U );
-        /* LCOV_EXCL_BR_STOP */
-=======
-        strncat( pBuffer, strings[ i ], bufferSizeBytes - curLen - 1 );
->>>>>>> 0290fdc7
+        strncat( pBuffer, strings[ i ], bufferSizeBytes - curLen - 1U );
         curLen += thisLength;
     }
 

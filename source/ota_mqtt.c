--- conflicted
+++ resolved
@@ -928,16 +928,6 @@
 
         /* pPayloadSize is allocated by the caller. */
         assert( pPayloadSize != NULL );
-<<<<<<< HEAD
-
-        /* Decode the CBOR content. */
-        ( void ) memcpy( pMessageBuffer, *pPayload, *pPayloadSize );
-
-        /* Free the payload as it is copied in data buffer. */
-        free( *pPayload ); /*ToDo */
-        *pPayload = pMessageBuffer;
-=======
->>>>>>> ae6c4f65
     }
     else
     {

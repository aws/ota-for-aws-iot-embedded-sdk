name: CI Checks

on:
  push:
    branches: ["**"]
  pull_request:
    branches: [master]
  workflow_dispatch:

jobs:
  complexity:
    runs-on: ubuntu-latest
    steps:
      - uses: actions/checkout@v2
      - name: Setup
        run: sudo apt-get install complexity
      - name: Complexity
        run: |
          find source/ -iname '*.c' |\
          xargs complexity --scores --threshold=0 --horrid-threshold=8
  
  unittest:
    runs-on: ubuntu-latest
    steps:
      - name: Clone This Repo
        uses: actions/checkout@v2
        with:
          submodules: true
      - name: Build
        run: |
          sudo apt-get install -y lcov
          cmake -S test -B build/ 
          cmake --build build --target all
      - name: Test
        run: |
          cd build/
          ctest -E system --output-on-failure
          cd ..
      - name: Run Coverage
        run: |
          cmake --build build/ --target coverage
          lcov --rc lcov_branch_coverage=1 --remove build/coverage.info '*test*' --output-file build/coverage.info
          lcov --rc lcov_branch_coverage=1 --remove build/coverage.info '*CMakeCCompilerId*' --output-file build/coverage.info
          lcov --rc lcov_branch_coverage=1 --remove build/coverage.info '*mocks*' --output-file build/coverage.info
          lcov --rc lcov_branch_coverage=1 --remove build/coverage.info '*cbor*' --output-file build/coverage.info
          lcov --list build/coverage.info
      - name: Check Coverage
        uses: ChicagoFlutter/lcov-cop@v1.0.2
        with:
          path: "build/coverage.info"
          min_coverage: 100
          exclude: "**/*test*"
  doxygen:
    runs-on: ubuntu-20.04
    steps:
      - uses: actions/checkout@v2
      - name: Install Doxygen
        run: |
          wget -qO- "http://doxygen.nl/files/doxygen-1.8.20.linux.bin.tar.gz" | sudo tar --strip-components=1 -xz -C /usr/local
          sudo apt-get install -y libclang-9-dev
      - name: Run Doxygen And Verify Stdout Is Empty
        run: |
          doxygen docs/doxygen/config.doxyfile 2>&1 | tee doxyoutput.txt
          if [[ "$(wc -c < doxyoutput.txt | bc)" = "0" ]]; then exit 0; else exit 1; fi

  spell-check:
    runs-on: ubuntu-latest
    steps:
      - name: Checkout Parent Repo
        uses: actions/checkout@v2
        with:
          ref: master
          repository: aws/aws-iot-device-sdk-embedded-C
<<<<<<< HEAD
      - run: rm -rf libraries/aws/ota
=======
      - run: rm -r libraries/aws/ota
>>>>>>> 5dcf0d77
      - name: Clone This Repo
        uses: actions/checkout@v2
        with:
          path: libraries/aws/ota
      - name: Install spell
        run: |
          sudo apt-get install spell
          sudo apt-get install util-linux
      - name: Check spelling
        run: |
          PATH=$PATH:$PWD/tools/spell
          for lexfile in `find libraries/aws/ota -name lexicon.txt`
          do dir=${lexfile%/lexicon.txt}
            echo $dir
            find-unknown-comment-words --directory $dir
            if [ $? -ne "0" ]
            then
              exit 1
            fi
          done
  formatting:
    runs-on: ubuntu-latest
    steps:
      - uses: actions/checkout@v2
      - name: Install Uncrustify
        run: sudo apt-get install uncrustify
      - name: Run Uncrustify
        run: find . -iname "*.[hc]" -exec uncrustify --check -c tools/uncrustify.cfg {} +
      - name: Check For Trailing Whitespace
        run: |
          set +e
          grep --exclude="README.md" -rnI -e "[[:blank:]]$" .
          if [ "$?" = "0" ]; then
            echo "Files have trailing whitespace."
            exit 1
          else
            exit 0
          fi<|MERGE_RESOLUTION|>--- conflicted
+++ resolved
@@ -71,11 +71,9 @@
         with:
           ref: master
           repository: aws/aws-iot-device-sdk-embedded-C
-<<<<<<< HEAD
+
       - run: rm -rf libraries/aws/ota
-=======
-      - run: rm -r libraries/aws/ota
->>>>>>> 5dcf0d77
+
       - name: Clone This Repo
         uses: actions/checkout@v2
         with:

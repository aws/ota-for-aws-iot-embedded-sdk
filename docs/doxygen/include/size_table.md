<table>
    <tr>
        <td colspan="3"><center><b>Code Size of AWS IoT OTA (example generated with GCC for ARM Cortex-M)</b></center></td>
    </tr>
    <tr>
        <td><b>File</b></td>
        <td><b><center>With -O1 Optimization</center></b></td>
        <td><b><center>With -Os Optimization</center></b></td>
    </tr>
    <tr>
        <td>ota.c</td>
<<<<<<< HEAD
        <td><center>7.9K</center></td>
        <td><center>7.1K</center></td>
=======
        <td><center>8.0K</center></td>
        <td><center>7.2K</center></td>
>>>>>>> 37fa4f13
    </tr>
    <tr>
        <td>ota_interface.c</td>
        <td><center>0.1K</center></td>
        <td><center>0.1K</center></td>
    </tr>
    <tr>
        <td>ota_base64.c</td>
        <td><center>0.6K</center></td>
        <td><center>0.6K</center></td>
    </tr>
    <tr>
        <td>ota_mqtt.c</td>
        <td><center>2.3K</center></td>
        <td><center>2.2K</center></td>
    </tr>
    <tr>
        <td>ota_cbor.c</td>
        <td><center>0.8K</center></td>
        <td><center>0.6K</center></td>
    </tr>
    <tr>
        <td>ota_http.c</td>
        <td><center>0.3K</center></td>
        <td><center>0.3K</center></td>
    </tr>
    <tr>
        <td><b>Total estimates</b></td>
<<<<<<< HEAD
        <td><b><center>12.0K</center></b></td>
        <td><b><center>10.9K</center></b></td>
=======
        <td><b><center>12.1K</center></b></td>
        <td><b><center>11.0K</center></b></td>
>>>>>>> 37fa4f13
    </tr>
</table><|MERGE_RESOLUTION|>--- conflicted
+++ resolved
@@ -9,13 +9,8 @@
     </tr>
     <tr>
         <td>ota.c</td>
-<<<<<<< HEAD
-        <td><center>7.9K</center></td>
-        <td><center>7.1K</center></td>
-=======
         <td><center>8.0K</center></td>
         <td><center>7.2K</center></td>
->>>>>>> 37fa4f13
     </tr>
     <tr>
         <td>ota_interface.c</td>
@@ -44,12 +39,7 @@
     </tr>
     <tr>
         <td><b>Total estimates</b></td>
-<<<<<<< HEAD
         <td><b><center>12.0K</center></b></td>
         <td><b><center>10.9K</center></b></td>
-=======
-        <td><b><center>12.1K</center></b></td>
-        <td><b><center>11.0K</center></b></td>
->>>>>>> 37fa4f13
     </tr>
 </table>
--- conflicted
+++ resolved
@@ -39,12 +39,7 @@
     </tr>
     <tr>
         <td><b>Total estimates</b></td>
-<<<<<<< HEAD
-        <td><b><center>11.6K</center></b></td>
-        <td><b><center>10.4K</center></b></td>
-=======
         <td><b><center>11.8K</center></b></td>
         <td><b><center>10.6K</center></b></td>
->>>>>>> ec210344
     </tr>
 </table>
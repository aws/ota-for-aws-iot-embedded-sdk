/**
@mainpage
@anchor ota
@brief OTA (over-the-air) library.<br><br>

The FreeRTOS over-the-air (OTA) client library enables you to manage the notification of a newly available update, download the update, and perform cryptographic verification of the firmware update. Using the over-the-air (OTA) client library, you can logically separate firmware updates from the application running on your devices. The over-the-air (OTA) client library can share a network connection with the application, saving memory in resource-constrained devices. In addition, the over-the-air (OTA) client library lets you define application-specific logic for testing, committing, or rolling back a firmware update. The library supports different application protocols like Message Queuing Telemetry Transport (MQTT) and Hypertext Transfer Protocol (HTTP) and provides various configuration options you can fine tune depending on network type and conditions.

The major functions that this library’s APIs provide are –

- Register for notifications or poll for new update requests that are available.
- Receive, parse and validate the update request.
- Download and verify the file according to the information in the update request.
- Run a self-test before activating the received update to ensure the functional validity of the update.
- Update the status of the device.

AWS services can be used with this library to manage various cloud related topics such as sending firmware updates, monitoring large numbers of devices across multiple regions, reducing the blast radius of faulty deployments, and verifying the security of updates.

@dependencies{ota,OTA library}
@dot "OTA direct dependencies"
digraph ota_dependencies
{
    node[shape=box, fontname=Helvetica, fontsize=10, style=filled];
    edge[fontname=Helvetica, fontsize=10];

    ota[label="OTA", fillcolor="#cc00ccff"];

    subgraph
    {
        node[fillcolor="#cc00ccff"];
        mqtt[label="MQTT"];
    }
    subgraph
    {
        node[fillcolor="#aed8a9ff"];
        rank = same;
        http[label="HTTP"];
    }

    ota -> mqtt;
    ota -> http[label=" if data over http enabled", style="dashed"];
}
@enddot

Currently, the OTA library has the following dependencies:
- The MQTT library for communicating with AWS OTA services and streaming services.
- The HTTP library for communicating with Amazon S3 (Simple Storage Service).

*/

/**
@page ota_design Design
@brief Architecture behind the OTA library.

@image html ota_design_high_level.png

@section ota_design_library_configs OTA Library Configurations

<<<<<<< HEAD
=======
The OTA library also provides various configuration options you can fine tune depending on network type and conditions. The library is provided with sensible default values for these configuration options. As these configuration settings are C pre-processor constant, they can be set with a `#define` in the config file (ota_config.h). It is recommended to review the configuration options and update as per use case and application requirement. Because they are compile-time constants, a library must be rebuilt if a configuration setting is changed.

>>>>>>> 4bdc9d41
For more details on OTA configuration at @ref ota_config

@section ota_design_library OTA Library

The OTA library provides OTA Agent APIs for application development and OTA PAL(Platform Layer Abstraction) APIs for platform specific functionality required for the OTA process. The OTA library components consists of the OTA Agent task, AWS Jobs and Streaming service support over MQTT/HTTP protocol.

@subsection ota_design_agent_api OTA Agent API’s

The OTA Agent APIs provides the programming interface to the application for OTA functionality like configuring the OTA Agent, controlling the OTA process and getting statistics. The implementation supports only one instance of the OTA Agent and attempts to start OTA Agent when it is already running will only reset the statistics.

@subsection ota_design_pal OTA Platform Abstraction Layer

The OTA platform abstraction layer provides APIs for the portable platform specific functionality of the OTA library. This includes the platform specific file storage , certificate storage , crypto verification, bootloader flags and other platform drivers. Example of OTA Pal port is for the FreeRTOS Windows Simulator.

More information about the abstraction layer and porting can be found here (https://docs.aws.amazon.com/freertos/latest/portingguide/afr-porting-ota.html).

@subsection ota_design_agent_task OTA Agent Task

The OTA Agent task is started when the OTA Library is initialized. The core functionality is implemented in the task as a state machine and can receive internal/external events. Depending on the type of event and the state , event handlers are called which can result in state transitions as defined in the transition table.

@section ota_design_job_parser Job Parser

The OTA Library uses AWS IoT jobs service and has an inbuilt job parsing functionality. AWS IoT Jobs service defines a set of remote operations that are sent to and executed on one or more devices connected to AWS IoT. Example of such operation can be updating the firmware, certificate rotation etc. The jobs service also provide features like job rollout,  where you can specify how quickly targets are notified of a pending job execution. This allows to create a staged rollout to better manage updates, reboots, and other operations. Other features like abort, timeout etc are also provided. Some of the important fields that a job document can contain are -

1. Protocol to download the file, ex MQTT, HTTP
2. File path for the update file to be stored on the device.
3. File size in bytes
4. File Id , default is 0
5. Code signing certificate path on device
6. Stream Id ( if MQTT protocol is selected for download )
7. Pre-signed S3 URL ( if HTTP protocol is selected for download )
8. Code signature
9. Code signature type

More about the AWS IoT Jobs here (https://docs.aws.amazon.com/iot/latest/developerguide/iot-jobs.html).

@subsection ota_design_control_data_protocols OTA Control and Data Protocols

The OTA Library operations with respect to the AWS IoT Job service can be divided into control ( Job notification, status updates, abort etc.) and data (file download). The current implementation supports MQTT protocol for control as well as data operations. HTTP is supported for data operations only i.e downloading the update file from a pre-signed URL shared in the job document. The file download protocol is selected when creating the OTA job and the OTA configuration on device has preferred protocol in case multiple protocols are selected.

@section ota_design_operation Operation diagram

The following diagram shows the workflow of OTA operation when MQTT protocol is selected for control as well as file download and AWS cloud services are used.

@image html ota_design_mqtt.png

The following diagram shows the workflow of OTA operation when HTTP protocol is selected for file download and AWS cloud services are used.

Note: HTTPS will only be used for file download from S3 pre-signed url , for control messages to the AWS cloud service it will use MQTT.

@image html ota_design_http.png
*/

/**
@page ota_demo Demo
@brief The OTA demo demonstrates usage of the OTA library.

The OTA Demo provides a simple example to demonstrate complete Over-The-Air update process. The OTA demo demonstrates creating an MQTT connection, initializing the OTA Library and logging OTA statistics when OTA is in process. The demo also provides an example on detecting network disconnect to suspend OTA Agent, try re-connecting with exponential delay with jitter and resume OTA operation when connection succeeds.

The OTA demo configurations are demo specific configurations and must be updated when integrating as per the application requirements from the default values.
More about OTA Demo configurations at @subpage ota_demo_config
*/

/**
@configpage{ota_demo,OTA demo}

@section OTA_DEMO_CONNECTION_TIMEOUT_MS

The configuration is the timeout for MQTT connection in milliseconds, if the MQTT connection is not established within this time, the MQTT connect function returns IOT_MQTT_TIMEOUT error code.

@configdefault `2000`

@section OTA_DEMO_KEEP_ALIVE_SECONDS

The maximum time interval in seconds that is permitted to elapse between the point a which the MQTT client finishes transmitting one control packet and the point it start sending the next. In the absence of control packet a PINGREQ  is sent. The broker must disconnect a client that does not send a message or a PINGREQ packet in one and a half times the keep alive interval.

@image html ota_config_keep_alive.png

@configdefault `120`

@section OTA_DEMO_TASK_DELAY_SECONDS

The delay used in the main OTA Demo task loop to periodically output the OTA statistics like number of packets received, dropped, processed and queued per connection.

@configdefault `1`

@section OTA_DEMO_CONN_RETRY_BASE_INTERVAL_SECONDS

The base interval in seconds for retrying network connection if disconnect is detected. Every next retry will be double this base interval time up to a maximum time interval OTA_DEMO_CONN_RETRY_MAX_INTERVAL_SECONDS.

@configdefault `4`

@section OTA_DEMO_CONN_RETRY_MAX_INTERVAL_SECONDS

The maximum interval in seconds for retrying network connection, if the retry interval reaches this maximum value it will no longer increase exponentially.

@configdefault `360`
*/

/**
@configpage{ota,OTA library}

@section otaconfigSTACK_SIZE

The configuration parameter specifies the size of the stack that will be allocated to the task being created (the size is specified in words, not bytes!). The amount of stack required is dependent on the application specific parameters, for more information Link (https://www.freertos.org/FAQMem.html#StackSize)

@configpossible Stack depth multiplied by the stack width must not exceed the maximum value that can be contained in a variable of type size_t <br>
@configrecommended As per platform requirement. <br>
@configdefault Varies by port.

@section otaconfigAGENT_PRIORITY

The OTA agents task priority. Normally it runs at a relatively lower priority and can be adjusted based on application requirements. For more information Link (https://www.freertos.org/RTOS-task-priority.html).

@configpossible  0 to ( configMAX_PRIORITIES – 1 ) <br>
@configrecommended As per application requirement. <br>
@configdefault tskIDLE_PRIORITY ( 0 )

@section otaconfigLOG2_FILE_BLOCK_SIZE

The OTA file is downloaded in blocks and this configuration defines the size of each file block. The parameter is log base 2 of the size of the file block (excluding the header).

@configpossible 8 to 16 ( 256 to 64 KB ) <br>
@configrecommended 8 to 12  ( 256 to 4 KB ) <br>
@configdefault 10 ( 1 KB )

@section otaconfigMAX_NUM_BLOCKS_REQUEST

The maximum number of file data blocks requested from OTA streaming service if using MQTT or from S3 if HTTP is selected for file download. This configuration parameter is sent with data requests and represents the maximum number of data blocks the service will send in response. The maximum limit for this must be calculated from the maximum data response limit per request (128 KB from service) divided by the block size. For example if block size is set as 1 KB then the maximum number of data blocks that we can request is 128/1 = 128 blocks. Configure this parameter to this maximum limit or lower based on how many data blocks response is expected for each data requests.

@configpossible 1 to ( 128/Block Size) <br>
@configrecommended As per platform/network. <br>
@configdefault 1

Following two diagrams compare otaconfigLOG2_FILE_BLOCK_SIZE set to 10 (1 KB) and 12 (4 KB) with otaconfigMAX_NUM_BLOCKS_REQUEST set to maximum i.e 128 and 32 respectively.

<b>otaconfigLOG2_FILE_BLOCK_SIZE is 10 ( 1KB )</b><br>
<b>otaconfigMAX_NUM_BLOCKS_REQUEST is 128</b>

@image html ota_config_block_size_10.png

<b>otaconfigLOG2_FILE_BLOCK_SIZE is 12 ( 4KB )</b><br>
<b>otaconfigMAX_NUM_BLOCKS_REQUEST is 32</b>

@image html ota_config_block_size_12.png

@section otaconfigSELF_TEST_RESPONSE_WAIT_MS

This is the timeout in milliseconds to wait for the self test phase to succeed before the device resets and rolls back to the version from which it was being updated. The basic default self-test is to update the job status in service for in progress job to success state. The timer can be set depending on the application requirement to perform any additional self-tests.

@configpossible The timer period must be greater than 0. <br>
@configrecommended As per application requirement. <br>
@configdefault 16000 msec

@section otaconfigFILE_REQUEST_WAIT_MS

The timeout for requesting the file blocks from the service if the requested blocks are not received. This timer is reset whenever a data block is received from the service so OTA Agent will only send the request message after being idle for this amount of time. The timer must be set as per application requirement, for example for devices with slower network this timer value can be higher.

@configpossible The timer period must be greater than 0. <br>
@configrecommended As per application requirement. <br>
@configdefault 10000

@section otaconfigMAX_THINGNAME_LEN

The maximum allowed length of the thing name used by the OTA agent. AWS IoT requires Thing names to be unique for each device that connects to the broker. Likewise, the OTA agent requires the developer to construct and pass in the Thing name when initializing the OTA agent. The agent uses this size to allocate static storage for the Thing name used in all OTA base topics. Namely `$aws/things/<thingName>`

@configpossible Minimum length of 1. Maximum length of 128. <br>
@configrecommended As per solution requirement for Thing Name lengths. <br>
@configdefault 64

@section otaconfigMAX_NUM_REQUEST_MOMENTUM

The maximum number of requests allowed to send without a response before we abort. This configuration parameter sets the maximum number of times the requests are made over the selected communication channel before aborting and returning error.

@configpossible The momentum must be greater than 0. <br>
@configrecommended As per application and network requirement for retries. <br>
@configdefault 32

@section otaconfigMAX_NUM_OTA_DATA_BUFFERS

The number of data buffers reserved by the OTA agent. This configurations parameter sets the maximum number of static data buffers used by the OTA agent for job document and file data blocks received.

@configpossible The number of buffers must be greater than or equal to 1. <br>
@configrecommended 2 <br>
@configdefault 4 for Windows Simulator Port

@section otaconfigENABLED_CONTROL_PROTOCOL

This configurations parameter sets the default protocol for all the OTA control operations like requesting OTA job, updating the job status etc.

<b>Note</b>: Only MQTT is supported at this time for control operations.

@configpossible OTA_CONTROL_OVER_MQTT <br>
@configrecommended  OTA_CONTROL_OVER_MQTT <br>
@configdefault OTA_CONTROL_OVER_MQTT

@section otaconfigENABLED_DATA_PROTOCOLS

This configurations parameter enables the protocols selected for the data operations like requesting file blocks from the service. Note - Both MQTT and HTTP is supported for data transfer. This configuration parameter can be set to following -

<ul>
  <li>Enable data over MQTT - ( OTA_DATA_OVER_MQTT )</li>
  <li>Enable data over HTTP - ( OTA_DATA_OVER_HTTP)</li>
  <li>Enable data over both MQTT & HTTP - ( OTA_DATA_OVER_MQTT | OTA_DATA_OVER_HTTP )</li>
</ul>

@configpossible OTA_DATA_OVER_MQTT , OTA_DATA_OVER_HTTP, OTA_DATA_OVER_MQTT | OTA_DATA_OVER_HTTP <br>
@configrecommended  As per application requirement for supported protocol. <br>
@configdefault OTA_DATA_OVER_MQTT | OTA_DATA_OVER_HTTP

@section otaconfigOTA_PRIMARY_DATA_PROTOCOL

The primary data protocol is the preferred protocol selected for OTA data operations. Primary data protocol will be the protocol used for downloading file if more than one protocol is selected while creating OTA job.

@configpossible OTA_DATA_OVER_MQTT , OTA_DATA_OVER_HTTP <br>
@configrecommended  As per application requirement for preferred protocol. <br>
@configdefault OTA_DATA_OVER_MQTT
*/<|MERGE_RESOLUTION|>--- conflicted
+++ resolved
@@ -55,11 +55,8 @@
 
 @section ota_design_library_configs OTA Library Configurations
 
-<<<<<<< HEAD
-=======
 The OTA library also provides various configuration options you can fine tune depending on network type and conditions. The library is provided with sensible default values for these configuration options. As these configuration settings are C pre-processor constant, they can be set with a `#define` in the config file (ota_config.h). It is recommended to review the configuration options and update as per use case and application requirement. Because they are compile-time constants, a library must be rebuilt if a configuration setting is changed.
 
->>>>>>> 4bdc9d41
 For more details on OTA configuration at @ref ota_config
 
 @section ota_design_library OTA Library
